--- conflicted
+++ resolved
@@ -110,11 +110,7 @@
   const totalRevenue = data.reduce((sum, table) => sum + table.total_revenue, 0);
   const totalOrders = data.reduce((sum, table) => sum + table.order_count, 0);
 
-<<<<<<< HEAD
-  const renderTableRow = (table: TableRevenueData, _index: number) => (
-=======
-  const renderTableRow = (table: TableRevenueData, index: number) => (
->>>>>>> 2c611b34
+const renderTableRow = (table: TableRevenueData, _index: number) => (
     <View
       key={table.table_id}
       style={[styles.tableRow, { borderBottomColor: theme.colors.border }]}
