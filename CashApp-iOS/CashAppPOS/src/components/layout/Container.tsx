--- conflicted
+++ resolved
@@ -239,21 +239,7 @@
     <View
       style={[
         styles.row,
-<<<<<<< HEAD
         dynamicRowStyle,
-=======
-        wrap && styles.rowWrap,
-        align === 'flex-start' && styles.rowAlignStart,
-        align === 'center' && styles.rowAlignCenter,
-        align === 'flex-end' && styles.rowAlignEnd,
-        align === 'stretch' && styles.rowAlignStretch,
-        justify === 'flex-start' && styles.rowJustifyStart,
-        justify === 'center' && styles.rowJustifyCenter,
-        justify === 'flex-end' && styles.rowJustifyEnd,
-        justify === 'space-between' && styles.rowJustifyBetween,
-        justify === 'space-around' && styles.rowJustifyAround,
-        justify === 'space-evenly' && styles.rowJustifyEvenly,
->>>>>>> f0c970d5
         style,
       ]}
     >
