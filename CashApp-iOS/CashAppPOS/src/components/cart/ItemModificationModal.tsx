--- conflicted
+++ resolved
@@ -51,7 +51,6 @@
     updateModificationQuantity,
     setSpecialInstructions,
     resetModifications,
-    applyModifications,
     getModificationSummary,
     getPriceImpactSummary,
   } = useItemModifications({ item, useEnhancedCart });
@@ -65,32 +64,17 @@
 
   const handleSave = () => {
     if (isValid && item) {
-<<<<<<< HEAD
-      // Apply modifications to the store
-      applyModifications();
-
-      // Create the modified item object to pass back
-      const modifiedItem: EnhancedOrderItem = {
-        ...item,
-        modifications,
-        specialInstructions: specialInstructions || undefined,
-        modificationPrice,
-        totalPrice,
-      };
-
-=======
-      // Create the modified item with all updates
+      // Create the modified item with all updates (pure function - no store mutation)
       const modifiedItem: EnhancedOrderItem = {
         ...item,
         modifications,
         modificationPrice,
         totalPrice,
-        specialInstructions,
+        specialInstructions: specialInstructions || undefined,
         lastModified: new Date().toISOString(),
       };
       
       // Pass the modified item to the parent
->>>>>>> 6a815858
       onSave(modifiedItem);
       onClose();
     }
