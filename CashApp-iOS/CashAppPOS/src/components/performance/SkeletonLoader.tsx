--- conflicted
+++ resolved
@@ -80,32 +80,19 @@
 // Pre-built skeleton components for common use cases
 export const MenuItemSkeleton: React.FC = () => (
   <View style={styles.menuItemSkeleton}>
-<<<<<<< HEAD
-    <SkeletonLoader width="100%" height={120} borderRadius={8} style={styles.skeletonMarginBottom8} />
-    <SkeletonLoader width="80%" height={16} style={styles.skeletonMarginBottom4} />
-    <SkeletonLoader width="60%" height={14} style={styles.skeletonMarginBottom8} />
-=======
     <SkeletonLoader width="100%" height={120} borderRadius={8} style={styles.menuItemLoader1} />
     <SkeletonLoader width="80%" height={16} style={styles.menuItemLoader2} />
     <SkeletonLoader width="60%" height={14} style={styles.menuItemLoader3} />
->>>>>>> f0c970d5
     <SkeletonLoader width="40%" height={18} />
   </View>
 );
 
 export const OrderItemSkeleton: React.FC = () => (
   <View style={styles.orderItemSkeleton}>
-<<<<<<< HEAD
-    <SkeletonLoader width={50} height={50} borderRadius={25} style={styles.skeletonMarginRight12} />
-    <View style={styles.orderItemContent}>
-      <SkeletonLoader width="70%" height={16} style={styles.skeletonMarginBottom4} />
-      <SkeletonLoader width="50%" height={14} style={styles.skeletonMarginBottom4} />
-=======
     <SkeletonLoader width={50} height={50} borderRadius={25} style={styles.orderItemAvatar} />
     <View style={styles.orderItemContent}>
       <SkeletonLoader width="70%" height={16} style={styles.orderItemLoader1} />
       <SkeletonLoader width="50%" height={14} style={styles.orderItemLoader2} />
->>>>>>> f0c970d5
       <SkeletonLoader width="30%" height={16} />
     </View>
   </View>
@@ -113,26 +100,16 @@
 
 export const TableSkeleton: React.FC = () => (
   <View style={styles.tableSkeleton}>
-<<<<<<< HEAD
-    <SkeletonLoader width={60} height={60} borderRadius={30} style={styles.skeletonMarginBottom8} />
-    <SkeletonLoader width="80%" height={14} style={styles.skeletonMarginBottom4} />
-=======
     <SkeletonLoader width={60} height={60} borderRadius={30} style={styles.tableLoader1} />
     <SkeletonLoader width="80%" height={14} style={styles.tableLoader2} />
->>>>>>> f0c970d5
     <SkeletonLoader width="60%" height={12} />
   </View>
 );
 
 export const ReportCardSkeleton: React.FC = () => (
   <View style={styles.reportCardSkeleton}>
-<<<<<<< HEAD
-    <SkeletonLoader width="100%" height={16} style={styles.skeletonMarginBottom8} />
-    <SkeletonLoader width="40%" height={24} style={styles.skeletonMarginBottom8} />
-=======
     <SkeletonLoader width="100%" height={16} style={styles.reportLoader1} />
     <SkeletonLoader width="40%" height={24} style={styles.reportLoader2} />
->>>>>>> f0c970d5
     <SkeletonLoader width="60%" height={14} />
   </View>
 );
@@ -190,17 +167,6 @@
     borderWidth: 1,
     borderColor: Colors.border,
   },
-<<<<<<< HEAD
-  skeletonMarginBottom4: {
-    marginBottom: 4,
-  },
-  skeletonMarginBottom8: {
-    marginBottom: 8,
-  },
-  skeletonMarginRight12: {
-    marginRight: 12,
-  },
-=======
   // Menu item loader styles
   menuItemLoader1: {
     marginBottom: 8,
@@ -235,7 +201,6 @@
   reportLoader2: {
     marginBottom: 8,
   },
->>>>>>> f0c970d5
 });
 
 export default SkeletonLoader;