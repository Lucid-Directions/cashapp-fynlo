--- conflicted
+++ resolved
@@ -110,13 +110,8 @@
       try {
         // Use full_name if available, otherwise use name or default
         const fullName =
-<<<<<<< HEAD
-          (authStoreUser as unknown).full_name ||
+(authStoreUser as unknown).full_name ||
           (authStoreUser as unknown).name ||
-=======
-          (authStoreUser as any).full_name ||
-          (authStoreUser as any).name ||
->>>>>>> 2c611b34
           authStoreUser.email ||
           'User';
         const nameParts = typeof fullName === 'string' ? fullName.split(' ') : ['User'];
@@ -126,11 +121,7 @@
           lastName: nameParts.slice(1).join(' ') || '',
           email: authStoreUser.email,
           phone: '',
-<<<<<<< HEAD
-          role: authStoreUser.role as unknown,
-=======
-          role: authStoreUser.role as any,
->>>>>>> 2c611b34
+role: authStoreUser.role as unknown,
           pin: '0000',
           employeeId: `EMP${authStoreUser.id}`,
           businessId: authStoreUser.restaurant_id || '',
@@ -161,11 +152,7 @@
             currency: 'GBP',
             timezone: 'Europe/London',
             ownerId: authStoreUser.id,
-<<<<<<< HEAD
-            subscriptionTier: (authStoreUser.subscription_plan as unknown) || 'premium',
-=======
-            subscriptionTier: (authStoreUser.subscription_plan as any) || 'premium',
->>>>>>> 2c611b34
+subscriptionTier: (authStoreUser.subscription_plan as unknown) || 'premium',
             isActive: true,
           });
         }
