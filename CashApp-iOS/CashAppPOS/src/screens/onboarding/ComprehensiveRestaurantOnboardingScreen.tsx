import React, { useState, useEffect } from 'react';
import {
  StyleSheet,
  Text,
  View,
  StatusBar,
  SafeAreaView,
  TouchableOpacity,
  ScrollView,
  Alert,
  KeyboardAvoidingView,
  Platform,
  Switch,
  TextInput,
  Keyboard,
  Dimensions,
} from 'react-native';
import Icon from 'react-native-vector-icons/MaterialIcons';
import { useNavigation } from '@react-navigation/native';
import { useTheme } from '../../design-system/ThemeProvider';
import AsyncStorage from '@react-native-async-storage/async-storage';
import FastInput from '../../components/ui/FastInput';
import { useRestaurantConfig } from '../../hooks/useRestaurantConfig';
import {
  parseNumericInput,
  parseCurrencyInput,
  sanitizeInput,
  validateUKPhone,
  validateEmail,
  validatePostcode,
  validateSortCode,
  formatSortCode,
  validateAccountNumber,
  validateIBAN,
  validateSWIFT,
} from '../../utils/inputValidation';
import { API_CONFIG } from '../../config/api';
import { useAuthStore } from '../../store/useAuthStore';

interface RestaurantFormData {
  // Basic Information
  restaurantName: string;
  displayName: string;
  businessType: string;
  description: string;
  
  // Contact Information
  phone: string;
  email: string;
  website: string;
  
  // Location Information
  street: string;
  city: string;
  state: string;
  zipCode: string;
  country: string;
  
  // Business Hours
  operatingHours: {
    [key: string]: {
      open: string;
      close: string;
      closed: boolean;
    };
  };
  
  // Owner Information
  ownerName: string;
  ownerEmail: string;
  ownerPhone: string;
  
  // Bank Details
  bankDetails?: {
    sortCode: string;
    accountNumber: string;
    accountName: string;
    iban?: string;
    swiftBic?: string;
  };
}

interface Employee {
  id: string;
  name: string;
  email: string;
  phone: string;
  role: 'manager' | 'employee' | 'chef' | 'waiter';
  hourlyRate: string;
  startDate: string;
  accessLevel: 'full' | 'pos_only' | 'reports_only';
}

// Fix for iOS keyboard handling to prevent NaN errors
const { height: SCREEN_HEIGHT } = Dimensions.get('window');
const KEYBOARD_VERTICAL_OFFSET = Platform.OS === 'ios' ? 90 : 0;

const ComprehensiveRestaurantOnboardingScreen: React.FC = () => {
  const navigation = useNavigation();
  const { theme } = useTheme();
  const { updateConfig, completeSetupStep } = useRestaurantConfig();

  const [currentStep, setCurrentStep] = useState(1);
  const [keyboardHeight, setKeyboardHeight] = useState(0);
  const [isKeyboardVisible, setIsKeyboardVisible] = useState(false);
  const [loading, setLoading] = useState(false);
  const [fieldErrors, setFieldErrors] = useState({
    // Step 2 - Contact
    phone: '',
    restaurantEmail: '',
    // Step 3 - Location
    postcode: '',
    // Step 4 - Owner
    ownerEmail: '',
    // Step 6 - Employee
    employeeEmail: '',
    // Step 8 - Bank Details
    accountName: '',
    sortCode: '',
    accountNumber: '',
    iban: '',
    swiftBic: '',
  });
  
  const [formData, setFormData] = useState<RestaurantFormData>({
    restaurantName: '',
    displayName: '',
    businessType: 'Restaurant',
    description: '',
    phone: '',
    email: '',
    website: '',
    street: '',
    city: '',
    state: '',
    zipCode: '',
    country: 'United Kingdom',
    operatingHours: {
      monday: { open: '09:00', close: '22:00', closed: false },
      tuesday: { open: '09:00', close: '22:00', closed: false },
      wednesday: { open: '09:00', close: '22:00', closed: false },
      thursday: { open: '09:00', close: '22:00', closed: false },
      friday: { open: '09:00', close: '22:00', closed: false },
      saturday: { open: '09:00', close: '22:00', closed: false },
      sunday: { open: '09:00', close: '22:00', closed: false },
    },
    ownerName: '',
    ownerEmail: '',
    ownerPhone: '',
    bankDetails: {
      sortCode: '',
      accountNumber: '',
      accountName: '',
      iban: '',
      swiftBic: ''
    }
  });

  const [employees, setEmployees] = useState<Employee[]>([]);
  const [newEmployee, setNewEmployee] = useState<Partial<Employee>>({
    name: '',
    email: '',
    phone: '',
    role: 'employee',
    hourlyRate: '',
    startDate: new Date().toISOString().split('T')[0],
    accessLevel: 'pos_only',
  });

  const totalSteps = 9;
  
  // Keep TextInput reference to prevent tree-shaking
  // This fixes the "ReferenceError: Can't find variable: TextInput" error
  // that occurs during onboarding at the bank details step
  const _TextInputRef = TextInput;
  
  // Fix keyboard handling to prevent NaN errors
  useEffect(() => {
    const keyboardWillShowListener = Keyboard.addListener(
      Platform.OS === 'ios' ? 'keyboardWillShow' : 'keyboardDidShow',
      (e) => {
        const height = e.endCoordinates?.height || 0;
        // Ensure we don't get NaN values
        setKeyboardHeight(isNaN(height) ? 0 : height);
        setIsKeyboardVisible(true);
      }
    );

    const keyboardWillHideListener = Keyboard.addListener(
      Platform.OS === 'ios' ? 'keyboardWillHide' : 'keyboardDidHide',
      () => {
        setKeyboardHeight(0);
        setIsKeyboardVisible(false);
      }
    );

    return () => {
      keyboardWillShowListener.remove();
      keyboardWillHideListener.remove();
    };
  }, []);
  const businessTypes = [
    'Restaurant', 'Fast Food', 'Cafe', 'Bar & Pub', 'Food Truck',
    'Bakery', 'Pizzeria', 'Bistro', 'Fine Dining', 'Other'
  ];

  const employeeRoles = [
    { value: 'manager', label: 'Manager', icon: 'supervisor-account' },
    { value: 'employee', label: 'General Staff', icon: 'person' },
    { value: 'chef', label: 'Chef/Kitchen', icon: 'restaurant' },
    { value: 'waiter', label: 'Server/Waiter', icon: 'room-service' },
  ];

  const accessLevels = [
    { value: 'full', label: 'Full Access', description: 'All features including settings' },
    { value: 'pos_only', label: 'POS Only', description: 'Sales and orders only' },
    { value: 'reports_only', label: 'Reports Only', description: 'View reports and analytics' },
  ];

  const dayNames = ['monday', 'tuesday', 'wednesday', 'thursday', 'friday', 'saturday', 'sunday'];
  const dayLabels = ['Monday', 'Tuesday', 'Wednesday', 'Thursday', 'Friday', 'Saturday', 'Sunday'];

  const updateField = (field: keyof RestaurantFormData, value: any) => {
    setFormData(prev => {
      const updated = { ...prev, [field]: value };
      
      // Auto-generate display name from restaurant name if not manually set
      if (field === 'restaurantName' && !prev.displayName) {
        updated.displayName = value;
      }
      
      return updated;
    });
  };

  const addEmployee = () => {
    if (!newEmployee.name || !newEmployee.email) {
      // Don't block with alert - validation is handled inline
      return;
    }

    // Validate email if not already validated via onBlur
    if (!validateEmail(newEmployee.email!)) {
      // Set the error state instead of showing alert
      setFieldErrors(prev => ({ ...prev, employeeEmail: 'Please enter a valid email address' }));
      // Focus on the email field to trigger the error display
      return;
    }

    // Parse and validate hourly rate
    const hourlyRateNumber = parseCurrencyInput(newEmployee.hourlyRate);
    
    const employee: Employee = {
      id: Date.now().toString(),
      name: sanitizeInput(newEmployee.name!),
      email: newEmployee.email!.toLowerCase().trim(),
      phone: newEmployee.phone || '',
      role: newEmployee.role as Employee['role'],
      hourlyRate: hourlyRateNumber.toFixed(2),
      startDate: newEmployee.startDate!,
      accessLevel: newEmployee.accessLevel as Employee['accessLevel'],
    };

    setEmployees(prev => [...prev, employee]);
    // Clear the email error when successfully adding
    setFieldErrors(prev => ({ ...prev, employeeEmail: '' }));
    setNewEmployee({
      name: '',
      email: '',
      phone: '',
      role: 'employee',
      hourlyRate: '',
      startDate: new Date().toISOString().split('T')[0],
      accessLevel: 'pos_only',
    });
  };

  const removeEmployee = (id: string) => {
    setEmployees(prev => prev.filter(emp => emp.id !== id));
  };

  const validateStep = (step: number): boolean => {
    switch (step) {
      case 1: // Basic Info
        return !!(formData.restaurantName && formData.displayName && formData.businessType);
        
      case 2: // Contact
        if (!formData.phone || !formData.email) return false;
        
        // Check data validity without setting state
        const phoneValid = validateUKPhone(formData.phone);
        const emailValid = validateEmail(formData.email);
        
        // Also check if there are existing errors from onBlur
        const noContactErrors = !fieldErrors.phone && !fieldErrors.restaurantEmail;
        
        return phoneValid && emailValid && noContactErrors;
        
      case 3: // Location
        if (!formData.street || !formData.city || !formData.zipCode) return false;
        
        // Check postcode validity
        const postcodeValid = validatePostcode(formData.zipCode);
        const noPostcodeError = !fieldErrors.postcode;
        
        return postcodeValid && noPostcodeError;
        
      case 4: // Owner Info
        if (!formData.ownerName || !formData.ownerEmail) return false;
        
        // Check email validity and existing errors
        const ownerEmailValid = validateEmail(formData.ownerEmail);
        const noOwnerEmailError = !fieldErrors.ownerEmail;
        
        return ownerEmailValid && noOwnerEmailError;
        
      case 5: // Business Hours
        return true; // Optional
        
      case 6: // Employees
        return true; // Optional
        
      case 7: // Menu Setup
        return true; // Optional but recommended
        
      case 8: // Bank Details
        if (!formData.bankDetails?.sortCode || !formData.bankDetails?.accountNumber || !formData.bankDetails?.accountName) {
          return false;
        }
        
        // Check validity of all bank fields
        const sortCodeValid = validateSortCode(formData.bankDetails.sortCode);
        const accountNumberValid = validateAccountNumber(formData.bankDetails.accountNumber);
        
        // Optional fields - only validate if provided
        const ibanValid = !formData.bankDetails.iban || validateIBAN(formData.bankDetails.iban);
        const swiftValid = !formData.bankDetails.swiftBic || validateSWIFT(formData.bankDetails.swiftBic);
        
        // Check for existing errors
<<<<<<< HEAD
        const noBankErrors = !fieldErrors.sortCode && !fieldErrors.accountNumber && 
                             !fieldErrors.iban && !fieldErrors.swiftBic;
        
        return sortCodeValid && accountNumberValid && ibanValid && swiftValid && noBankErrors;
=======
        const noBankingErrors = !fieldErrors.accountName && !fieldErrors.sortCode && 
                                 !fieldErrors.accountNumber && !fieldErrors.iban && !fieldErrors.swiftBic;
        
        return sortCodeValid && accountNumberValid && ibanValid && swiftValid && noBankingErrors;
>>>>>>> b4b864c2
        
      case 9: // Review
        return true;
        
      default:
        return true;
    }
  };

  const triggerValidationErrors = (step: number) => {
    // This function sets error messages when Next is clicked with invalid data
    switch (step) {
      case 2: // Contact
        // Check for empty required fields first
        if (!formData.phone) {
          setFieldErrors(prev => ({ ...prev, phone: 'Phone number is required' }));
        } else if (!validateUKPhone(formData.phone)) {
          setFieldErrors(prev => ({ ...prev, phone: 'Please enter a valid UK phone number' }));
        }
        
        if (!formData.email) {
          setFieldErrors(prev => ({ ...prev, restaurantEmail: 'Email is required' }));
        } else if (!validateEmail(formData.email)) {
          setFieldErrors(prev => ({ ...prev, restaurantEmail: 'Please enter a valid email address' }));
        }
        break;
        
      case 3: // Location
        if (!formData.zipCode) {
          setFieldErrors(prev => ({ ...prev, postcode: 'Postcode is required' }));
        } else if (!validatePostcode(formData.zipCode)) {
          setFieldErrors(prev => ({ ...prev, postcode: 'Please enter a valid UK postcode' }));
        }
        break;
        
      case 4: // Owner Info
        if (!formData.ownerEmail) {
          setFieldErrors(prev => ({ ...prev, ownerEmail: 'Owner email is required' }));
        } else if (!validateEmail(formData.ownerEmail)) {
          setFieldErrors(prev => ({ ...prev, ownerEmail: 'Please enter a valid email address' }));
        }
        break;
        
      // Note: Case 6 (Employee) removed - employees are optional and validated when adding
        
      case 8: // Bank Details
        if (!formData.bankDetails?.accountName) {
          setFieldErrors(prev => ({ ...prev, accountName: 'Account name is required' }));
        }
        
        if (!formData.bankDetails?.sortCode) {
          setFieldErrors(prev => ({ ...prev, sortCode: 'Sort code is required' }));
        } else if (!validateSortCode(formData.bankDetails.sortCode)) {
          setFieldErrors(prev => ({ ...prev, sortCode: 'Please enter a valid 6-digit sort code' }));
        }
        
        if (!formData.bankDetails?.accountNumber) {
          setFieldErrors(prev => ({ ...prev, accountNumber: 'Account number is required' }));
        } else if (!validateAccountNumber(formData.bankDetails.accountNumber)) {
          setFieldErrors(prev => ({ ...prev, accountNumber: 'Please enter a valid 8-digit account number' }));
        }
        
        // IBAN and SWIFT are optional, only validate if provided
        if (formData.bankDetails?.iban && !validateIBAN(formData.bankDetails.iban)) {
          setFieldErrors(prev => ({ ...prev, iban: 'Please enter a valid IBAN' }));
        }
        if (formData.bankDetails?.swiftBic && !validateSWIFT(formData.bankDetails.swiftBic)) {
          setFieldErrors(prev => ({ ...prev, swiftBic: 'Please enter a valid SWIFT/BIC code' }));
        }
        break;
    }
  };

  const nextStep = () => {
    if (!validateStep(currentStep)) {
      // Trigger validation errors to show feedback
      triggerValidationErrors(currentStep);
      return;
    }
    
    if (currentStep < totalSteps) {
      setCurrentStep(currentStep + 1);
    } else {
      completeOnboarding();
    }
  };

  const prevStep = () => {
    if (currentStep > 1) {
      setCurrentStep(currentStep - 1);
    }
  };

  const completeOnboarding = async () => {
    try {
      setLoading(true);
      
      // Get auth token from AsyncStorage
      const token = await AsyncStorage.getItem('auth_token');
      
      if (!token) {
        Alert.alert('Authentication Error', 'Please log in again.');
        navigation.navigate('Auth' as never);
        return;
      }

      // Prepare data for API
      const restaurantData = {
        name: sanitizeInput(formData.restaurantName),
        display_name: sanitizeInput(formData.displayName),
        business_type: formData.businessType,
        description: sanitizeInput(formData.description || ''),
        phone: formData.phone,
        email: formData.email.toLowerCase().trim(),
        website: formData.website || '',
        address: {
          street: sanitizeInput(formData.street),
          city: sanitizeInput(formData.city),
          state: sanitizeInput(formData.state || ''),
          zipCode: formData.zipCode.toUpperCase(),
          country: formData.country,
        },
        business_hours: formData.operatingHours,
        owner_info: {
          name: sanitizeInput(formData.ownerName),
          email: formData.ownerEmail.toLowerCase().trim(),
          phone: formData.ownerPhone || '',
        },
        employees: employees.map(emp => ({
          name: sanitizeInput(emp.name),
          email: emp.email.toLowerCase().trim(),
          phone: emp.phone || '',
          role: emp.role,
          hourly_rate: parseNumericInput(emp.hourlyRate),
          start_date: emp.startDate,
          access_level: emp.accessLevel,
        })),
        bank_details: formData.bankDetails ? {
          sort_code: formData.bankDetails.sortCode.replace(/-/g, ''),
          account_number: formData.bankDetails.accountNumber,
          account_name: sanitizeInput(formData.bankDetails.accountName),
          iban: formData.bankDetails.iban || null,
          swift_bic: formData.bankDetails.swiftBic || null,
        } : null,
      };

      // Call the new onboarding endpoint
      const response = await fetch(`${API_CONFIG.FULL_API_URL}/api/v1/restaurants/onboarding/create`, {
        method: 'POST',
        headers: {
          'Authorization': `Bearer ${token}`,
          'Content-Type': 'application/json',
        },
        body: JSON.stringify(restaurantData),
      });

      if (!response.ok) {
        const errorData = await response.json().catch(() => ({}));
        throw new Error(errorData.detail || `HTTP error! status: ${response.status}`);
      }

      const result = await response.json();
      
      // Update local state with the new restaurant ID
      await AsyncStorage.setItem('restaurant_id', result.restaurant_id);
      await AsyncStorage.setItem('needs_onboarding', 'false');
      
      // Refresh auth state to update user data
      const { checkAuth } = useAuthStore.getState();
      await checkAuth();
      
      Alert.alert(
        'Onboarding Complete! 🎉',
        `Welcome to Fynlo, ${formData.restaurantName}! Your restaurant is now fully set up and ready to start taking orders.`,
        [
          {
            text: 'Start Using POS',
            onPress: () => {
              // Use reset to force navigation state refresh
              navigation.reset({
                index: 0,
                routes: [{ name: 'Main' as never }],
              });
            },
          },
          {
            text: 'Configure Menu',
            onPress: () => {
              navigation.reset({
                index: 1,
                routes: [
                  { name: 'Main' as never },
                  { name: 'SettingsMenuManagement' as never },
                ],
              });
            },
          },
        ]
      );
    } catch (error) {
      console.error('Onboarding error:', error);
      Alert.alert(
        'Error', 
        error instanceof Error ? error.message : 'Failed to complete onboarding. Please try again.'
      );
    } finally {
      setLoading(false);
    }
  };

  const renderStepIndicator = () => (
    <View style={styles.stepIndicator}>
      <ScrollView 
        horizontal 
        showsHorizontalScrollIndicator={false} 
        contentContainerStyle={styles.stepIndicatorContent}
        scrollIndicatorInsets={{ top: 0, left: 0, bottom: 0, right: 0 }}
        contentInset={{ left: 0, right: 0, top: 0, bottom: 0 }}
      >
        {Array.from({ length: totalSteps }, (_, index) => {
          const step = index + 1;
          return (
            <View key={step} style={styles.stepIndicatorItem}>
              <View style={[
                styles.stepCircle,
                currentStep >= step && styles.stepCircleActive,
                currentStep > step && styles.stepCircleCompleted,
              ]}>
                {currentStep > step ? (
                  <Icon name="check" size={16} color={theme.colors.white} />
                ) : (
                  <Text style={[
                    styles.stepNumber,
                    currentStep >= step && styles.stepNumberActive,
                  ]}>
                    {step}
                  </Text>
                )}
              </View>
              {step < totalSteps && (
                <View style={[
                  styles.stepLine,
                  currentStep > step && styles.stepLineCompleted,
                ]} />
              )}
            </View>
          );
        })}
      </ScrollView>
    </View>
  );

  const renderStep1 = () => (
    <View style={styles.stepContent}>
      <Text style={styles.stepTitle}>Restaurant Information</Text>
      <Text style={styles.stepDescription}>
        Let's start with basic information about your restaurant
      </Text>

      <FastInput
        label="Restaurant Name *"
        inputType="text"
        value={formData.restaurantName}
        onChangeText={(value) => updateField('restaurantName', value)}
        placeholder="e.g., Maria's Mexican Kitchen"
        testID="restaurant-name"
      />

      <FastInput
        label="Display Name *"
        inputType="text"
        value={formData.displayName}
        onChangeText={(value) => updateField('displayName', value)}
        placeholder="e.g., Maria's Kitchen"
        containerStyle={styles.inputHint}
        testID="restaurant-display-name"
      />
      <Text style={styles.hintText}>This is what appears in your POS headers</Text>

      <View style={styles.inputGroup}>
        <Text style={styles.inputLabel}>Business Type *</Text>
        <ScrollView 
          horizontal 
          showsHorizontalScrollIndicator={false} 
          style={styles.businessTypeScroll}
          contentInset={{ left: 0, right: 0, top: 0, bottom: 0 }}
          scrollIndicatorInsets={{ top: 0, left: 0, bottom: 0, right: 0 }}
        >
          {businessTypes.map((type) => (
            <TouchableOpacity
              key={type}
              style={[
                styles.businessTypeButton,
                formData.businessType === type && styles.businessTypeButtonActive,
              ]}
              onPress={() => updateField('businessType', type)}
            >
              <Text style={[
                styles.businessTypeText,
                formData.businessType === type && styles.businessTypeTextActive,
              ]}>
                {type}
              </Text>
            </TouchableOpacity>
          ))}
        </ScrollView>
      </View>

      <FastInput
        label="Description (Optional)"
        inputType="text"
        value={formData.description}
        onChangeText={(value) => updateField('description', value)}
        placeholder="Brief description of your restaurant's specialty"
        multiline
        numberOfLines={3}
      />
    </View>
  );

  const renderStep2 = () => (
    <View style={styles.stepContent}>
      <Text style={styles.stepTitle}>Contact Information</Text>
      <Text style={styles.stepDescription}>
        How can customers and Finlow support reach you?
      </Text>

      <FastInput
        label="Phone Number *"
        inputType="phone"
        value={formData.phone}
        onChangeText={(value) => {
          updateField('phone', value);
          // Clear error when user starts typing
          if (fieldErrors.phone) {
            setFieldErrors(prev => ({ ...prev, phone: '' }));
          }
        }}
        onBlur={() => {
          if (formData.phone && !validateUKPhone(formData.phone)) {
            setFieldErrors(prev => ({ ...prev, phone: 'Please enter a valid UK phone number' }));
          } else {
            setFieldErrors(prev => ({ ...prev, phone: '' }));
          }
        }}
        placeholder="+44 20 1234 5678"
        error={fieldErrors.phone}
        testID="restaurant-phone"
      />

      <FastInput
        label="Email Address *"
        inputType="email"
        value={formData.email}
        onChangeText={(value) => {
          updateField('email', value);
          // Clear error when user starts typing
          if (fieldErrors.restaurantEmail) {
            setFieldErrors(prev => ({ ...prev, restaurantEmail: '' }));
          }
        }}
        onBlur={() => {
          if (formData.email && !validateEmail(formData.email)) {
            setFieldErrors(prev => ({ ...prev, restaurantEmail: 'Please enter a valid email address' }));
          } else {
            setFieldErrors(prev => ({ ...prev, restaurantEmail: '' }));
          }
        }}
        placeholder="owner@mariaskitchen.co.uk"
        error={fieldErrors.restaurantEmail}
        testID="restaurant-email"
      />

      <FastInput
        label="Website (Optional)"
        inputType="text"
        value={formData.website}
        onChangeText={(value) => updateField('website', value)}
        placeholder="https://mariaskitchen.co.uk"
      />
    </View>
  );

  const renderStep3 = () => (
    <View style={styles.stepContent}>
      <Text style={styles.stepTitle}>Restaurant Location</Text>
      <Text style={styles.stepDescription}>
        Your restaurant's physical address for deliveries and customers
      </Text>

      <FastInput
        label="Street Address *"
        inputType="text"
        value={formData.street}
        onChangeText={(value) => updateField('street', value)}
        placeholder="123 High Street"
        testID="address-street"
      />

      <View style={styles.inputRow}>
        <View style={{ flex: 2 }}>
          <FastInput
            label="City *"
            inputType="text"
            value={formData.city}
            onChangeText={(value) => updateField('city', value)}
            placeholder="London"
            testID="address-city"
          />
        </View>

        <View style={{ flex: 1, marginLeft: 12 }}>
          <FastInput
            label="Postcode *"
            inputType="text"
            value={formData.zipCode}
            onChangeText={(value) => {
              updateField('zipCode', value);
              // Clear error when user starts typing
              if (fieldErrors.postcode) {
                setFieldErrors(prev => ({ ...prev, postcode: '' }));
              }
            }}
            onBlur={() => {
              if (formData.zipCode && !validatePostcode(formData.zipCode)) {
                setFieldErrors(prev => ({ ...prev, postcode: 'Please enter a valid UK postcode' }));
              } else {
                setFieldErrors(prev => ({ ...prev, postcode: '' }));
              }
            }}
            placeholder="SW1A 1AA"
            error={fieldErrors.postcode}
            testID="address-postcode"
          />
        </View>
      </View>

      <View style={styles.inputRow}>
        <View style={{ flex: 1 }}>
          <FastInput
            label="County/State"
            inputType="text"
            value={formData.state}
            onChangeText={(value) => updateField('state', value)}
            placeholder="Greater London"
          />
        </View>

        <View style={{ flex: 1, marginLeft: 12 }}>
          <FastInput
            label="Country"
            inputType="text"
            value={formData.country}
            onChangeText={(value) => updateField('country', value)}
            placeholder="United Kingdom"
            editable={false}
          />
        </View>
      </View>
    </View>
  );

  const renderStep4 = () => (
    <View style={styles.stepContent}>
      <Text style={styles.stepTitle}>Owner Information</Text>
      <Text style={styles.stepDescription}>
        Primary owner/manager contact details
      </Text>

      <FastInput
        label="Owner/Manager Name *"
        inputType="text"
        value={formData.ownerName}
        onChangeText={(value) => updateField('ownerName', value)}
        placeholder="Maria Rodriguez"
        testID="owner-name"
      />

      <FastInput
        label="Owner Email *"
        inputType="email"
        value={formData.ownerEmail}
        onChangeText={(value) => {
          updateField('ownerEmail', value);
          // Clear error when user starts typing
          if (fieldErrors.ownerEmail) {
            setFieldErrors(prev => ({ ...prev, ownerEmail: '' }));
          }
        }}
        onBlur={() => {
          if (formData.ownerEmail && !validateEmail(formData.ownerEmail)) {
            setFieldErrors(prev => ({ ...prev, ownerEmail: 'Please enter a valid email address' }));
          } else {
            setFieldErrors(prev => ({ ...prev, ownerEmail: '' }));
          }
        }}
        placeholder="owner@restaurant.com"
        error={fieldErrors.ownerEmail}
        testID="owner-email"
      />

      <FastInput
        label="Owner Phone"
        inputType="phone"
        value={formData.ownerPhone}
        onChangeText={(value) => updateField('ownerPhone', value)}
        placeholder="+44 7123 456789"
      />
    </View>
  );

  const renderStep5 = () => (
    <View style={styles.stepContent}>
      <Text style={styles.stepTitle}>Business Hours</Text>
      <Text style={styles.stepDescription}>
        Set your restaurant's operating hours
      </Text>

      {dayNames.map((day, index) => (
        <View key={day} style={styles.businessHourRow}>
          <View style={styles.dayInfo}>
            <Text style={styles.dayLabel}>{dayLabels[index]}</Text>
            <Switch
              value={!formData.operatingHours[day].closed}
              onValueChange={(value) => {
                updateField('operatingHours', {
                  ...formData.operatingHours,
                  [day]: { ...formData.operatingHours[day], closed: !value }
                });
              }}
              trackColor={{ false: theme.colors.lightGray, true: theme.colors.primary }}
            />
          </View>
          
          {!formData.operatingHours[day].closed && (
            <View style={styles.timeInputs}>
              <View style={styles.timeInput}>
                <FastInput
                  label="Open"
                  inputType="text"
                  value={formData.operatingHours[day].open}
                  onChangeText={(value) => {
                    updateField('operatingHours', {
                      ...formData.operatingHours,
                      [day]: { ...formData.operatingHours[day], open: value }
                    });
                  }}
                  placeholder="09:00"
                  containerStyle={{ marginBottom: 0 }}
                />
              </View>
              <Text style={styles.timeSeparator}>to</Text>
              <View style={styles.timeInput}>
                <FastInput
                  label="Close"
                  inputType="text"
                  value={formData.operatingHours[day].close}
                  onChangeText={(value) => {
                    updateField('operatingHours', {
                      ...formData.operatingHours,
                      [day]: { ...formData.operatingHours[day], close: value }
                    });
                  }}
                  placeholder="22:00"
                  containerStyle={{ marginBottom: 0 }}
                />
              </View>
            </View>
          )}
        </View>
      ))}
    </View>
  );

  const renderStep6 = () => (
    <View style={styles.stepContent}>
      <Text style={styles.stepTitle}>Employee Management</Text>
      <Text style={styles.stepDescription}>
        Add your team members and set their access levels
      </Text>

      {/* Add New Employee */}
      <View style={styles.addEmployeeSection}>
        <Text style={styles.sectionTitle}>Add New Employee</Text>
        
        <View style={styles.inputRow}>
          <View style={{ flex: 2 }}>
            <FastInput
              label="Full Name"
              inputType="text"
              value={newEmployee.name || ''}
              onChangeText={(value) => setNewEmployee(prev => ({ ...prev, name: value }))}
              placeholder="John Smith"
            />
          </View>
          <View style={{ flex: 1, marginLeft: 12 }}>
            <View style={styles.inputGroup}>
              <Text style={styles.inputLabel}>Role</Text>
              <ScrollView 
                horizontal 
                showsHorizontalScrollIndicator={false}
                contentInset={{ left: 0, right: 0, top: 0, bottom: 0 }}
                scrollIndicatorInsets={{ top: 0, left: 0, bottom: 0, right: 0 }}
              >
                {employeeRoles.map((role) => (
                  <TouchableOpacity
                    key={role.value}
                    style={[
                      styles.roleButton,
                      newEmployee.role === role.value && styles.roleButtonActive,
                    ]}
                    onPress={() => setNewEmployee(prev => ({ ...prev, role: role.value as Employee['role'] }))}
                  >
                    <Icon name={role.icon} size={16} color={newEmployee.role === role.value ? theme.colors.white : theme.colors.text} />
                    <Text style={[
                      styles.roleText,
                      newEmployee.role === role.value && styles.roleTextActive,
                    ]}>
                      {role.label}
                    </Text>
                  </TouchableOpacity>
                ))}
              </ScrollView>
            </View>
          </View>
        </View>

        <View style={styles.inputRow}>
          <View style={{ flex: 2 }}>
            <FastInput
              label="Email"
              inputType="email"
              value={newEmployee.email || ''}
              onChangeText={(value) => {
                setNewEmployee(prev => ({ ...prev, email: value }));
                // Clear error when user starts typing
                if (fieldErrors.employeeEmail) {
                  setFieldErrors(prev => ({ ...prev, employeeEmail: '' }));
                }
              }}
              onBlur={() => {
                if (newEmployee.email && !validateEmail(newEmployee.email)) {
                  setFieldErrors(prev => ({ ...prev, employeeEmail: 'Please enter a valid email address' }));
                } else {
                  setFieldErrors(prev => ({ ...prev, employeeEmail: '' }));
                }
              }}
              placeholder="john@mariaskitchen.co.uk"
              error={fieldErrors.employeeEmail}
            />
          </View>
          <View style={{ flex: 1, marginLeft: 12 }}>
            <FastInput
              label="Hourly Rate (£)"
              inputType="currency"
              value={newEmployee.hourlyRate || ''}
              onChangeText={(value) => setNewEmployee(prev => ({ ...prev, hourlyRate: value }))}
              placeholder="12.50"
            />
          </View>
        </View>

        <View style={styles.inputGroup}>
          <Text style={styles.inputLabel}>Access Level</Text>
          <View style={styles.accessLevelContainer}>
            {accessLevels.map((level) => (
              <TouchableOpacity
                key={level.value}
                style={[
                  styles.accessLevelButton,
                  newEmployee.accessLevel === level.value && styles.accessLevelButtonActive,
                ]}
                onPress={() => setNewEmployee(prev => ({ ...prev, accessLevel: level.value as Employee['accessLevel'] }))}
              >
                <Text style={[
                  styles.accessLevelTitle,
                  newEmployee.accessLevel === level.value && styles.accessLevelTitleActive,
                ]}>
                  {level.label}
                </Text>
                <Text style={[
                  styles.accessLevelDescription,
                  newEmployee.accessLevel === level.value && styles.accessLevelDescriptionActive,
                ]}>
                  {level.description}
                </Text>
              </TouchableOpacity>
            ))}
          </View>
        </View>

        <TouchableOpacity style={styles.addEmployeeButton} onPress={addEmployee}>
          <Icon name="add" size={20} color={theme.colors.white} />
          <Text style={styles.addEmployeeButtonText}>Add Employee</Text>
        </TouchableOpacity>
      </View>

      {/* Employee List */}
      {employees.length > 0 && (
        <View style={styles.employeeListSection}>
          <Text style={styles.sectionTitle}>Team Members ({employees.length})</Text>
          {employees.map((employee) => (
            <View key={employee.id} style={styles.employeeCard}>
              <View style={styles.employeeInfo}>
                <Text style={styles.employeeName}>{employee.name}</Text>
                <Text style={styles.employeeRole}>{employeeRoles.find(r => r.value === employee.role)?.label}</Text>
                <Text style={styles.employeeDetails}>{employee.email} • £{employee.hourlyRate}/hr</Text>
              </View>
              <TouchableOpacity
                style={styles.removeEmployeeButton}
                onPress={() => removeEmployee(employee.id)}
              >
                <Icon name="delete" size={20} color={theme.colors.error} />
              </TouchableOpacity>
            </View>
          ))}
        </View>
      )}
    </View>
  );

  const renderMenuSetup = () => (
    <View style={styles.stepContent}>
      <Text style={styles.stepTitle}>Menu Setup</Text>
      <Text style={styles.stepDescription}>
        Set up your restaurant menu. You can add categories and items now or do it later.
      </Text>

      <View style={styles.menuSetupContainer}>
        <Icon name="restaurant-menu" size={64} color={theme.colors.primary} />
        <Text style={styles.menuSetupText}>
          Your menu is essential for taking orders. You can:
        </Text>
        
        <View style={styles.menuOptions}>
          <View style={styles.menuOption}>
            <Icon name="check-circle" size={24} color={theme.colors.success} />
            <Text style={styles.menuOptionText}>
              Add menu categories (e.g., Appetizers, Main Courses, Drinks)
            </Text>
          </View>
          
          <View style={styles.menuOption}>
            <Icon name="check-circle" size={24} color={theme.colors.success} />
            <Text style={styles.menuOptionText}>
              Add items with prices and descriptions
            </Text>
          </View>
          
          <View style={styles.menuOption}>
            <Icon name="check-circle" size={24} color={theme.colors.success} />
            <Text style={styles.menuOptionText}>
              Set item availability and featured items
            </Text>
          </View>
        </View>

        <TouchableOpacity
          style={styles.setupMenuButton}
          onPress={() => {
            // Navigate to menu management screen
            navigation.navigate('MenuManagement' as never);
          }}
          testID="setup-menu-button"
        >
          <Icon name="restaurant-menu" size={20} color={theme.colors.white} />
          <Text style={styles.setupMenuButtonText}>Set Up Menu Now</Text>
        </TouchableOpacity>

        <TouchableOpacity
          style={styles.skipButton}
          onPress={() => {
            Alert.alert(
              'Skip Menu Setup?',
              'You can always add your menu later from the Settings menu.',
              [
                { text: 'Cancel', style: 'cancel' },
                { text: 'Skip', onPress: () => nextStep() }
              ]
            );
          }}
        >
          <Text style={styles.skipButtonText}>Skip for Now</Text>
        </TouchableOpacity>
      </View>
    </View>
  );

  const renderBankDetails = () => (
    <View style={styles.stepContent}>
      <Text style={styles.stepTitle}>Bank Details</Text>
      <Text style={styles.stepDescription}>
        Add your bank account details to receive payments
      </Text>
      
      <FastInput
        label="Sort Code *"
        inputType="text"
        value={formData.bankDetails?.sortCode || ''}
        onChangeText={(text) => {
          const formattedSortCode = formatSortCode(text);
          setFormData(prev => ({
            ...prev,
            bankDetails: {
              ...prev.bankDetails!,
              sortCode: formattedSortCode
            }
          }));
          // Clear error when user starts typing
          if (fieldErrors.sortCode) {
            setFieldErrors(prev => ({ ...prev, sortCode: '' }));
          }
        }}
        onBlur={() => {
          if (formData.bankDetails?.sortCode && !validateSortCode(formData.bankDetails.sortCode)) {
            setFieldErrors(prev => ({ ...prev, sortCode: 'Please enter a valid 6-digit sort code' }));
          } else {
            setFieldErrors(prev => ({ ...prev, sortCode: '' }));
          }
        }}
        placeholder="00-00-00"
        keyboardType="numeric"
        maxLength={8}
        error={fieldErrors.sortCode}
      />
      
      <FastInput
        label="Account Number *"
        inputType="text"
        value={formData.bankDetails?.accountNumber || ''}
        onChangeText={(text) => {
          const cleanedText = text.replace(/[^0-9]/g, '').slice(0, 8);
          setFormData(prev => ({
            ...prev,
            bankDetails: {
              ...prev.bankDetails!,
              accountNumber: cleanedText
            }
          }));
          // Clear error when user starts typing
          if (fieldErrors.accountNumber) {
            setFieldErrors(prev => ({ ...prev, accountNumber: '' }));
          }
        }}
        onBlur={() => {
          if (formData.bankDetails?.accountNumber && !validateAccountNumber(formData.bankDetails.accountNumber)) {
            setFieldErrors(prev => ({ ...prev, accountNumber: 'Please enter a valid 8-digit account number' }));
          } else {
            setFieldErrors(prev => ({ ...prev, accountNumber: '' }));
          }
        }}
        placeholder="12345678"
        keyboardType="numeric"
        maxLength={8}
        error={fieldErrors.accountNumber}
      />
      
      <FastInput
        label="Account Name *"
        inputType="text"
        value={formData.bankDetails?.accountName || ''}
        onChangeText={(text) => {
          const sanitized = sanitizeInput(text, 100);
          setFormData(prev => ({
            ...prev,
            bankDetails: {
              ...prev.bankDetails!,
              accountName: sanitized
            }
          }));
          // Clear error when user starts typing
          if (fieldErrors.accountName) {
            setFieldErrors(prev => ({ ...prev, accountName: '' }));
          }
        }}
        onBlur={() => {
          if (!formData.bankDetails?.accountName) {
            setFieldErrors(prev => ({ ...prev, accountName: 'Account name is required' }));
          }
        }}
        error={fieldErrors.accountName}
        placeholder="Your Restaurant Ltd"
      />
      
      <FastInput
        label="IBAN (Optional)"
        inputType="text"
        value={formData.bankDetails?.iban || ''}
        onChangeText={(text) => {
          const upperCase = text.toUpperCase().replace(/[^A-Z0-9]/g, '');
          setFormData(prev => ({
            ...prev,
            bankDetails: {
              ...prev.bankDetails!,
              iban: upperCase
            }
          }));
          // Clear error if field becomes empty
          if (!upperCase && fieldErrors.iban) {
            setFieldErrors(prev => ({ ...prev, iban: '' }));
          }
        }}
        onBlur={() => {
          if (formData.bankDetails?.iban && !validateIBAN(formData.bankDetails.iban)) {
            setFieldErrors(prev => ({ ...prev, iban: 'Please enter a valid IBAN' }));
          } else {
            setFieldErrors(prev => ({ ...prev, iban: '' }));
          }
        }}
        error={fieldErrors.iban}
        placeholder="GB00XXXX00000000000000"
        autoCapitalize="characters"
      />
      
      <FastInput
        label="SWIFT/BIC Code (Optional)"
        inputType="text"
        value={formData.bankDetails?.swiftBic || ''}
        onChangeText={(text) => {
          const upperCase = text.toUpperCase().replace(/[^A-Z0-9]/g, '').slice(0, 11);
          setFormData(prev => ({
            ...prev,
            bankDetails: {
              ...prev.bankDetails!,
              swiftBic: upperCase
            }
          }));
          // Clear error if field becomes empty
          if (!upperCase && fieldErrors.swiftBic) {
            setFieldErrors(prev => ({ ...prev, swiftBic: '' }));
          }
        }}
        onBlur={() => {
          if (formData.bankDetails?.swiftBic && !validateSWIFT(formData.bankDetails.swiftBic)) {
            setFieldErrors(prev => ({ ...prev, swiftBic: 'Please enter a valid SWIFT/BIC code' }));
          } else {
            setFieldErrors(prev => ({ ...prev, swiftBic: '' }));
          }
        }}
        error={fieldErrors.swiftBic}
        placeholder="XXXXXXXX"
        autoCapitalize="characters"
        maxLength={11}
      />
      
      <View style={styles.infoBox}>
        <Icon name="info" size={20} color={theme.colors.primary} />
        <Text style={styles.infoText}>
          Your bank details are encrypted and securely stored. Payments are processed weekly on Fridays.
        </Text>
      </View>
    </View>
  );
  
  const renderStep7 = () => (
    <View style={styles.stepContent}>
      <Text style={styles.stepTitle}>Review & Complete</Text>
      <Text style={styles.stepDescription}>
        Review your restaurant setup before completing onboarding
      </Text>

      <View style={styles.reviewSection}>
        <Text style={styles.reviewSectionTitle}>Restaurant Information</Text>
        <View style={styles.reviewItem}>
          <Text style={styles.reviewLabel}>Name:</Text>
          <Text style={styles.reviewValue}>{formData.restaurantName}</Text>
        </View>
        <View style={styles.reviewItem}>
          <Text style={styles.reviewLabel}>Type:</Text>
          <Text style={styles.reviewValue}>{formData.businessType}</Text>
        </View>
        <View style={styles.reviewItem}>
          <Text style={styles.reviewLabel}>Contact:</Text>
          <Text style={styles.reviewValue}>{formData.phone} • {formData.email}</Text>
        </View>
        <View style={styles.reviewItem}>
          <Text style={styles.reviewLabel}>Address:</Text>
          <Text style={styles.reviewValue}>{formData.street}, {formData.city} {formData.zipCode}</Text>
        </View>
      </View>

      <View style={styles.reviewSection}>
        <Text style={styles.reviewSectionTitle}>Team</Text>
        <View style={styles.reviewItem}>
          <Text style={styles.reviewLabel}>Owner:</Text>
          <Text style={styles.reviewValue}>{formData.ownerName}</Text>
        </View>
        <View style={styles.reviewItem}>
          <Text style={styles.reviewLabel}>Employees:</Text>
          <Text style={styles.reviewValue}>{employees.length} team members added</Text>
        </View>
      </View>

      <View style={styles.completionMessage}>
        <Icon name="check-circle" size={48} color={theme.colors.success} />
        <Text style={styles.completionTitle}>Ready to Launch!</Text>
        <Text style={styles.completionDescription}>
          Your restaurant is fully configured and ready to start taking orders with Finlow POS.
        </Text>
      </View>
    </View>
  );

  const renderCurrentStep = () => {
    switch (currentStep) {
      case 1: return renderStep1();
      case 2: return renderStep2();
      case 3: return renderStep3();
      case 4: return renderStep4();
      case 5: return renderStep5();
      case 6: return renderStep6();
      case 7: return renderMenuSetup();
      case 8: return renderBankDetails();
      case 9: return renderStep7();
      default: return renderStep1();
    }
  };

  const styles = StyleSheet.create({
    container: {
      flex: 1,
      backgroundColor: theme.colors.background,
    },
    header: {
      backgroundColor: theme.colors.primary,
      flexDirection: 'row',
      alignItems: 'center',
      paddingHorizontal: 16,
      paddingVertical: 12,
      height: 70,
    },
    backButton: {
      padding: 8,
    },
    headerCenter: {
      flex: 1,
      alignItems: 'center',
    },
    headerTitle: {
      fontSize: 20,
      fontWeight: 'bold',
      color: theme.colors.white,
    },
    headerSubtitle: {
      fontSize: 12,
      color: 'rgba(255, 255, 255, 0.8)',
      marginTop: 2,
    },
    headerSpacer: {
      width: 40,
    },
    content: {
      flex: 1,
    },
    stepIndicator: {
      backgroundColor: theme.colors.white,
      borderBottomWidth: 1,
      borderBottomColor: theme.colors.border,
      paddingVertical: 16,
    },
    stepIndicatorContent: {
      paddingHorizontal: 20,
      alignItems: 'center',
    },
    stepIndicatorItem: {
      flexDirection: 'row',
      alignItems: 'center',
    },
    stepCircle: {
      width: 32,
      height: 32,
      borderRadius: 16,
      backgroundColor: theme.colors.lightGray,
      justifyContent: 'center',
      alignItems: 'center',
      borderWidth: 2,
      borderColor: theme.colors.border,
    },
    stepCircleActive: {
      backgroundColor: theme.colors.primary,
      borderColor: theme.colors.primary,
    },
    stepCircleCompleted: {
      backgroundColor: theme.colors.success,
      borderColor: theme.colors.success,
    },
    stepNumber: {
      fontSize: 14,
      fontWeight: '600',
      color: theme.colors.textSecondary,
    },
    stepNumberActive: {
      color: theme.colors.white,
    },
    stepLine: {
      width: 30,
      height: 2,
      backgroundColor: theme.colors.border,
      marginHorizontal: 8,
    },
    stepLineCompleted: {
      backgroundColor: theme.colors.success,
    },
    scrollContainer: {
      flex: 1,
    },
    stepContent: {
      padding: 24,
    },
    stepTitle: {
      fontSize: 24,
      fontWeight: 'bold',
      color: theme.colors.text,
      marginBottom: 8,
    },
    stepDescription: {
      fontSize: 16,
      color: theme.colors.textSecondary,
      marginBottom: 32,
      lineHeight: 22,
    },
    inputGroup: {
      marginBottom: 24,
    },
    inputRow: {
      flexDirection: 'row',
    },
    inputLabel: {
      fontSize: 16,
      fontWeight: '600',
      color: theme.colors.text,
      marginBottom: 8,
    },
    inputHint: {
      marginBottom: 4,
    },
    hintText: {
      fontSize: 12,
      color: theme.colors.textSecondary,
      marginBottom: 16,
      fontStyle: 'italic',
    },
    businessTypeScroll: {
      marginTop: 8,
    },
    businessTypeButton: {
      paddingHorizontal: 16,
      paddingVertical: 8,
      borderRadius: 20,
      backgroundColor: theme.colors.background,
      marginRight: 8,
      borderWidth: 1,
      borderColor: theme.colors.border,
    },
    businessTypeButtonActive: {
      backgroundColor: theme.colors.primary,
      borderColor: theme.colors.primary,
    },
    businessTypeText: {
      fontSize: 14,
      fontWeight: '500',
      color: theme.colors.text,
    },
    businessTypeTextActive: {
      color: theme.colors.white,
    },
    businessHourRow: {
      marginBottom: 16,
      padding: 16,
      backgroundColor: theme.colors.white,
      borderRadius: 12,
      borderWidth: 1,
      borderColor: theme.colors.border,
    },
    dayInfo: {
      flexDirection: 'row',
      justifyContent: 'space-between',
      alignItems: 'center',
      marginBottom: 12,
    },
    dayLabel: {
      fontSize: 16,
      fontWeight: '600',
      color: theme.colors.text,
    },
    timeInputs: {
      flexDirection: 'row',
      alignItems: 'center',
    },
    timeInput: {
      flex: 1,
    },
    timeSeparator: {
      fontSize: 16,
      color: theme.colors.textSecondary,
      marginHorizontal: 12,
      marginTop: 24,
    },
    addEmployeeSection: {
      backgroundColor: theme.colors.white,
      borderRadius: 12,
      padding: 20,
      marginBottom: 24,
      borderWidth: 1,
      borderColor: theme.colors.border,
    },
    sectionTitle: {
      fontSize: 18,
      fontWeight: 'bold',
      color: theme.colors.text,
      marginBottom: 16,
    },
    roleButton: {
      flexDirection: 'row',
      alignItems: 'center',
      paddingHorizontal: 12,
      paddingVertical: 8,
      borderRadius: 8,
      backgroundColor: theme.colors.background,
      marginRight: 8,
      borderWidth: 1,
      borderColor: theme.colors.border,
    },
    roleButtonActive: {
      backgroundColor: theme.colors.primary,
      borderColor: theme.colors.primary,
    },
    roleText: {
      fontSize: 12,
      color: theme.colors.text,
      marginLeft: 4,
    },
    roleTextActive: {
      color: theme.colors.white,
    },
    accessLevelContainer: {
      gap: 12,
    },
    accessLevelButton: {
      padding: 16,
      borderRadius: 12,
      backgroundColor: theme.colors.background,
      borderWidth: 1,
      borderColor: theme.colors.border,
    },
    accessLevelButtonActive: {
      backgroundColor: theme.colors.primary,
      borderColor: theme.colors.primary,
    },
    accessLevelTitle: {
      fontSize: 16,
      fontWeight: '600',
      color: theme.colors.text,
      marginBottom: 4,
    },
    accessLevelTitleActive: {
      color: theme.colors.white,
    },
    accessLevelDescription: {
      fontSize: 14,
      color: theme.colors.textSecondary,
    },
    accessLevelDescriptionActive: {
      color: theme.colors.white,
    },
    addEmployeeButton: {
      flexDirection: 'row',
      alignItems: 'center',
      justifyContent: 'center',
      backgroundColor: theme.colors.primary,
      paddingVertical: 16,
      borderRadius: 12,
      marginTop: 16,
    },
    addEmployeeButtonText: {
      fontSize: 16,
      fontWeight: '600',
      color: theme.colors.white,
      marginLeft: 8,
    },
    employeeListSection: {
      backgroundColor: theme.colors.white,
      borderRadius: 12,
      padding: 20,
      borderWidth: 1,
      borderColor: theme.colors.border,
    },
    employeeCard: {
      flexDirection: 'row',
      alignItems: 'center',
      padding: 16,
      backgroundColor: theme.colors.background,
      borderRadius: 12,
      marginBottom: 12,
    },
    employeeInfo: {
      flex: 1,
    },
    employeeName: {
      fontSize: 16,
      fontWeight: '600',
      color: theme.colors.text,
    },
    employeeRole: {
      fontSize: 14,
      color: theme.colors.primary,
      marginTop: 2,
    },
    employeeDetails: {
      fontSize: 12,
      color: theme.colors.textSecondary,
      marginTop: 4,
    },
    removeEmployeeButton: {
      padding: 8,
    },
    reviewSection: {
      backgroundColor: theme.colors.white,
      borderRadius: 12,
      padding: 20,
      marginBottom: 16,
      borderWidth: 1,
      borderColor: theme.colors.border,
    },
    reviewSectionTitle: {
      fontSize: 18,
      fontWeight: 'bold',
      color: theme.colors.text,
      marginBottom: 16,
    },
    reviewItem: {
      flexDirection: 'row',
      marginBottom: 8,
    },
    reviewLabel: {
      fontSize: 14,
      fontWeight: '600',
      color: theme.colors.textSecondary,
      width: 80,
    },
    reviewValue: {
      fontSize: 14,
      color: theme.colors.text,
      flex: 1,
    },
    completionMessage: {
      alignItems: 'center',
      padding: 32,
      backgroundColor: theme.colors.white,
      borderRadius: 12,
      borderWidth: 1,
      borderColor: theme.colors.border,
    },
    completionTitle: {
      fontSize: 20,
      fontWeight: 'bold',
      color: theme.colors.text,
      marginTop: 16,
      marginBottom: 8,
    },
    completionDescription: {
      fontSize: 14,
      color: theme.colors.textSecondary,
      textAlign: 'center',
      lineHeight: 20,
    },
    navigationBar: {
      flexDirection: 'row',
      alignItems: 'center',
      paddingHorizontal: 24,
      paddingVertical: 16,
      backgroundColor: theme.colors.white,
      borderTopWidth: 1,
      borderTopColor: theme.colors.border,
    },
    prevButton: {
      flexDirection: 'row',
      alignItems: 'center',
      paddingHorizontal: 16,
      paddingVertical: 12,
      borderRadius: 8,
      backgroundColor: theme.colors.background,
    },
    prevButtonText: {
      fontSize: 16,
      fontWeight: '500',
      color: theme.colors.text,
      marginLeft: 8,
    },
    navigationSpacer: {
      flex: 1,
    },
    nextButton: {
      flexDirection: 'row',
      alignItems: 'center',
      paddingHorizontal: 24,
      paddingVertical: 12,
      borderRadius: 8,
      backgroundColor: theme.colors.primary,
    },
    nextButtonDisabled: {
      backgroundColor: theme.colors.textSecondary,
    },
    nextButtonText: {
      fontSize: 16,
      fontWeight: '600',
      color: theme.colors.white,
      marginRight: 8,
    },
    menuSetupContainer: {
      alignItems: 'center',
      paddingVertical: 24,
    },
    menuSetupText: {
      fontSize: 16,
      color: theme.colors.text,
      marginTop: 16,
      marginBottom: 24,
      textAlign: 'center',
    },
    menuOptions: {
      width: '100%',
      marginBottom: 32,
    },
    menuOption: {
      flexDirection: 'row',
      alignItems: 'center',
      marginBottom: 16,
      paddingHorizontal: 16,
    },
    menuOptionText: {
      fontSize: 14,
      color: theme.colors.text,
      marginLeft: 12,
      flex: 1,
    },
    setupMenuButton: {
      flexDirection: 'row',
      alignItems: 'center',
      backgroundColor: theme.colors.primary,
      paddingVertical: 16,
      paddingHorizontal: 32,
      borderRadius: 12,
      marginBottom: 16,
    },
    setupMenuButtonText: {
      fontSize: 16,
      fontWeight: '600',
      color: theme.colors.white,
      marginLeft: 8,
    },
    skipButton: {
      paddingVertical: 12,
      paddingHorizontal: 24,
    },
    skipButtonText: {
      fontSize: 14,
      color: theme.colors.textSecondary,
      textDecorationLine: 'underline',
    },
    infoBox: {
      flexDirection: 'row',
      alignItems: 'center',
      backgroundColor: theme.colors.background,
      padding: 16,
      borderRadius: 8,
      marginTop: 16,
    },
    infoText: {
      fontSize: 14,
      color: theme.colors.textSecondary,
      marginLeft: 12,
      flex: 1,
      lineHeight: 20,
    },
  });

  return (
    <SafeAreaView style={styles.container}>
      <StatusBar backgroundColor={theme.colors.primary} barStyle="light-content" />
      
      {/* Header */}
      <View style={styles.header}>
        <TouchableOpacity 
          style={styles.backButton}
          onPress={() => navigation.goBack()}
          testID="header-back-button"
        >
          <Icon name="arrow-back" size={24} color={theme.colors.white} />
        </TouchableOpacity>
        
        <View style={styles.headerCenter}>
          <Text style={styles.headerTitle}>Restaurant Setup</Text>
          <Text style={styles.headerSubtitle}>Step {currentStep} of {totalSteps}</Text>
        </View>
        
        <View style={styles.headerSpacer} />
      </View>

      <View style={styles.content}>
        {renderStepIndicator()}

        <ScrollView 
          style={styles.scrollContainer}
          showsVerticalScrollIndicator={false}
          keyboardShouldPersistTaps="handled"
          contentContainerStyle={{
            paddingBottom: isKeyboardVisible && Platform.OS === 'ios' 
              ? Math.max(0, keyboardHeight - KEYBOARD_VERTICAL_OFFSET) + 100
              : 100
          }}
        >
          {renderCurrentStep()}
        </ScrollView>

        {/* Navigation Buttons */}
        <View style={styles.navigationBar}>
          {currentStep > 1 && (
            <TouchableOpacity
              style={styles.prevButton}
              onPress={prevStep}
              testID="back-button"
            >
              <Icon name="arrow-back" size={20} color={theme.colors.text} />
              <Text style={styles.prevButtonText}>Previous</Text>
            </TouchableOpacity>
          )}
          
          <View style={styles.navigationSpacer} />
          
          <TouchableOpacity
            style={[
              styles.nextButton,
              !validateStep(currentStep) && styles.nextButtonDisabled,
            ]}
            onPress={nextStep}
            disabled={loading || !validateStep(currentStep)}
            testID={currentStep === totalSteps ? "complete-setup-button" : "next-step-button"}
          >
            <Text style={styles.nextButtonText}>
              {loading ? 'Saving...' : currentStep === totalSteps ? 'Complete Setup' : 'Next'}
            </Text>
            {!loading && (
              <Icon 
                name={currentStep === totalSteps ? "check" : "arrow-forward"} 
                size={20} 
                color={theme.colors.white} 
              />
            )}
          </TouchableOpacity>
        </View>
      </View>
    </SafeAreaView>
  );
};

export default ComprehensiveRestaurantOnboardingScreen;<|MERGE_RESOLUTION|>--- conflicted
+++ resolved
@@ -337,17 +337,10 @@
         const swiftValid = !formData.bankDetails.swiftBic || validateSWIFT(formData.bankDetails.swiftBic);
         
         // Check for existing errors
-<<<<<<< HEAD
-        const noBankErrors = !fieldErrors.sortCode && !fieldErrors.accountNumber && 
-                             !fieldErrors.iban && !fieldErrors.swiftBic;
-        
-        return sortCodeValid && accountNumberValid && ibanValid && swiftValid && noBankErrors;
-=======
         const noBankingErrors = !fieldErrors.accountName && !fieldErrors.sortCode && 
                                  !fieldErrors.accountNumber && !fieldErrors.iban && !fieldErrors.swiftBic;
         
         return sortCodeValid && accountNumberValid && ibanValid && swiftValid && noBankingErrors;
->>>>>>> b4b864c2
         
       case 9: // Review
         return true;
