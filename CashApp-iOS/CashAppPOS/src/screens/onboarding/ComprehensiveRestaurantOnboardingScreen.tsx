import React, { useState, useEffect } from 'react';

import {
  StyleSheet,
  Text,
  View,
  StatusBar,
  SafeAreaView,
  TouchableOpacity,
  ScrollView,
  Alert,
  _KeyboardAvoidingView,
  Platform,
  Switch,
  TextInput,
  Keyboard,
  Dimensions,
} from 'react-native';

import AsyncStorage from '@react-native-async-storage/async-storage';
import { useNavigation } from '@react-navigation/native';
import Icon from 'react-native-vector-icons/MaterialIcons';

import FastInput from '../../components/ui/FastInput';
import { API_CONFIG } from '../../config/api';
import { useTheme } from '../../design-system/ThemeProvider';
import { useRestaurantConfig } from '../../hooks/useRestaurantConfig';
import { useAuthStore } from '../../store/useAuthStore';
import {
  parseNumericInput,
  parseCurrencyInput,
  sanitizeInput,
  validateUKPhone,
  validateEmail,
  validatePostcode,
  validateSortCode,
  formatSortCode,
  validateAccountNumber,
  validateIBAN,
  validateSWIFT,
} from '../../utils/inputValidation';

interface RestaurantFormData {
  // Basic Information
  restaurantName: string;
  displayName: string;
  businessType: string;
  description: string;

  // Contact Information
  phone: string;
  email: string;
  website: string;

  // Location Information
  street: string;
  city: string;
  state: string;
  zipCode: string;
  country: string;

  // Business Hours
  operatingHours: {
    [key: string]: {
      open: string;
      close: string;
      closed: boolean;
    };
  };

  // Owner Information
  ownerName: string;
  ownerEmail: string;
  ownerPhone: string;

  // Bank Details
  bankDetails?: {
    sortCode: string;
    accountNumber: string;
    accountName: string;
    iban?: string;
    swiftBic?: string;
  };
}

interface Employee {
  id: string;
  name: string;
  email: string;
  phone: string;
  role: 'manager' | 'employee' | 'chef' | 'waiter';
  hourlyRate: string;
  startDate: string;
  accessLevel: 'full' | 'pos_only' | 'reports_only';
}

// Fix for iOS keyboard handling to prevent NaN errors
const { height: _SCREEN_HEIGHT } = Dimensions.get('window');
const KEYBOARD_VERTICAL_OFFSET = Platform.OS === 'ios' ? 90 : 0;

const ComprehensiveRestaurantOnboardingScreen: React.FC = () => {
  const navigation = useNavigation();
  const { theme } = useTheme();
  const { _updateConfig, _completeSetupStep } = useRestaurantConfig();

  const [currentStep, setCurrentStep] = useState(1);
  const [keyboardHeight, setKeyboardHeight] = useState(0);
  const [isKeyboardVisible, setIsKeyboardVisible] = useState(false);
  const [loading, setLoading] = useState(false);
  const [fieldErrors, setFieldErrors] = useState({
    // Step 2 - Contact
    phone: '',
    restaurantEmail: '',
    // Step 3 - Location
    postcode: '',
    // Step 4 - Owner
    ownerEmail: '',
    // Step 6 - Employee
    employeeEmail: '',
    // Step 8 - Bank Details
    accountName: '',
    sortCode: '',
    accountNumber: '',
    iban: '',
    swiftBic: '',
  });

  const [formData, setFormData] = useState<RestaurantFormData>({
    restaurantName: '',
    displayName: '',
    businessType: 'Restaurant',
    description: '',
    phone: '',
    email: '',
    website: '',
    street: '',
    city: '',
    state: '',
    zipCode: '',
    country: 'United Kingdom',
    operatingHours: {
      monday: { open: '09:00', close: '22:00', closed: false },
      tuesday: { open: '09:00', close: '22:00', closed: false },
      wednesday: { open: '09:00', close: '22:00', closed: false },
      thursday: { open: '09:00', close: '22:00', closed: false },
      friday: { open: '09:00', close: '22:00', closed: false },
      saturday: { open: '09:00', close: '22:00', closed: false },
      sunday: { open: '09:00', close: '22:00', closed: false },
    },
    ownerName: '',
    ownerEmail: '',
    ownerPhone: '',
    bankDetails: {
      sortCode: '',
      accountNumber: '',
      accountName: '',
      iban: '',
      swiftBic: '',
    },
  });

  const [employees, setEmployees] = useState<Employee[]>([]);
  const [newEmployee, setNewEmployee] = useState<Partial<Employee>>({
    name: '',
    email: '',
    phone: '',
    role: 'employee',
    hourlyRate: '',
    startDate: new Date().toISOString().split('T')[0],
    accessLevel: 'pos_only',
  });

  const totalSteps = 9;

  // Keep TextInput reference to prevent tree-shaking
  // This fixes the "ReferenceError: Can't find variable: TextInput" error
  // that occurs during onboarding at the bank details step
  const _TextInputRef = TextInput;

  // Fix keyboard handling to prevent NaN errors
  useEffect(() => {
    const keyboardWillShowListener = Keyboard.addListener(
      Platform.OS === 'ios' ? 'keyboardWillShow' : 'keyboardDidShow',
      (e) => {
        const height = e.endCoordinates?.height || 0;
        // Ensure we don't get NaN values
        setKeyboardHeight(isNaN(height) ? 0 : height);
        setIsKeyboardVisible(true);
      }
    );

    const keyboardWillHideListener = Keyboard.addListener(
      Platform.OS === 'ios' ? 'keyboardWillHide' : 'keyboardDidHide',
      () => {
        setKeyboardHeight(0);
        setIsKeyboardVisible(false);
      }
    );

    return () => {
      keyboardWillShowListener.remove();
      keyboardWillHideListener.remove();
    };
  }, []);
  const businessTypes = [
    'Restaurant',
    'Fast Food',
    'Cafe',
    'Bar & Pub',
    'Food Truck',
    'Bakery',
    'Pizzeria',
    'Bistro',
    'Fine Dining',
    'Other',
  ];

  const employeeRoles = [
    { value: 'manager', label: 'Manager', icon: 'supervisor-account' },
    { value: 'employee', label: 'General Staff', icon: 'person' },
    { value: 'chef', label: 'Chef/Kitchen', icon: 'restaurant' },
    { value: 'waiter', label: 'Server/Waiter', icon: 'room-service' },
  ];

  const accessLevels = [
    { value: 'full', label: 'Full Access', description: 'All features including settings' },
    { value: 'pos_only', label: 'POS Only', description: 'Sales and orders only' },
    { value: 'reports_only', label: 'Reports Only', description: 'View reports and analytics' },
  ];

  const dayNames = ['monday', 'tuesday', 'wednesday', 'thursday', 'friday', 'saturday', 'sunday'];
  const dayLabels = ['Monday', 'Tuesday', 'Wednesday', 'Thursday', 'Friday', 'Saturday', 'Sunday'];

<<<<<<< HEAD
  const updateField = (field: keyof RestaurantFormData, value: unknown) => {
=======
  const updateField = (field: keyof RestaurantFormData, value: any) => {
>>>>>>> 2c611b34
    setFormData((prev) => {
      const updated = { ...prev, [field]: value };

      // Auto-generate display name from restaurant name if not manually set
      if (field === 'restaurantName' && !prev.displayName) {
        updated.displayName = value;
      }

      return updated;
    });
  };

  const addEmployee = () => {
    if (!newEmployee.name || !newEmployee.email) {
      // Don't block with alert - validation is handled inline
      return;
    }

    // Validate email if not already validated via onBlur
    if (!validateEmail(newEmployee.email!)) {
      // Set the error state instead of showing alert
      setFieldErrors((prev) => ({ ...prev, employeeEmail: 'Please enter a valid email address' }));
      // Focus on the email field to trigger the error display
      return;
    }

    // Parse and validate hourly rate
    const hourlyRateNumber = parseCurrencyInput(newEmployee.hourlyRate);

    const employee: Employee = {
      id: Date.now().toString(),
      name: sanitizeInput(newEmployee.name!),
      email: newEmployee.email!.toLowerCase().trim(),
      phone: newEmployee.phone || '',
      role: newEmployee.role as Employee['role'],
      hourlyRate: hourlyRateNumber.toFixed(2),
      startDate: newEmployee.startDate!,
      accessLevel: newEmployee.accessLevel as Employee['accessLevel'],
    };

    setEmployees((prev) => [...prev, employee]);
    // Clear the email error when successfully adding
    setFieldErrors((prev) => ({ ...prev, employeeEmail: '' }));
    setNewEmployee({
      name: '',
      email: '',
      phone: '',
      role: 'employee',
      hourlyRate: '',
      startDate: new Date().toISOString().split('T')[0],
      accessLevel: 'pos_only',
    });
  };

  const removeEmployee = (id: string) => {
    setEmployees((prev) => prev.filter((emp) => emp.id !== id));
  };

  const validateStep = (step: number): boolean => {
    switch (step) {
      case 1: // Basic Info
        return !!(formData.restaurantName && formData.displayName && formData.businessType);

      case 2: // Contact
        if (!formData.phone || !formData.email) return false;

        // Check data validity without setting state
        const phoneValid = validateUKPhone(formData.phone);
        const emailValid = validateEmail(formData.email);

        // Also check if there are existing errors from onBlur
        const noContactErrors = !fieldErrors.phone && !fieldErrors.restaurantEmail;

        return phoneValid && emailValid && noContactErrors;

      case 3: // Location
        if (!formData.street || !formData.city || !formData.zipCode) return false;

        // Check postcode validity
        const postcodeValid = validatePostcode(formData.zipCode);
        const noPostcodeError = !fieldErrors.postcode;

        return postcodeValid && noPostcodeError;

      case 4: // Owner Info
        if (!formData.ownerName || !formData.ownerEmail) return false;

        // Check email validity and existing errors
        const ownerEmailValid = validateEmail(formData.ownerEmail);
        const noOwnerEmailError = !fieldErrors.ownerEmail;

        return ownerEmailValid && noOwnerEmailError;

      case 5: // Business Hours
        return true; // Optional

      case 6: // Employees
        return true; // Optional

      case 7: // Menu Setup
        return true; // Optional but recommended

      case 8: // Bank Details
        if (
          !formData.bankDetails?.sortCode ||
          !formData.bankDetails?.accountNumber ||
          !formData.bankDetails?.accountName
        ) {
          return false;
        }

        // Check validity of all bank fields
        const sortCodeValid = validateSortCode(formData.bankDetails.sortCode);
        const accountNumberValid = validateAccountNumber(formData.bankDetails.accountNumber);

        // Optional fields - only validate if provided
        const ibanValid = !formData.bankDetails.iban || validateIBAN(formData.bankDetails.iban);
        const swiftValid =
          !formData.bankDetails.swiftBic || validateSWIFT(formData.bankDetails.swiftBic);

        // Check for existing errors
        const noBankingErrors =
          !fieldErrors.accountName &&
          !fieldErrors.sortCode &&
          !fieldErrors.accountNumber &&
          !fieldErrors.iban &&
          !fieldErrors.swiftBic;

        return sortCodeValid && accountNumberValid && ibanValid && swiftValid && noBankingErrors;

      case 9: // Review
        return true;

      default:
        return true;
    }
  };

  const triggerValidationErrors = (step: number) => {
    // This function sets error messages when Next is clicked with invalid data
    switch (step) {
      case 2: // Contact
        // Check for empty required fields first
        if (!formData.phone) {
          setFieldErrors((prev) => ({ ...prev, phone: 'Phone number is required' }));
        } else if (!validateUKPhone(formData.phone)) {
          setFieldErrors((prev) => ({ ...prev, phone: 'Please enter a valid UK phone number' }));
        }

        if (!formData.email) {
          setFieldErrors((prev) => ({ ...prev, restaurantEmail: 'Email is required' }));
        } else if (!validateEmail(formData.email)) {
          setFieldErrors((prev) => ({
            ...prev,
            restaurantEmail: 'Please enter a valid email address',
          }));
        }
        break;

      case 3: // Location
        if (!formData.zipCode) {
          setFieldErrors((prev) => ({ ...prev, postcode: 'Postcode is required' }));
        } else if (!validatePostcode(formData.zipCode)) {
          setFieldErrors((prev) => ({ ...prev, postcode: 'Please enter a valid UK postcode' }));
        }
        break;

      case 4: // Owner Info
        if (!formData.ownerEmail) {
          setFieldErrors((prev) => ({ ...prev, ownerEmail: 'Owner email is required' }));
        } else if (!validateEmail(formData.ownerEmail)) {
          setFieldErrors((prev) => ({ ...prev, ownerEmail: 'Please enter a valid email address' }));
        }
        break;

      // Note: Case 6 (Employee) removed - employees are optional and validated when adding

      case 8: // Bank Details
        if (!formData.bankDetails?.accountName) {
          setFieldErrors((prev) => ({ ...prev, accountName: 'Account name is required' }));
        }

        if (!formData.bankDetails?.sortCode) {
          setFieldErrors((prev) => ({ ...prev, sortCode: 'Sort code is required' }));
        } else if (!validateSortCode(formData.bankDetails.sortCode)) {
          setFieldErrors((prev) => ({
            ...prev,
            sortCode: 'Please enter a valid 6-digit sort code',
          }));
        }

        if (!formData.bankDetails?.accountNumber) {
          setFieldErrors((prev) => ({ ...prev, accountNumber: 'Account number is required' }));
        } else if (!validateAccountNumber(formData.bankDetails.accountNumber)) {
          setFieldErrors((prev) => ({
            ...prev,
            accountNumber: 'Please enter a valid 8-digit account number',
          }));
        }

        // IBAN and SWIFT are optional, only validate if provided
        if (formData.bankDetails?.iban && !validateIBAN(formData.bankDetails.iban)) {
          setFieldErrors((prev) => ({ ...prev, iban: 'Please enter a valid IBAN' }));
        }
        if (formData.bankDetails?.swiftBic && !validateSWIFT(formData.bankDetails.swiftBic)) {
          setFieldErrors((prev) => ({ ...prev, swiftBic: 'Please enter a valid SWIFT/BIC code' }));
        }
        break;
    }
  };

  const nextStep = () => {
    if (!validateStep(currentStep)) {
      // Trigger validation errors to show feedback
      triggerValidationErrors(currentStep);
      return;
    }

    if (currentStep < totalSteps) {
      setCurrentStep(currentStep + 1);
    } else {
      completeOnboarding();
    }
  };

  const prevStep = () => {
    if (currentStep > 1) {
      setCurrentStep(currentStep - 1);
    }
  };

  const completeOnboarding = async () => {
    try {
      setLoading(true);

      // Get auth token from AsyncStorage
      const token = await AsyncStorage.getItem('auth_token');

      if (!token) {
        Alert.alert('Authentication Error', 'Please log in again.');
        navigation.navigate('Auth' as never);
        return;
      }

      // Prepare data for API
      const restaurantData = {
        name: sanitizeInput(formData.restaurantName),
        display_name: sanitizeInput(formData.displayName),
        business_type: formData.businessType,
        description: sanitizeInput(formData.description || ''),
        phone: formData.phone,
        email: formData.email.toLowerCase().trim(),
        website: formData.website || '',
        address: {
          street: sanitizeInput(formData.street),
          city: sanitizeInput(formData.city),
          state: sanitizeInput(formData.state || ''),
          zipCode: formData.zipCode.toUpperCase(),
          country: formData.country,
        },
        business_hours: formData.operatingHours,
        owner_info: {
          name: sanitizeInput(formData.ownerName),
          email: formData.ownerEmail.toLowerCase().trim(),
          phone: formData.ownerPhone || '',
        },
        employees: employees.map((emp) => ({
          name: sanitizeInput(emp.name),
          email: emp.email.toLowerCase().trim(),
          phone: emp.phone || '',
          role: emp.role,
          hourly_rate: parseNumericInput(emp.hourlyRate),
          start_date: emp.startDate,
          access_level: emp.accessLevel,
        })),
        bank_details: formData.bankDetails
          ? {
              sort_code: formData.bankDetails.sortCode.replace(/-/g, ''),
              account_number: formData.bankDetails.accountNumber,
              account_name: sanitizeInput(formData.bankDetails.accountName),
              iban: formData.bankDetails.iban || null,
              swift_bic: formData.bankDetails.swiftBic || null,
            }
          : null,
      };

      // Call the new onboarding endpoint
      const response = await fetch(`${API_CONFIG.FULL_API_URL}/restaurants/onboarding/create`, {
        method: 'POST',
        headers: {
          Authorization: `Bearer ${token}`,
          'Content-Type': 'application/json',
        },
        body: JSON.stringify(restaurantData),
      });

      if (!response.ok) {
        const errorData = await response.json().catch(() => ({}));
        throw new Error(errorData.detail || `HTTP error! status: ${response.status}`);
      }

      const result = await response.json();

      // Update local state with the new restaurant ID
      await AsyncStorage.setItem('restaurant_id', result.restaurant_id);
      await AsyncStorage.setItem('needs_onboarding', 'false');

      // Refresh auth state to update user data
      const { checkAuth } = useAuthStore.getState();
      await checkAuth();

      Alert.alert(
        'Onboarding Complete! 🎉',
        `Welcome to Fynlo, ${formData.restaurantName}! Your restaurant is now fully set up and ready to start taking orders.`,
        [
          {
            text: 'Start Using POS',
            onPress: () => {
              // Use reset to force navigation state refresh
              navigation.reset({
                index: 0,
                routes: [{ name: 'Main' as never }],
              });
            },
          },
          {
            text: 'Configure Menu',
            onPress: () => {
              navigation.reset({
                index: 1,
                routes: [{ name: 'Main' as never }, { name: 'SettingsMenuManagement' as never }],
              });
            },
          },
        ]
      );
    } catch (error) {
      console.error('Onboarding error:', error);
      Alert.alert(
        'Error',
        error instanceof Error ? error.message : 'Failed to complete onboarding. Please try again.'
      );
    } finally {
      setLoading(false);
    }
  };

  const renderStepIndicator = () => (
    <View style={styles.stepIndicator}>
      <ScrollView
        horizontal
        showsHorizontalScrollIndicator={false}
        contentContainerStyle={styles.stepIndicatorContent}
        scrollIndicatorInsets={{ top: 0, left: 0, bottom: 0, right: 0 }}
        contentInset={{ left: 0, right: 0, top: 0, bottom: 0 }}
      >
        {Array.from({ length: totalSteps }, (_, index) => {
          const step = index + 1;
          return (
            <View key={step} style={styles.stepIndicatorItem}>
              <View
                style={[
                  styles.stepCircle,
                  currentStep >= step && styles.stepCircleActive,
                  currentStep > step && styles.stepCircleCompleted,
                ]}
              >
                {currentStep > step ? (
                  <Icon name="check" size={16} color={theme.colors.white} />
                ) : (
                  <Text style={[styles.stepNumber, currentStep >= step && styles.stepNumberActive]}>
                    {step}
                  </Text>
                )}
              </View>
              {step < totalSteps && (
                <View style={[styles.stepLine, currentStep > step && styles.stepLineCompleted]} />
              )}
            </View>
          );
        })}
      </ScrollView>
    </View>
  );

  const renderStep1 = () => (
    <View style={styles.stepContent}>
      <Text style={styles.stepTitle}>Restaurant Information</Text>
      <Text style={styles.stepDescription}>
        Let's start with basic information about your restaurant
      </Text>

      <FastInput
        label="Restaurant Name *"
        inputType="text"
        value={formData.restaurantName}
        onChangeText={(value) => updateField('restaurantName', value)}
        placeholder="e.g., Maria's Mexican Kitchen"
        testID="restaurant-name"
      />

      <FastInput
        label="Display Name *"
        inputType="text"
        value={formData.displayName}
        onChangeText={(value) => updateField('displayName', value)}
        placeholder="e.g., Maria's Kitchen"
        containerStyle={styles.inputHint}
        testID="restaurant-display-name"
      />
      <Text style={styles.hintText}>This is what appears in your POS headers</Text>

      <View style={styles.inputGroup}>
        <Text style={styles.inputLabel}>Business Type *</Text>
        <ScrollView
          horizontal
          showsHorizontalScrollIndicator={false}
          style={styles.businessTypeScroll}
          contentInset={{ left: 0, right: 0, top: 0, bottom: 0 }}
          scrollIndicatorInsets={{ top: 0, left: 0, bottom: 0, right: 0 }}
        >
          {businessTypes.map((type) => (
            <TouchableOpacity
              key={type}
              style={[
                styles.businessTypeButton,
                formData.businessType === type && styles.businessTypeButtonActive,
              ]}
              onPress={() => updateField('businessType', type)}
            >
              <Text
                style={[
                  styles.businessTypeText,
                  formData.businessType === type && styles.businessTypeTextActive,
                ]}
              >
                {type}
              </Text>
            </TouchableOpacity>
          ))}
        </ScrollView>
      </View>

      <FastInput
        label="Description (Optional)"
        inputType="text"
        value={formData.description}
        onChangeText={(value) => updateField('description', value)}
        placeholder="Brief description of your restaurant's specialty"
        multiline
        numberOfLines={3}
      />
    </View>
  );

  const renderStep2 = () => (
    <View style={styles.stepContent}>
      <Text style={styles.stepTitle}>Contact Information</Text>
      <Text style={styles.stepDescription}>How can customers and Finlow support reach you?</Text>

      <FastInput
        label="Phone Number *"
        inputType="phone"
        value={formData.phone}
        onChangeText={(value) => {
          updateField('phone', value);
          // Clear error when user starts typing
          if (fieldErrors.phone) {
            setFieldErrors((prev) => ({ ...prev, phone: '' }));
          }
        }}
        onBlur={() => {
          if (formData.phone && !validateUKPhone(formData.phone)) {
            setFieldErrors((prev) => ({ ...prev, phone: 'Please enter a valid UK phone number' }));
          } else {
            setFieldErrors((prev) => ({ ...prev, phone: '' }));
          }
        }}
        placeholder="+44 20 1234 5678"
        error={fieldErrors.phone}
        testID="restaurant-phone"
      />

      <FastInput
        label="Email Address *"
        inputType="email"
        value={formData.email}
        onChangeText={(value) => {
          updateField('email', value);
          // Clear error when user starts typing
          if (fieldErrors.restaurantEmail) {
            setFieldErrors((prev) => ({ ...prev, restaurantEmail: '' }));
          }
        }}
        onBlur={() => {
          if (formData.email && !validateEmail(formData.email)) {
            setFieldErrors((prev) => ({
              ...prev,
              restaurantEmail: 'Please enter a valid email address',
            }));
          } else {
            setFieldErrors((prev) => ({ ...prev, restaurantEmail: '' }));
          }
        }}
        placeholder="owner@mariaskitchen.co.uk"
        error={fieldErrors.restaurantEmail}
        testID="restaurant-email"
      />

      <FastInput
        label="Website (Optional)"
        inputType="text"
        value={formData.website}
        onChangeText={(value) => updateField('website', value)}
        placeholder="https://mariaskitchen.co.uk"
      />
    </View>
  );

  const renderStep3 = () => (
    <View style={styles.stepContent}>
      <Text style={styles.stepTitle}>Restaurant Location</Text>
      <Text style={styles.stepDescription}>
        Your restaurant's physical address for deliveries and customers
      </Text>

      <FastInput
        label="Street Address *"
        inputType="text"
        value={formData.street}
        onChangeText={(value) => updateField('street', value)}
        placeholder="123 High Street"
        testID="address-street"
      />

      <View style={styles.inputRow}>
        <View style={{ flex: 2 }}>
          <FastInput
            label="City *"
            inputType="text"
            value={formData.city}
            onChangeText={(value) => updateField('city', value)}
            placeholder="London"
            testID="address-city"
          />
        </View>

        <View style={{ flex: 1, marginLeft: 12 }}>
          <FastInput
            label="Postcode *"
            inputType="text"
            value={formData.zipCode}
            onChangeText={(value) => {
              updateField('zipCode', value);
              // Clear error when user starts typing
              if (fieldErrors.postcode) {
                setFieldErrors((prev) => ({ ...prev, postcode: '' }));
              }
            }}
            onBlur={() => {
              if (formData.zipCode && !validatePostcode(formData.zipCode)) {
                setFieldErrors((prev) => ({
                  ...prev,
                  postcode: 'Please enter a valid UK postcode',
                }));
              } else {
                setFieldErrors((prev) => ({ ...prev, postcode: '' }));
              }
            }}
            placeholder="SW1A 1AA"
            error={fieldErrors.postcode}
            testID="address-postcode"
          />
        </View>
      </View>

      <View style={styles.inputRow}>
        <View style={{ flex: 1 }}>
          <FastInput
            label="County/State"
            inputType="text"
            value={formData.state}
            onChangeText={(value) => updateField('state', value)}
            placeholder="Greater London"
          />
        </View>

        <View style={{ flex: 1, marginLeft: 12 }}>
          <FastInput
            label="Country"
            inputType="text"
            value={formData.country}
            onChangeText={(value) => updateField('country', value)}
            placeholder="United Kingdom"
            editable={false}
          />
        </View>
      </View>
    </View>
  );

  const renderStep4 = () => (
    <View style={styles.stepContent}>
      <Text style={styles.stepTitle}>Owner Information</Text>
      <Text style={styles.stepDescription}>Primary owner/manager contact details</Text>

      <FastInput
        label="Owner/Manager Name *"
        inputType="text"
        value={formData.ownerName}
        onChangeText={(value) => updateField('ownerName', value)}
        placeholder="Maria Rodriguez"
        testID="owner-name"
      />

      <FastInput
        label="Owner Email *"
        inputType="email"
        value={formData.ownerEmail}
        onChangeText={(value) => {
          updateField('ownerEmail', value);
          // Clear error when user starts typing
          if (fieldErrors.ownerEmail) {
            setFieldErrors((prev) => ({ ...prev, ownerEmail: '' }));
          }
        }}
        onBlur={() => {
          if (formData.ownerEmail && !validateEmail(formData.ownerEmail)) {
            setFieldErrors((prev) => ({
              ...prev,
              ownerEmail: 'Please enter a valid email address',
            }));
          } else {
            setFieldErrors((prev) => ({ ...prev, ownerEmail: '' }));
          }
        }}
        placeholder="owner@restaurant.com"
        error={fieldErrors.ownerEmail}
        testID="owner-email"
      />

      <FastInput
        label="Owner Phone"
        inputType="phone"
        value={formData.ownerPhone}
        onChangeText={(value) => updateField('ownerPhone', value)}
        placeholder="+44 7123 456789"
      />
    </View>
  );

  const renderStep5 = () => (
    <View style={styles.stepContent}>
      <Text style={styles.stepTitle}>Business Hours</Text>
      <Text style={styles.stepDescription}>Set your restaurant's operating hours</Text>

      {dayNames.map((day, index) => (
        <View key={day} style={styles.businessHourRow}>
          <View style={styles.dayInfo}>
            <Text style={styles.dayLabel}>{dayLabels[index]}</Text>
            <Switch
              value={!formData.operatingHours[day].closed}
              onValueChange={(value) => {
                updateField('operatingHours', {
                  ...formData.operatingHours,
                  [day]: { ...formData.operatingHours[day], closed: !value },
                });
              }}
              trackColor={{ false: theme.colors.lightGray, true: theme.colors.primary }}
            />
          </View>

          {!formData.operatingHours[day].closed && (
            <View style={styles.timeInputs}>
              <View style={styles.timeInput}>
                <FastInput
                  label="Open"
                  inputType="text"
                  value={formData.operatingHours[day].open}
                  onChangeText={(value) => {
                    updateField('operatingHours', {
                      ...formData.operatingHours,
                      [day]: { ...formData.operatingHours[day], open: value },
                    });
                  }}
                  placeholder="09:00"
                  containerStyle={{ marginBottom: 0 }}
                />
              </View>
              <Text style={styles.timeSeparator}>to</Text>
              <View style={styles.timeInput}>
                <FastInput
                  label="Close"
                  inputType="text"
                  value={formData.operatingHours[day].close}
                  onChangeText={(value) => {
                    updateField('operatingHours', {
                      ...formData.operatingHours,
                      [day]: { ...formData.operatingHours[day], close: value },
                    });
                  }}
                  placeholder="22:00"
                  containerStyle={{ marginBottom: 0 }}
                />
              </View>
            </View>
          )}
        </View>
      ))}
    </View>
  );

  const renderStep6 = () => (
    <View style={styles.stepContent}>
      <Text style={styles.stepTitle}>Employee Management</Text>
      <Text style={styles.stepDescription}>Add your team members and set their access levels</Text>

      {/* Add New Employee */}
      <View style={styles.addEmployeeSection}>
        <Text style={styles.sectionTitle}>Add New Employee</Text>

        <View style={styles.inputRow}>
          <View style={{ flex: 2 }}>
            <FastInput
              label="Full Name"
              inputType="text"
              value={newEmployee.name || ''}
              onChangeText={(value) => setNewEmployee((prev) => ({ ...prev, name: value }))}
              placeholder="John Smith"
            />
          </View>
          <View style={{ flex: 1, marginLeft: 12 }}>
            <View style={styles.inputGroup}>
              <Text style={styles.inputLabel}>Role</Text>
              <ScrollView
                horizontal
                showsHorizontalScrollIndicator={false}
                contentInset={{ left: 0, right: 0, top: 0, bottom: 0 }}
                scrollIndicatorInsets={{ top: 0, left: 0, bottom: 0, right: 0 }}
              >
                {employeeRoles.map((role) => (
                  <TouchableOpacity
                    key={role.value}
                    style={[
                      styles.roleButton,
                      newEmployee.role === role.value && styles.roleButtonActive,
                    ]}
                    onPress={() =>
                      setNewEmployee((prev) => ({ ...prev, role: role.value as Employee['role'] }))
                    }
                  >
                    <Icon
                      name={role.icon}
                      size={16}
                      color={
                        newEmployee.role === role.value ? theme.colors.white : theme.colors.text
                      }
                    />
                    <Text
                      style={[
                        styles.roleText,
                        newEmployee.role === role.value && styles.roleTextActive,
                      ]}
                    >
                      {role.label}
                    </Text>
                  </TouchableOpacity>
                ))}
              </ScrollView>
            </View>
          </View>
        </View>

        <View style={styles.inputRow}>
          <View style={{ flex: 2 }}>
            <FastInput
              label="Email"
              inputType="email"
              value={newEmployee.email || ''}
              onChangeText={(value) => {
                setNewEmployee((prev) => ({ ...prev, email: value }));
                // Clear error when user starts typing
                if (fieldErrors.employeeEmail) {
                  setFieldErrors((prev) => ({ ...prev, employeeEmail: '' }));
                }
              }}
              onBlur={() => {
                if (newEmployee.email && !validateEmail(newEmployee.email)) {
                  setFieldErrors((prev) => ({
                    ...prev,
                    employeeEmail: 'Please enter a valid email address',
                  }));
                } else {
                  setFieldErrors((prev) => ({ ...prev, employeeEmail: '' }));
                }
              }}
              placeholder="john@mariaskitchen.co.uk"
              error={fieldErrors.employeeEmail}
            />
          </View>
          <View style={{ flex: 1, marginLeft: 12 }}>
            <FastInput
              label="Hourly Rate (£)"
              inputType="currency"
              value={newEmployee.hourlyRate || ''}
              onChangeText={(value) => setNewEmployee((prev) => ({ ...prev, hourlyRate: value }))}
              placeholder="12.50"
            />
          </View>
        </View>

        <View style={styles.inputGroup}>
          <Text style={styles.inputLabel}>Access Level</Text>
          <View style={styles.accessLevelContainer}>
            {accessLevels.map((level) => (
              <TouchableOpacity
                key={level.value}
                style={[
                  styles.accessLevelButton,
                  newEmployee.accessLevel === level.value && styles.accessLevelButtonActive,
                ]}
                onPress={() =>
                  setNewEmployee((prev) => ({
                    ...prev,
                    accessLevel: level.value as Employee['accessLevel'],
                  }))
                }
              >
                <Text
                  style={[
                    styles.accessLevelTitle,
                    newEmployee.accessLevel === level.value && styles.accessLevelTitleActive,
                  ]}
                >
                  {level.label}
                </Text>
                <Text
                  style={[
                    styles.accessLevelDescription,
                    newEmployee.accessLevel === level.value && styles.accessLevelDescriptionActive,
                  ]}
                >
                  {level.description}
                </Text>
              </TouchableOpacity>
            ))}
          </View>
        </View>

        <TouchableOpacity style={styles.addEmployeeButton} onPress={addEmployee}>
          <Icon name="add" size={20} color={theme.colors.white} />
          <Text style={styles.addEmployeeButtonText}>Add Employee</Text>
        </TouchableOpacity>
      </View>

      {/* Employee List */}
      {employees.length > 0 && (
        <View style={styles.employeeListSection}>
          <Text style={styles.sectionTitle}>Team Members ({employees.length})</Text>
          {employees.map((employee) => (
            <View key={employee.id} style={styles.employeeCard}>
              <View style={styles.employeeInfo}>
                <Text style={styles.employeeName}>{employee.name}</Text>
                <Text style={styles.employeeRole}>
                  {employeeRoles.find((r) => r.value === employee.role)?.label}
                </Text>
                <Text style={styles.employeeDetails}>
                  {employee.email} • £{employee.hourlyRate}/hr
                </Text>
              </View>
              <TouchableOpacity
                style={styles.removeEmployeeButton}
                onPress={() => removeEmployee(employee.id)}
              >
                <Icon name="delete" size={20} color={theme.colors.error} />
              </TouchableOpacity>
            </View>
          ))}
        </View>
      )}
    </View>
  );

  const renderMenuSetup = () => (
    <View style={styles.stepContent}>
      <Text style={styles.stepTitle}>Menu Setup</Text>
      <Text style={styles.stepDescription}>
        Set up your restaurant menu. You can add categories and items now or do it later.
      </Text>

      <View style={styles.menuSetupContainer}>
        <Icon name="restaurant-menu" size={64} color={theme.colors.primary} />
        <Text style={styles.menuSetupText}>Your menu is essential for taking orders. You can:</Text>

        <View style={styles.menuOptions}>
          <View style={styles.menuOption}>
            <Icon name="check-circle" size={24} color={theme.colors.success} />
            <Text style={styles.menuOptionText}>
              Add menu categories (e.g., Appetizers, Main Courses, Drinks)
            </Text>
          </View>

          <View style={styles.menuOption}>
            <Icon name="check-circle" size={24} color={theme.colors.success} />
            <Text style={styles.menuOptionText}>Add items with prices and descriptions</Text>
          </View>

          <View style={styles.menuOption}>
            <Icon name="check-circle" size={24} color={theme.colors.success} />
            <Text style={styles.menuOptionText}>Set item availability and featured items</Text>
          </View>
        </View>

        <TouchableOpacity
          style={styles.setupMenuButton}
          onPress={() => {
            // Navigate to menu management screen
            navigation.navigate('MenuManagement' as never);
          }}
          testID="setup-menu-button"
        >
          <Icon name="restaurant-menu" size={20} color={theme.colors.white} />
          <Text style={styles.setupMenuButtonText}>Set Up Menu Now</Text>
        </TouchableOpacity>

        <TouchableOpacity
          style={styles.skipButton}
          onPress={() => {
            Alert.alert(
              'Skip Menu Setup?',
              'You can always add your menu later from the Settings menu.',
              [
                { text: 'Cancel', style: 'cancel' },
                { text: 'Skip', onPress: () => nextStep() },
              ]
            );
          }}
        >
          <Text style={styles.skipButtonText}>Skip for Now</Text>
        </TouchableOpacity>
      </View>
    </View>
  );

  const renderBankDetails = () => (
    <View style={styles.stepContent}>
      <Text style={styles.stepTitle}>Bank Details</Text>
      <Text style={styles.stepDescription}>Add your bank account details to receive payments</Text>

      <FastInput
        label="Sort Code *"
        inputType="text"
        value={formData.bankDetails?.sortCode || ''}
        onChangeText={(text) => {
          const formattedSortCode = formatSortCode(text);
          setFormData((prev) => ({
            ...prev,
            bankDetails: {
              ...prev.bankDetails!,
              sortCode: formattedSortCode,
            },
          }));
          // Clear error when user starts typing
          if (fieldErrors.sortCode) {
            setFieldErrors((prev) => ({ ...prev, sortCode: '' }));
          }
        }}
        onBlur={() => {
          if (formData.bankDetails?.sortCode && !validateSortCode(formData.bankDetails.sortCode)) {
            setFieldErrors((prev) => ({
              ...prev,
              sortCode: 'Please enter a valid 6-digit sort code',
            }));
          } else {
            setFieldErrors((prev) => ({ ...prev, sortCode: '' }));
          }
        }}
        placeholder="00-00-00"
        keyboardType="numeric"
        maxLength={8}
        error={fieldErrors.sortCode}
      />

      <FastInput
        label="Account Number *"
        inputType="text"
        value={formData.bankDetails?.accountNumber || ''}
        onChangeText={(text) => {
          const cleanedText = text.replace(/[^0-9]/g, '').slice(0, 8);
          setFormData((prev) => ({
            ...prev,
            bankDetails: {
              ...prev.bankDetails!,
              accountNumber: cleanedText,
            },
          }));
          // Clear error when user starts typing
          if (fieldErrors.accountNumber) {
            setFieldErrors((prev) => ({ ...prev, accountNumber: '' }));
          }
        }}
        onBlur={() => {
          if (
            formData.bankDetails?.accountNumber &&
            !validateAccountNumber(formData.bankDetails.accountNumber)
          ) {
            setFieldErrors((prev) => ({
              ...prev,
              accountNumber: 'Please enter a valid 8-digit account number',
            }));
          } else {
            setFieldErrors((prev) => ({ ...prev, accountNumber: '' }));
          }
        }}
        placeholder="12345678"
        keyboardType="numeric"
        maxLength={8}
        error={fieldErrors.accountNumber}
      />

      <FastInput
        label="Account Name *"
        inputType="text"
        value={formData.bankDetails?.accountName || ''}
        onChangeText={(text) => {
          const sanitized = sanitizeInput(text, 100);
          setFormData((prev) => ({
            ...prev,
            bankDetails: {
              ...prev.bankDetails!,
              accountName: sanitized,
            },
          }));
          // Clear error when user starts typing
          if (fieldErrors.accountName) {
            setFieldErrors((prev) => ({ ...prev, accountName: '' }));
          }
        }}
        onBlur={() => {
          if (!formData.bankDetails?.accountName) {
            setFieldErrors((prev) => ({ ...prev, accountName: 'Account name is required' }));
          }
        }}
        error={fieldErrors.accountName}
        placeholder="Your Restaurant Ltd"
      />

      <FastInput
        label="IBAN (Optional)"
        inputType="text"
        value={formData.bankDetails?.iban || ''}
        onChangeText={(text) => {
          const upperCase = text.toUpperCase().replace(/[^A-Z0-9]/g, '');
          setFormData((prev) => ({
            ...prev,
            bankDetails: {
              ...prev.bankDetails!,
              iban: upperCase,
            },
          }));
          // Clear error if field becomes empty
          if (!upperCase && fieldErrors.iban) {
            setFieldErrors((prev) => ({ ...prev, iban: '' }));
          }
        }}
        onBlur={() => {
          if (formData.bankDetails?.iban && !validateIBAN(formData.bankDetails.iban)) {
            setFieldErrors((prev) => ({ ...prev, iban: 'Please enter a valid IBAN' }));
          } else {
            setFieldErrors((prev) => ({ ...prev, iban: '' }));
          }
        }}
        error={fieldErrors.iban}
        placeholder="GB00XXXX00000000000000"
        autoCapitalize="characters"
      />

      <FastInput
        label="SWIFT/BIC Code (Optional)"
        inputType="text"
        value={formData.bankDetails?.swiftBic || ''}
        onChangeText={(text) => {
          const upperCase = text
            .toUpperCase()
            .replace(/[^A-Z0-9]/g, '')
            .slice(0, 11);
          setFormData((prev) => ({
            ...prev,
            bankDetails: {
              ...prev.bankDetails!,
              swiftBic: upperCase,
            },
          }));
          // Clear error if field becomes empty
          if (!upperCase && fieldErrors.swiftBic) {
            setFieldErrors((prev) => ({ ...prev, swiftBic: '' }));
          }
        }}
        onBlur={() => {
          if (formData.bankDetails?.swiftBic && !validateSWIFT(formData.bankDetails.swiftBic)) {
            setFieldErrors((prev) => ({
              ...prev,
              swiftBic: 'Please enter a valid SWIFT/BIC code',
            }));
          } else {
            setFieldErrors((prev) => ({ ...prev, swiftBic: '' }));
          }
        }}
        error={fieldErrors.swiftBic}
        placeholder="XXXXXXXX"
        autoCapitalize="characters"
        maxLength={11}
      />

      <View style={styles.infoBox}>
        <Icon name="info" size={20} color={theme.colors.primary} />
        <Text style={styles.infoText}>
          Your bank details are encrypted and securely stored. Payments are processed weekly on
          Fridays.
        </Text>
      </View>
    </View>
  );

  const renderStep7 = () => (
    <View style={styles.stepContent}>
      <Text style={styles.stepTitle}>Review & Complete</Text>
      <Text style={styles.stepDescription}>
        Review your restaurant setup before completing onboarding
      </Text>

      <View style={styles.reviewSection}>
        <Text style={styles.reviewSectionTitle}>Restaurant Information</Text>
        <View style={styles.reviewItem}>
          <Text style={styles.reviewLabel}>Name:</Text>
          <Text style={styles.reviewValue}>{formData.restaurantName}</Text>
        </View>
        <View style={styles.reviewItem}>
          <Text style={styles.reviewLabel}>Type:</Text>
          <Text style={styles.reviewValue}>{formData.businessType}</Text>
        </View>
        <View style={styles.reviewItem}>
          <Text style={styles.reviewLabel}>Contact:</Text>
          <Text style={styles.reviewValue}>
            {formData.phone} • {formData.email}
          </Text>
        </View>
        <View style={styles.reviewItem}>
          <Text style={styles.reviewLabel}>Address:</Text>
          <Text style={styles.reviewValue}>
            {formData.street}, {formData.city} {formData.zipCode}
          </Text>
        </View>
      </View>

      <View style={styles.reviewSection}>
        <Text style={styles.reviewSectionTitle}>Team</Text>
        <View style={styles.reviewItem}>
          <Text style={styles.reviewLabel}>Owner:</Text>
          <Text style={styles.reviewValue}>{formData.ownerName}</Text>
        </View>
        <View style={styles.reviewItem}>
          <Text style={styles.reviewLabel}>Employees:</Text>
          <Text style={styles.reviewValue}>{employees.length} team members added</Text>
        </View>
      </View>

      <View style={styles.completionMessage}>
        <Icon name="check-circle" size={48} color={theme.colors.success} />
        <Text style={styles.completionTitle}>Ready to Launch!</Text>
        <Text style={styles.completionDescription}>
          Your restaurant is fully configured and ready to start taking orders with Finlow POS.
        </Text>
      </View>
    </View>
  );

  const renderCurrentStep = () => {
    switch (currentStep) {
      case 1:
        return renderStep1();
      case 2:
        return renderStep2();
      case 3:
        return renderStep3();
      case 4:
        return renderStep4();
      case 5:
        return renderStep5();
      case 6:
        return renderStep6();
      case 7:
        return renderMenuSetup();
      case 8:
        return renderBankDetails();
      case 9:
        return renderStep7();
      default:
        return renderStep1();
    }
  };

  const styles = StyleSheet.create({
    container: {
      flex: 1,
      backgroundColor: theme.colors.background,
    },
    header: {
      backgroundColor: theme.colors.primary,
      flexDirection: 'row',
      alignItems: 'center',
      paddingHorizontal: 16,
      paddingVertical: 12,
      height: 70,
    },
    backButton: {
      padding: 8,
    },
    headerCenter: {
      flex: 1,
      alignItems: 'center',
    },
    headerTitle: {
      fontSize: 20,
      fontWeight: 'bold',
      color: theme.colors.white,
    },
    headerSubtitle: {
      fontSize: 12,
      color: 'rgba(255, 255, 255, 0.8)',
      marginTop: 2,
    },
    headerSpacer: {
      width: 40,
    },
    content: {
      flex: 1,
    },
    stepIndicator: {
      backgroundColor: theme.colors.white,
      borderBottomWidth: 1,
      borderBottomColor: theme.colors.border,
      paddingVertical: 16,
    },
    stepIndicatorContent: {
      paddingHorizontal: 20,
      alignItems: 'center',
    },
    stepIndicatorItem: {
      flexDirection: 'row',
      alignItems: 'center',
    },
    stepCircle: {
      width: 32,
      height: 32,
      borderRadius: 16,
      backgroundColor: theme.colors.lightGray,
      justifyContent: 'center',
      alignItems: 'center',
      borderWidth: 2,
      borderColor: theme.colors.border,
    },
    stepCircleActive: {
      backgroundColor: theme.colors.primary,
      borderColor: theme.colors.primary,
    },
    stepCircleCompleted: {
      backgroundColor: theme.colors.success,
      borderColor: theme.colors.success,
    },
    stepNumber: {
      fontSize: 14,
      fontWeight: '600',
      color: theme.colors.textSecondary,
    },
    stepNumberActive: {
      color: theme.colors.white,
    },
    stepLine: {
      width: 30,
      height: 2,
      backgroundColor: theme.colors.border,
      marginHorizontal: 8,
    },
    stepLineCompleted: {
      backgroundColor: theme.colors.success,
    },
    scrollContainer: {
      flex: 1,
    },
    stepContent: {
      padding: 24,
    },
    stepTitle: {
      fontSize: 24,
      fontWeight: 'bold',
      color: theme.colors.text,
      marginBottom: 8,
    },
    stepDescription: {
      fontSize: 16,
      color: theme.colors.textSecondary,
      marginBottom: 32,
      lineHeight: 22,
    },
    inputGroup: {
      marginBottom: 24,
    },
    inputRow: {
      flexDirection: 'row',
    },
    inputLabel: {
      fontSize: 16,
      fontWeight: '600',
      color: theme.colors.text,
      marginBottom: 8,
    },
    inputHint: {
      marginBottom: 4,
    },
    hintText: {
      fontSize: 12,
      color: theme.colors.textSecondary,
      marginBottom: 16,
      fontStyle: 'italic',
    },
    businessTypeScroll: {
      marginTop: 8,
    },
    businessTypeButton: {
      paddingHorizontal: 16,
      paddingVertical: 8,
      borderRadius: 20,
      backgroundColor: theme.colors.background,
      marginRight: 8,
      borderWidth: 1,
      borderColor: theme.colors.border,
    },
    businessTypeButtonActive: {
      backgroundColor: theme.colors.primary,
      borderColor: theme.colors.primary,
    },
    businessTypeText: {
      fontSize: 14,
      fontWeight: '500',
      color: theme.colors.text,
    },
    businessTypeTextActive: {
      color: theme.colors.white,
    },
    businessHourRow: {
      marginBottom: 16,
      padding: 16,
      backgroundColor: theme.colors.white,
      borderRadius: 12,
      borderWidth: 1,
      borderColor: theme.colors.border,
    },
    dayInfo: {
      flexDirection: 'row',
      justifyContent: 'space-between',
      alignItems: 'center',
      marginBottom: 12,
    },
    dayLabel: {
      fontSize: 16,
      fontWeight: '600',
      color: theme.colors.text,
    },
    timeInputs: {
      flexDirection: 'row',
      alignItems: 'center',
    },
    timeInput: {
      flex: 1,
    },
    timeSeparator: {
      fontSize: 16,
      color: theme.colors.textSecondary,
      marginHorizontal: 12,
      marginTop: 24,
    },
    addEmployeeSection: {
      backgroundColor: theme.colors.white,
      borderRadius: 12,
      padding: 20,
      marginBottom: 24,
      borderWidth: 1,
      borderColor: theme.colors.border,
    },
    sectionTitle: {
      fontSize: 18,
      fontWeight: 'bold',
      color: theme.colors.text,
      marginBottom: 16,
    },
    roleButton: {
      flexDirection: 'row',
      alignItems: 'center',
      paddingHorizontal: 12,
      paddingVertical: 8,
      borderRadius: 8,
      backgroundColor: theme.colors.background,
      marginRight: 8,
      borderWidth: 1,
      borderColor: theme.colors.border,
    },
    roleButtonActive: {
      backgroundColor: theme.colors.primary,
      borderColor: theme.colors.primary,
    },
    roleText: {
      fontSize: 12,
      color: theme.colors.text,
      marginLeft: 4,
    },
    roleTextActive: {
      color: theme.colors.white,
    },
    accessLevelContainer: {
      gap: 12,
    },
    accessLevelButton: {
      padding: 16,
      borderRadius: 12,
      backgroundColor: theme.colors.background,
      borderWidth: 1,
      borderColor: theme.colors.border,
    },
    accessLevelButtonActive: {
      backgroundColor: theme.colors.primary,
      borderColor: theme.colors.primary,
    },
    accessLevelTitle: {
      fontSize: 16,
      fontWeight: '600',
      color: theme.colors.text,
      marginBottom: 4,
    },
    accessLevelTitleActive: {
      color: theme.colors.white,
    },
    accessLevelDescription: {
      fontSize: 14,
      color: theme.colors.textSecondary,
    },
    accessLevelDescriptionActive: {
      color: theme.colors.white,
    },
    addEmployeeButton: {
      flexDirection: 'row',
      alignItems: 'center',
      justifyContent: 'center',
      backgroundColor: theme.colors.primary,
      paddingVertical: 16,
      borderRadius: 12,
      marginTop: 16,
    },
    addEmployeeButtonText: {
      fontSize: 16,
      fontWeight: '600',
      color: theme.colors.white,
      marginLeft: 8,
    },
    employeeListSection: {
      backgroundColor: theme.colors.white,
      borderRadius: 12,
      padding: 20,
      borderWidth: 1,
      borderColor: theme.colors.border,
    },
    employeeCard: {
      flexDirection: 'row',
      alignItems: 'center',
      padding: 16,
      backgroundColor: theme.colors.background,
      borderRadius: 12,
      marginBottom: 12,
    },
    employeeInfo: {
      flex: 1,
    },
    employeeName: {
      fontSize: 16,
      fontWeight: '600',
      color: theme.colors.text,
    },
    employeeRole: {
      fontSize: 14,
      color: theme.colors.primary,
      marginTop: 2,
    },
    employeeDetails: {
      fontSize: 12,
      color: theme.colors.textSecondary,
      marginTop: 4,
    },
    removeEmployeeButton: {
      padding: 8,
    },
    reviewSection: {
      backgroundColor: theme.colors.white,
      borderRadius: 12,
      padding: 20,
      marginBottom: 16,
      borderWidth: 1,
      borderColor: theme.colors.border,
    },
    reviewSectionTitle: {
      fontSize: 18,
      fontWeight: 'bold',
      color: theme.colors.text,
      marginBottom: 16,
    },
    reviewItem: {
      flexDirection: 'row',
      marginBottom: 8,
    },
    reviewLabel: {
      fontSize: 14,
      fontWeight: '600',
      color: theme.colors.textSecondary,
      width: 80,
    },
    reviewValue: {
      fontSize: 14,
      color: theme.colors.text,
      flex: 1,
    },
    completionMessage: {
      alignItems: 'center',
      padding: 32,
      backgroundColor: theme.colors.white,
      borderRadius: 12,
      borderWidth: 1,
      borderColor: theme.colors.border,
    },
    completionTitle: {
      fontSize: 20,
      fontWeight: 'bold',
      color: theme.colors.text,
      marginTop: 16,
      marginBottom: 8,
    },
    completionDescription: {
      fontSize: 14,
      color: theme.colors.textSecondary,
      textAlign: 'center',
      lineHeight: 20,
    },
    navigationBar: {
      flexDirection: 'row',
      alignItems: 'center',
      paddingHorizontal: 24,
      paddingVertical: 16,
      backgroundColor: theme.colors.white,
      borderTopWidth: 1,
      borderTopColor: theme.colors.border,
    },
    prevButton: {
      flexDirection: 'row',
      alignItems: 'center',
      paddingHorizontal: 16,
      paddingVertical: 12,
      borderRadius: 8,
      backgroundColor: theme.colors.background,
    },
    prevButtonText: {
      fontSize: 16,
      fontWeight: '500',
      color: theme.colors.text,
      marginLeft: 8,
    },
    navigationSpacer: {
      flex: 1,
    },
    nextButton: {
      flexDirection: 'row',
      alignItems: 'center',
      paddingHorizontal: 24,
      paddingVertical: 12,
      borderRadius: 8,
      backgroundColor: theme.colors.primary,
    },
    nextButtonDisabled: {
      backgroundColor: theme.colors.textSecondary,
    },
    nextButtonText: {
      fontSize: 16,
      fontWeight: '600',
      color: theme.colors.white,
      marginRight: 8,
    },
    menuSetupContainer: {
      alignItems: 'center',
      paddingVertical: 24,
    },
    menuSetupText: {
      fontSize: 16,
      color: theme.colors.text,
      marginTop: 16,
      marginBottom: 24,
      textAlign: 'center',
    },
    menuOptions: {
      width: '100%',
      marginBottom: 32,
    },
    menuOption: {
      flexDirection: 'row',
      alignItems: 'center',
      marginBottom: 16,
      paddingHorizontal: 16,
    },
    menuOptionText: {
      fontSize: 14,
      color: theme.colors.text,
      marginLeft: 12,
      flex: 1,
    },
    setupMenuButton: {
      flexDirection: 'row',
      alignItems: 'center',
      backgroundColor: theme.colors.primary,
      paddingVertical: 16,
      paddingHorizontal: 32,
      borderRadius: 12,
      marginBottom: 16,
    },
    setupMenuButtonText: {
      fontSize: 16,
      fontWeight: '600',
      color: theme.colors.white,
      marginLeft: 8,
    },
    skipButton: {
      paddingVertical: 12,
      paddingHorizontal: 24,
    },
    skipButtonText: {
      fontSize: 14,
      color: theme.colors.textSecondary,
      textDecorationLine: 'underline',
    },
    infoBox: {
      flexDirection: 'row',
      alignItems: 'center',
      backgroundColor: theme.colors.background,
      padding: 16,
      borderRadius: 8,
      marginTop: 16,
    },
    infoText: {
      fontSize: 14,
      color: theme.colors.textSecondary,
      marginLeft: 12,
      flex: 1,
      lineHeight: 20,
    },
  });

  return (
    <SafeAreaView style={styles.container}>
      <StatusBar backgroundColor={theme.colors.primary} barStyle="light-content" />

      {/* Header */}
      <View style={styles.header}>
        <TouchableOpacity
          style={styles.backButton}
          onPress={() => navigation.goBack()}
          testID="header-back-button"
        >
          <Icon name="arrow-back" size={24} color={theme.colors.white} />
        </TouchableOpacity>

        <View style={styles.headerCenter}>
          <Text style={styles.headerTitle}>Restaurant Setup</Text>
          <Text style={styles.headerSubtitle}>
            Step {currentStep} of {totalSteps}
          </Text>
        </View>

        <View style={styles.headerSpacer} />
      </View>

      <View style={styles.content}>
        {renderStepIndicator()}

        <ScrollView
          style={styles.scrollContainer}
          showsVerticalScrollIndicator={false}
          keyboardShouldPersistTaps="handled"
          contentContainerStyle={{
            paddingBottom:
              isKeyboardVisible && Platform.OS === 'ios'
                ? Math.max(0, keyboardHeight - KEYBOARD_VERTICAL_OFFSET) + 100
                : 100,
          }}
        >
          {renderCurrentStep()}
        </ScrollView>

        {/* Navigation Buttons */}
        <View style={styles.navigationBar}>
          {currentStep > 1 && (
            <TouchableOpacity style={styles.prevButton} onPress={prevStep} testID="back-button">
              <Icon name="arrow-back" size={20} color={theme.colors.text} />
              <Text style={styles.prevButtonText}>Previous</Text>
            </TouchableOpacity>
          )}

          <View style={styles.navigationSpacer} />

          <TouchableOpacity
            style={[styles.nextButton, !validateStep(currentStep) && styles.nextButtonDisabled]}
            onPress={nextStep}
            disabled={loading || !validateStep(currentStep)}
            testID={currentStep === totalSteps ? 'complete-setup-button' : 'next-step-button'}
          >
            <Text style={styles.nextButtonText}>
              {loading ? 'Saving...' : currentStep === totalSteps ? 'Complete Setup' : 'Next'}
            </Text>
            {!loading && (
              <Icon
                name={currentStep === totalSteps ? 'check' : 'arrow-forward'}
                size={20}
                color={theme.colors.white}
              />
            )}
          </TouchableOpacity>
        </View>
      </View>
    </SafeAreaView>
  );
};

export default ComprehensiveRestaurantOnboardingScreen;<|MERGE_RESOLUTION|>--- conflicted
+++ resolved
@@ -231,11 +231,7 @@
   const dayNames = ['monday', 'tuesday', 'wednesday', 'thursday', 'friday', 'saturday', 'sunday'];
   const dayLabels = ['Monday', 'Tuesday', 'Wednesday', 'Thursday', 'Friday', 'Saturday', 'Sunday'];
 
-<<<<<<< HEAD
-  const updateField = (field: keyof RestaurantFormData, value: unknown) => {
-=======
-  const updateField = (field: keyof RestaurantFormData, value: any) => {
->>>>>>> 2c611b34
+const updateField = (field: keyof RestaurantFormData, value: unknown) => {
     setFormData((prev) => {
       const updated = { ...prev, [field]: value };
 
