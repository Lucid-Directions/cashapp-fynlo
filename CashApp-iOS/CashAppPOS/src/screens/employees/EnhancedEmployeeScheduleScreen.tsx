import React, { useState, useEffect } from 'react';

import {
  StyleSheet,
  Text,
  View,
  SafeAreaView,
  StatusBar,
  ScrollView,
  TouchableOpacity,
  Modal,
  Alert,
  Dimensions,
  RefreshControl,
  ActivityIndicator, // Added
} from 'react-native';

import DateTimePicker from '@react-native-community/datetimepicker';
import { useNavigation } from '@react-navigation/native';
import Icon from 'react-native-vector-icons/MaterialIcons';

// import { generateEmployees, EmployeeData } from '../../utils/mockDataGenerator'; // Removed
import Colors from '../../constants/Colors';
import { useTheme } from '../../design-system/ThemeProvider';
import DataService from '../../services/DataService'; // Added

import type { EmployeeData } from '../../types'; // Updated import path

// Get screen dimensions for responsive design
const { width: screenWidth, height: _screenHeight } = Dimensions.get('window');
const isTablet = screenWidth > 768;
const isSmallDevice = screenWidth < 380;

// Responsive font sizes
const getFontSize = (base: number) => {
  if (isTablet) return base * 1.2;
  if (isSmallDevice) return base * 0.9;
  return base;
};

interface Shift {
  id: string;
  employeeId: string;
  employeeName: string;
  date: string;
  startTime: string;
  endTime: string;
  role: string;
  status: 'scheduled' | 'confirmed' | 'completed' | 'absent' | 'break';
  duration: number; // in hours
  notes?: string;
  laborCost?: number;
  breakTime?: number; // in minutes
}

interface WeekSchedule {
  weekStart: Date;
  shifts: Shift[];
}

type ViewMode = 'week' | 'day' | 'list' | 'month';

const ROLE_COLORS = {
  Manager: '#00A651',
  Cashier: '#0066CC',
  Server: '#F39C12',
  Kitchen: '#E74C3C',
  Cleaner: '#9B59B6',
  default: '#95A5A6',
};

const STATUS_COLORS = {
  scheduled: '#F39C12',
  confirmed: '#0066CC',
  completed: '#27AE60',
  absent: '#E74C3C',
  break: '#9B59B6',
};

const EnhancedEmployeeScheduleScreen: React.FC = () => {
  const navigation = useNavigation();
  const { theme } = useTheme();
  const [employees, setEmployees] = useState<EmployeeData[]>([]);
  const [currentWeek, setCurrentWeek] = useState(new Date());
  const [weekSchedule, setWeekSchedule] = useState<WeekSchedule | null>(null);
  const [viewMode, setViewMode] = useState<ViewMode>('week');
  const [selectedDate, setSelectedDate] = useState<string>(new Date().toISOString().split('T')[0]);
  const [refreshing, setRefreshing] = useState(false);
  const [isLoadingEmployees, setIsLoadingEmployees] = useState<boolean>(true); // Added
  const [isLoadingSchedule, setIsLoadingSchedule] = useState<boolean>(true); // Added
  const [error, setError] = useState<string | null>(null); // Added

  // Enhanced Modal States
  const [showAddShiftModal, setShowAddShiftModal] = useState(false);
  const [showEditShiftModal, setShowEditShiftModal] = useState(false);
  const [showTimePicker, setShowTimePicker] = useState(false);
  const [selectedTimeType, setSelectedTimeType] = useState<'start' | 'end'>('start');
  const [selectedEmployee, setSelectedEmployee] = useState<EmployeeData | null>(null);
  const [showOptionsMenu, setShowOptionsMenu] = useState(false);

  // Enhanced Form State
  const [newShift, setNewShift] = useState({
    employeeId: '',
    date: '',
    startTime: new Date(),
    endTime: new Date(),
    role: 'Cashier',
    notes: '',
    breakTime: 30, // default 30 min break
  });

  // Edit Shift State
  const [selectedShift, setSelectedShift] = useState<Shift | null>(null);
  const [editShift, setEditShift] = useState({
    employeeId: '',
    date: '',
    startTime: new Date(),
    endTime: new Date(),
    role: 'Cashier',
    notes: '',
    breakTime: 30,
    status: 'scheduled' as const,
  });

  useEffect(() => {
    loadData();
  }, [currentWeek]);

  const loadData = async () => {
    setIsLoadingEmployees(true);
    setIsLoadingSchedule(true);
    setError(null);
    setRefreshing(true); // Also indicate refreshing state
    const dataService = DataService.getInstance();

    try {
      // Fetch employees first
      const employeeData = await dataService.getEmployees(); // Assuming this method will be added
      setEmployees(employeeData || []);
      setIsLoadingEmployees(false);

      // Then fetch schedule
      const weekStart = getWeekStart(currentWeek);
      const scheduleData = await dataService.getWeekSchedule(weekStart, employeeData || []);

      // Ensure weekStart is properly formatted as a Date object
      if (scheduleData && scheduleData.weekStart) {
        // Convert string date to Date object if needed
        const weekStartDate =
          scheduleData.weekStart instanceof Date
            ? scheduleData.weekStart
            : new Date(scheduleData.weekStart);

        setWeekSchedule({
          weekStart: weekStartDate,
          shifts: scheduleData.shifts || [],
        });
      } else {
        setWeekSchedule({ weekStart, shifts: [] });
      }
<<<<<<< HEAD
    } catch (e: unknown) {
=======
    } catch (e: any) {
>>>>>>> 2c611b34
      setError(e.message || 'Failed to load schedule data.');
      setEmployees([]);
      setWeekSchedule({ weekStart: getWeekStart(currentWeek), shifts: [] });
    } finally {
      setIsLoadingEmployees(false);
      setIsLoadingSchedule(false);
      setRefreshing(false);
    }
  };

  // const loadEmployees = () => { // Replaced by loadData
  //   const employeeData = generateEmployees();
  //   setEmployees(employeeData);
  // };

  // const loadWeekSchedule = () => { // Replaced by loadData
  //   const weekStart = getWeekStart(currentWeek);
  //   const shifts = generateEnhancedMockShifts(weekStart);
  //   setWeekSchedule({ weekStart, shifts });
  // };

  const onRefresh = async () => {
    // Modified to call loadData
    loadData();
  };

  const getWeekStart = (date: Date): Date => {
    // Ensure date is valid
    if (!date || !(date instanceof Date) || isNaN(date.getTime())) {
      console.error('Invalid date passed to getWeekStart:', date);
      return new Date(); // Return current date as fallback
    }

    const weekStart = new Date(date);
    const day = weekStart.getDay();
    const diff = weekStart.getDate() - day + (day === 0 ? -6 : 1); // Monday start
    weekStart.setDate(diff);
    weekStart.setHours(0, 0, 0, 0);
    return weekStart;
  };

  // const generateEnhancedMockShifts = (weekStart: Date): Shift[] => { // Removed
  //   const shifts: Shift[] = [];
  //   const employeeIds = employees.map(emp => emp.id);

  //   // Generate more realistic shifts with breaks, costs, and better coverage
  //   for (let day = 0; day < 7; day++) {
  //     const currentDate = new Date(weekStart);
  //     currentDate.setDate(weekStart.getDate() + day);
  //     const dateStr = currentDate.toISOString().split('T')[0];

  //     if (day < 6) { // Monday to Saturday - Full service
  //       // Morning Manager Shift
  //       shifts.push({
  //         id: `manager-${day}-morning`,
  //         employeeId: employeeIds[0] || 'emp1',
  //         employeeName: employees[0]?.name || 'Maria Rodriguez',
  //         date: dateStr,
  //         startTime: '07:00',
  //         endTime: '15:00',
  //         role: 'Manager',
  //         status: day < 2 ? 'completed' : 'confirmed',
  //         duration: 8,
  //         laborCost: 8 * (employees[0]?.hourlyRate || 15),
  //         breakTime: 30,
  //         notes: 'Opening supervisor'
  //       });

  //       // Morning Cashier
  //       shifts.push({
  //         id: `cashier-${day}-morning`,
  //         employeeId: employeeIds[1] || 'emp2',
  //         employeeName: employees[1]?.name || 'Carlos Martinez',
  //         date: dateStr,
  //         startTime: '08:00',
  //         endTime: '16:00',
  //         role: 'Cashier',
  //         status: day < 2 ? 'completed' : 'scheduled',
  //         duration: 8,
  //         laborCost: 8 * (employees[1]?.hourlyRate || 12),
  //         breakTime: 45,
  //       });

  //       // Lunch Rush Server
  //       shifts.push({
  //         id: `server-${day}-lunch`,
  //         employeeId: employeeIds[2] || 'emp3',
  //         employeeName: employees[2]?.name || 'Sofia Hernandez',
  //         date: dateStr,
  //         startTime: '11:00',
  //         endTime: '15:00',
  //         role: 'Server',
  //         status: day < 2 ? 'completed' : 'confirmed',
  //         duration: 4,
  //         laborCost: 4 * (employees[2]?.hourlyRate || 10),
  //         breakTime: 15,
  //         notes: 'Lunch rush coverage'
  //       });

  //       // Evening Manager
  //       shifts.push({
  //         id: `manager-${day}-evening`,
  //         employeeId: employeeIds[3] || 'emp4',
  //         employeeName: employees[3]?.name || 'Ahmed Hassan',
  //         date: dateStr,
  //         startTime: '15:00',
  //         endTime: '23:00',
  //         role: 'Manager',
  //         status: day < 2 ? 'completed' : 'scheduled',
  //         duration: 8,
  //         laborCost: 8 * (employees[3]?.hourlyRate || 15),
  //         breakTime: 30,
  //         notes: 'Closing supervisor'
  //       });

  //       // Evening Server Team
  //       shifts.push({
  //         id: `server-${day}-evening-1`,
  //         employeeId: employeeIds[4] || 'emp5',
  //         employeeName: employees[4]?.name || 'Lucy Chen',
  //         date: dateStr,
  //         startTime: '16:00',
  //         endTime: '22:00',
  //         role: 'Server',
  //         status: day < 2 ? 'completed' : 'confirmed',
  //         duration: 6,
  //         laborCost: 6 * (employees[4]?.hourlyRate || 10),
  //         breakTime: 30,
  //       });

  //       // Kitchen Staff
  //       shifts.push({
  //         id: `kitchen-${day}-1`,
  //         employeeId: employeeIds[5] || 'emp6',
  //         employeeName: employees[5]?.name || 'Roberto Silva',
  //         date: dateStr,
  //         startTime: '10:00',
  //         endTime: '22:00',
  //         role: 'Kitchen',
  //         status: day < 2 ? 'completed' : 'scheduled',
  //         duration: 12,
  //         laborCost: 12 * (employees[5]?.hourlyRate || 13),
  //         breakTime: 60,
  //         notes: 'Full kitchen coverage'
  //       });

  //     } else { // Sunday - Reduced hours
  //       shifts.push({
  //         id: `sunday-manager-${day}`,
  //         employeeId: employeeIds[0] || 'emp1',
  //         employeeName: employees[0]?.name || 'Maria Rodriguez',
  //         date: dateStr,
  //         startTime: '10:00',
  //         endTime: '18:00',
  //         role: 'Manager',
  //         status: 'scheduled',
  //         duration: 8,
  //         laborCost: 8 * (employees[0]?.hourlyRate || 15),
  //         breakTime: 30,
  //         notes: 'Sunday operations'
  //       });

  //       shifts.push({
  //         id: `sunday-server-${day}`,
  //         employeeId: employeeIds[2] || 'emp3',
  //         employeeName: employees[2]?.name || 'Sofia Hernandez',
  //         date: dateStr,
  //         startTime: '11:00',
  //         endTime: '17:00',
  //         role: 'Server',
  //         status: 'scheduled',
  //         duration: 6,
  //         laborCost: 6 * (employees[2]?.hourlyRate || 10),
  //         breakTime: 30,
  //       });
  //     }
  //   }

  //   return shifts;
  // };

  const getWeekDays = (): string[] => {
    if (!weekSchedule || !weekSchedule.weekStart) return [];

    const days = [];
    // Ensure weekStart is a valid Date object
    const startDate =
      weekSchedule.weekStart instanceof Date
        ? weekSchedule.weekStart
        : new Date(weekSchedule.weekStart);

    if (isNaN(startDate.getTime())) {
      console.error('Invalid weekStart date:', weekSchedule.weekStart);
      return [];
    }

    for (let i = 0; i < 7; i++) {
      const day = new Date(startDate);
      day.setDate(startDate.getDate() + i);
      days.push(day.toISOString().split('T')[0]);
    }
    return days;
  };

  const getDayName = (dateStr: string): string => {
    const date = new Date(dateStr);
    return date.toLocaleDateString('en-US', { weekday: 'short' });
  };

  const getDayNumber = (dateStr: string): string => {
    const date = new Date(dateStr);
    return date.getDate().toString();
  };

  const getShiftsForDay = (dateStr: string): Shift[] => {
    if (!weekSchedule) return [];
    return weekSchedule.shifts
      .filter((shift) => shift.date === dateStr)
      .sort((a, b) => a.startTime.localeCompare(b.startTime));
  };

  const navigateWeek = (direction: 'prev' | 'next') => {
    const newWeek = new Date(currentWeek);
    newWeek.setDate(currentWeek.getDate() + (direction === 'next' ? 7 : -7));
    setCurrentWeek(newWeek);
  };

  const formatWeekRange = (): string => {
    if (!weekSchedule || !weekSchedule.weekStart) return '';

    // Ensure weekStart is a valid Date object
    const startDate =
      weekSchedule.weekStart instanceof Date
        ? weekSchedule.weekStart
        : new Date(weekSchedule.weekStart);

    if (isNaN(startDate.getTime())) {
      console.error('Invalid weekStart date in formatWeekRange:', weekSchedule.weekStart);
      return 'Invalid Date';
    }

    const weekEnd = new Date(startDate);
    weekEnd.setDate(startDate.getDate() + 6);

    const start = startDate.toLocaleDateString('en-US', {
      month: 'short',
      day: 'numeric',
    });
    const end = weekEnd.toLocaleDateString('en-US', {
      month: 'short',
      day: 'numeric',
      year: 'numeric',
    });

    return `${start} - ${end}`;
  };

  const calculateWeekSummary = () => {
    if (!weekSchedule) return { totalHours: 0, totalCost: 0, coverage: 0 };

    const totalHours = weekSchedule.shifts.reduce((sum, shift) => sum + shift.duration, 0);
    const totalCost = weekSchedule.shifts.reduce((sum, shift) => sum + (shift.laborCost || 0), 0);

    // Calculate coverage percentage (simplified)
    const expectedHours = 7 * 14; // 14 hours per day for 7 days
    const coverage = Math.min((totalHours / expectedHours) * 100, 100);

    return { totalHours, totalCost, coverage };
  };

  const handleAddShift = (date: string) => {
    setSelectedDate(date);
    setNewShift({
      ...newShift,
      date,
      startTime: new Date(new Date().setHours(9, 0, 0, 0)),
      endTime: new Date(new Date().setHours(17, 0, 0, 0)),
    });
    setShowAddShiftModal(true);
  };

  const handleShiftPress = (shift: Shift) => {
    setSelectedShift(shift);

    // Parse times for editing
    const [startHour, startMin] = shift.startTime.split(':').map(Number);
    const [endHour, endMin] = shift.endTime.split(':').map(Number);

    const startTime = new Date();
    startTime.setHours(startHour, startMin, 0, 0);

    const endTime = new Date();
    endTime.setHours(endHour, endMin, 0, 0);

    setEditShift({
      employeeId: shift.employeeId,
      date: shift.date,
      startTime,
      endTime,
      role: shift.role,
      notes: shift.notes || '',
      breakTime: shift.breakTime || 30,
      status: shift.status,
    });

    // Find and set the selected employee
    const employee = employees.find((emp) => emp.id === shift.employeeId);
    setSelectedEmployee(employee || null);

    setShowEditShiftModal(true);
  };

  const handleTimePress = (type: 'start' | 'end') => {
    setSelectedTimeType(type);
    setShowTimePicker(true);
  };

  const handleTimeChange = (event: unknown, selectedDate?: Date) => {
    setShowTimePicker(false);
    if (selectedDate) {
      if (selectedTimeType === 'start') {
        setNewShift({ ...newShift, startTime: selectedDate });
      } else {
        setNewShift({ ...newShift, endTime: selectedDate });
      }
    }
  };

  const saveShift = () => {
    if (!newShift.employeeId || !newShift.date) {
      Alert.alert('Error', 'Please select an employee and ensure date is set');
      return;
    }

    const employee = employees.find((emp) => emp.id === newShift.employeeId);
    if (!employee) return;

    // Calculate duration
    const duration = (newShift.endTime.getTime() - newShift.startTime.getTime()) / (1000 * 60 * 60);
    const laborCost = duration * employee.hourlyRate;

    const shift: Shift = {
      id: `shift-${Date.now()}`,
      employeeId: employee.id,
      employeeName: employee.name,
      date: newShift.date,
      startTime: newShift.startTime.toTimeString().slice(0, 5),
      endTime: newShift.endTime.toTimeString().slice(0, 5),
      role: newShift.role,
      status: 'scheduled',
      duration,
      laborCost,
      breakTime: newShift.breakTime,
      notes: newShift.notes,
    };

    if (weekSchedule) {
      setWeekSchedule({
        ...weekSchedule,
        shifts: [...weekSchedule.shifts, shift],
      });
    }

    setShowAddShiftModal(false);
    resetForm();
    Alert.alert('Success', 'Shift added successfully');
  };

  const saveEditShift = () => {
    if (!selectedShift || !editShift.employeeId) {
      Alert.alert('Error', 'Please ensure all fields are filled');
      return;
    }

    const employee = employees.find((emp) => emp.id === editShift.employeeId);
    if (!employee) return;

    // Calculate duration
    const duration =
      (editShift.endTime.getTime() - editShift.startTime.getTime()) / (1000 * 60 * 60);
    const laborCost = duration * employee.hourlyRate;

    const updatedShift: Shift = {
      ...selectedShift,
      employeeId: employee.id,
      employeeName: employee.name,
      startTime: editShift.startTime.toTimeString().slice(0, 5),
      endTime: editShift.endTime.toTimeString().slice(0, 5),
      role: editShift.role,
      status: editShift.status,
      duration,
      laborCost,
      breakTime: editShift.breakTime,
      notes: editShift.notes,
    };

    if (weekSchedule) {
      setWeekSchedule({
        ...weekSchedule,
        shifts: weekSchedule.shifts.map((shift) =>
          shift.id === selectedShift.id ? updatedShift : shift
        ),
      });
    }

    setShowEditShiftModal(false);
    setSelectedShift(null);
    Alert.alert('Success', 'Shift updated successfully');
  };

  const deleteShift = () => {
    if (!selectedShift) return;

    Alert.alert('Delete Shift', 'Are you sure you want to delete this shift?', [
      { text: 'Cancel', style: 'cancel' },
      {
        text: 'Delete',
        style: 'destructive',
        onPress: () => {
          if (weekSchedule) {
            setWeekSchedule({
              ...weekSchedule,
              shifts: weekSchedule.shifts.filter((shift) => shift.id !== selectedShift.id),
            });
          }
          setShowEditShiftModal(false);
          setSelectedShift(null);
          Alert.alert('Success', 'Shift deleted successfully');
        },
      },
    ]);
  };

  const resetForm = () => {
    setNewShift({
      employeeId: '',
      date: '',
      startTime: new Date(new Date().setHours(9, 0, 0, 0)),
      endTime: new Date(new Date().setHours(17, 0, 0, 0)),
      role: 'Cashier',
      notes: '',
      breakTime: 30,
    });
    setSelectedEmployee(null);
  };

  const getRoleColor = (role: string) => {
    switch (role) {
      case 'Manager':
        return Colors.primary;
      case 'Cashier':
        return Colors.secondary;
      case 'Server':
        return Colors.warning;
      case 'Kitchen':
        return Colors.danger;
      case 'Cleaner':
        return Colors.mediumGray;
      default:
        return Colors.darkGray;
    }
  };

  const getStatusColor = (status: string) => {
    switch (status) {
      case 'scheduled':
        return Colors.warning;
      case 'confirmed':
        return Colors.secondary;
      case 'completed':
        return Colors.success;
      case 'absent':
        return Colors.danger;
      case 'break':
        return Colors.mediumGray;
      default:
        return Colors.warning;
    }
  };

  const renderViewModeSelector = () => (
    <View style={styles.viewModeSelector}>
      {(['week', 'day', 'list'] as ViewMode[]).map((mode) => (
        <TouchableOpacity
          key={mode}
          style={[styles.viewModeButton, viewMode === mode && styles.viewModeButtonActive]}
          onPress={() => setViewMode(mode)}
        >
          <Icon
            name={mode === 'week' ? 'view-week' : mode === 'day' ? 'today' : 'list'}
            size={20}
            color={viewMode === mode ? theme.colors.white : theme.colors.primary}
          />
          <Text style={[styles.viewModeText, viewMode === mode && styles.viewModeTextActive]}>
            {mode.charAt(0).toUpperCase() + mode.slice(1)}
          </Text>
        </TouchableOpacity>
      ))}
    </View>
  );

  const renderWeekSummary = () => {
    const summary = calculateWeekSummary();

    return (
      <View style={styles.weekSummary}>
        <View style={styles.summaryItem}>
          <Text style={styles.summaryValue}>{summary.totalHours}h</Text>
          <Text style={styles.summaryLabel}>Total Hours</Text>
        </View>
        <View style={styles.summaryItem}>
          <Text style={styles.summaryValue}>£{summary.totalCost.toFixed(0)}</Text>
          <Text style={styles.summaryLabel}>Labor Cost</Text>
        </View>
        <View style={styles.summaryItem}>
          <Text
            style={[
              styles.summaryValue,
              {
                color:
                  summary.coverage >= 80
                    ? '#27AE60'
                    : summary.coverage >= 60
                    ? '#F39C12'
                    : '#E74C3C',
              },
            ]}
          >
            {summary.coverage.toFixed(0)}%
          </Text>
          <Text style={styles.summaryLabel}>Coverage</Text>
        </View>
      </View>
    );
  };

  const renderDayView = () => {
    const selectedDay = selectedDate || new Date().toISOString().split('T')[0];
    const dayShifts = getShiftsForDay(selectedDay);
    const dayName = new Date(selectedDay).toLocaleDateString('en-US', {
      weekday: 'long',
      year: 'numeric',
      month: 'long',
      day: 'numeric',
    });

    // Create hourly timeline
    const hours = Array.from({ length: 24 }, (_, i) => i);

    return (
      <ScrollView style={styles.dayViewContainer}>
        <View style={styles.dayViewHeader}>
          <Text style={styles.dayViewTitle}>{dayName}</Text>
          <TouchableOpacity style={styles.addShiftFab} onPress={() => handleAddShift(selectedDay)}>
            <Icon name="add" size={24} color={theme.colors.white} />
          </TouchableOpacity>
        </View>

        <View style={styles.timelineContainer}>
          {hours.map((hour) => {
            const hourShifts = dayShifts.filter((shift) => {
              const startHour = parseInt(shift.startTime.split(':')[0]);
              const endHour = parseInt(shift.endTime.split(':')[0]);
              return hour >= startHour && hour < endHour;
            });

            return (
              <View key={hour} style={styles.timelineHour}>
                <View style={styles.timelineLabel}>
                  <Text style={styles.timelineLabelText}>
                    {hour.toString().padStart(2, '0')}:00
                  </Text>
                </View>
                <View style={styles.timelineContent}>
                  {hourShifts.map((shift) => (
                    <TouchableOpacity
                      key={shift.id}
                      style={[
                        styles.timelineShift,
                        { backgroundColor: getRoleColor(shift.role) + '20' },
                        { borderLeftColor: getRoleColor(shift.role) },
                      ]}
                      onPress={() => handleShiftPress(shift)}
                    >
                      <Text style={styles.timelineShiftEmployee}>{shift.employeeName}</Text>
                      <Text style={styles.timelineShiftDetails}>
                        {shift.startTime} - {shift.endTime} • {shift.role}
                      </Text>
                    </TouchableOpacity>
                  ))}
                </View>
              </View>
            );
          })}
        </View>
      </ScrollView>
    );
  };

  const renderListView = () => {
    const weekDays = getWeekDays();

    return (
      <ScrollView style={styles.listViewContainer}>
        {weekDays.map((date) => {
          const dayShifts = getShiftsForDay(date);
          const dayName = getDayName(date);
          const dayNumber = getDayNumber(date);
          const isToday = date === new Date().toISOString().split('T')[0];
          const isSelected = date === selectedDate;

          if (dayShifts.length === 0) return null;

          return (
            <View key={date} style={styles.listDaySection}>
              <TouchableOpacity
                style={[styles.listDayHeader, (isSelected || isToday) && styles.listTodayHeader]}
                onPress={() => setSelectedDate(date)}
              >
                <Text style={[styles.listDayName, (isSelected || isToday) && styles.listTodayText]}>
                  {dayName}, {dayNumber}
                </Text>
                <Text
                  style={[styles.listDayCount, (isSelected || isToday) && styles.listTodayText]}
                >
                  {dayShifts.length} shifts
                </Text>
              </TouchableOpacity>

              {dayShifts.map((shift) => (
                <TouchableOpacity
                  key={shift.id}
                  style={styles.listShiftCard}
                  onPress={() => handleShiftPress(shift)}
                >
                  <View style={styles.listShiftLeft}>
                    <Text style={styles.listShiftTime}>
                      {shift.startTime} - {shift.endTime}
                    </Text>
                    <Text style={styles.listShiftDuration}>{shift.duration}h</Text>
                  </View>

                  <View style={styles.listShiftCenter}>
                    <Text style={styles.listShiftEmployee}>{shift.employeeName}</Text>
                    <Text style={[styles.listShiftRole, { color: getRoleColor(shift.role) }]}>
                      {shift.role}
                    </Text>
                  </View>

                  <View style={styles.listShiftRight}>
                    <View
                      style={[
                        styles.listShiftStatus,
                        { backgroundColor: getStatusColor(shift.status) },
                      ]}
                    >
                      <Text style={styles.listShiftStatusText}>{shift.status}</Text>
                    </View>
                    {shift.laborCost && (
                      <Text style={styles.listShiftCost}>£{shift.laborCost.toFixed(0)}</Text>
                    )}
                  </View>
                </TouchableOpacity>
              ))}
            </View>
          );
        })}
      </ScrollView>
    );
  };

  const renderEnhancedWeekView = () => (
    <ScrollView
      horizontal
      showsHorizontalScrollIndicator={false}
      style={styles.weekViewContainer}
      refreshControl={<RefreshControl refreshing={refreshing} onRefresh={onRefresh} />}
    >
      {getWeekDays().map((date, _index) => {
        const dayShifts = getShiftsForDay(date);
        const isToday = date === new Date().toISOString().split('T')[0];
        const isSelected = date === selectedDate;
        const totalDayHours = dayShifts.reduce((sum, shift) => sum + shift.duration, 0);

        return (
          <View key={date} style={styles.enhancedDayColumn}>
            <TouchableOpacity
              style={[styles.enhancedDayHeader, (isSelected || isToday) && styles.todayHeader]}
              onPress={() => setSelectedDate(date)}
            >
              <Text style={[styles.dayName, (isSelected || isToday) && styles.todayText]}>
                {getDayName(date)}
              </Text>
              <Text style={[styles.dayNumber, (isSelected || isToday) && styles.todayText]}>
                {getDayNumber(date)}
              </Text>
              <Text style={[styles.dayHours, (isSelected || isToday) && styles.todayText]}>
                {totalDayHours}h
              </Text>
            </TouchableOpacity>

            <ScrollView style={styles.enhancedDayContent} showsVerticalScrollIndicator={false}>
              {dayShifts.length === 0 ? (
                <TouchableOpacity
                  style={styles.enhancedEmptyDay}
                  onPress={() => handleAddShift(date)}
                >
                  <Icon name="add-circle-outline" size={32} color={theme.colors.secondary} />
                  <Text style={styles.emptyDayText}>Add Shift</Text>
                </TouchableOpacity>
              ) : (
                <>
                  {dayShifts.map((shift) => (
                    <TouchableOpacity
                      key={shift.id}
                      style={[
                        styles.enhancedShiftCard,
                        { borderLeftColor: getRoleColor(shift.role) },
                      ]}
                      onPress={() => handleShiftPress(shift)}
                    >
                      <View style={styles.shiftCardHeader}>
                        <Text style={styles.shiftEmployeeName} numberOfLines={1}>
                          {shift.employeeName}
                        </Text>
                        <View
                          style={[
                            styles.shiftStatusBadge,
                            { backgroundColor: getStatusColor(shift.status) },
                          ]}
                        >
                          <Text style={styles.shiftStatusText}>
                            {shift.status.charAt(0).toUpperCase()}
                          </Text>
                        </View>
                      </View>

                      <Text style={styles.shiftTime}>
                        {shift.startTime} - {shift.endTime}
                      </Text>

                      <View style={styles.shiftCardFooter}>
                        <Text style={[styles.shiftRole, { color: getRoleColor(shift.role) }]}>
                          {shift.role}
                        </Text>
                        <Text style={styles.shiftDuration}>{shift.duration}h</Text>
                      </View>

                      {shift.laborCost && (
                        <Text style={styles.shiftCost}>£{shift.laborCost.toFixed(0)}</Text>
                      )}
                    </TouchableOpacity>
                  ))}

                  <TouchableOpacity
                    style={styles.addMoreShiftButton}
                    onPress={() => handleAddShift(date)}
                  >
                    <Icon name="add" size={16} color={theme.colors.primary} />
                    <Text style={styles.addMoreText}>Add Shift</Text>
                  </TouchableOpacity>
                </>
              )}
            </ScrollView>
          </View>
        );
      })}
    </ScrollView>
  );

  const renderAddShiftModal = () => (
    <Modal
      visible={showAddShiftModal}
      animationType="slide"
      presentationStyle="pageSheet"
      onRequestClose={() => setShowAddShiftModal(false)}
    >
      <SafeAreaView style={styles.modalContainer}>
        <View style={styles.modalHeader}>
          <TouchableOpacity
            onPress={() => setShowAddShiftModal(false)}
            style={styles.modalCloseButton}
          >
            <Icon name="close" size={24} color={theme.colors.text} />
          </TouchableOpacity>
          <Text style={styles.modalTitle}>Add New Shift</Text>
          <TouchableOpacity onPress={saveShift} style={styles.modalSaveButton}>
            <Text style={styles.modalSaveText}>Save</Text>
          </TouchableOpacity>
        </View>

        <ScrollView style={styles.modalContent}>
          {/* Employee Selection */}
          <View style={styles.formSection}>
            <Text style={styles.sectionTitle}>Select Employee</Text>
            <ScrollView horizontal showsHorizontalScrollIndicator={false}>
              {employees.map((employee) => (
                <TouchableOpacity
                  key={employee.id}
                  style={[
                    styles.employeeSelectionCard,
                    newShift.employeeId === employee.id && styles.selectedEmployeeCard,
                  ]}
                  onPress={() => {
                    setNewShift({ ...newShift, employeeId: employee.id });
                    setSelectedEmployee(employee);
                  }}
                >
                  <Text
                    style={[
                      styles.employeeCardName,
                      newShift.employeeId === employee.id && styles.selectedEmployeeText,
                    ]}
                  >
                    {employee.name}
                  </Text>
                  <Text
                    style={[
                      styles.employeeCardRole,
                      newShift.employeeId === employee.id && styles.selectedEmployeeText,
                    ]}
                  >
                    {employee.role} • £{employee.hourlyRate}/hr
                  </Text>
                </TouchableOpacity>
              ))}
            </ScrollView>
          </View>

          {/* Date Display */}
          <View style={styles.formSection}>
            <Text style={styles.sectionTitle}>Date</Text>
            <View style={styles.dateDisplay}>
              <Text style={styles.dateDisplayText}>
                {selectedDate
                  ? new Date(selectedDate).toLocaleDateString('en-US', {
                      weekday: 'long',
                      year: 'numeric',
                      month: 'long',
                      day: 'numeric',
                    })
                  : 'No date selected'}
              </Text>
            </View>
          </View>

          {/* Time Selection */}
          <View style={styles.formSection}>
            <Text style={styles.sectionTitle}>Shift Times</Text>
            <View style={styles.timeSelectionRow}>
              <TouchableOpacity
                style={styles.timeSelector}
                onPress={() => handleTimePress('start')}
              >
                <Text style={styles.timeSelectorLabel}>Start Time</Text>
                <Text style={styles.timeSelectorValue}>
                  {newShift.startTime.toLocaleTimeString('en-US', {
                    hour: '2-digit',
                    minute: '2-digit',
                    hour12: false,
                  })}
                </Text>
              </TouchableOpacity>

              <TouchableOpacity style={styles.timeSelector} onPress={() => handleTimePress('end')}>
                <Text style={styles.timeSelectorLabel}>End Time</Text>
                <Text style={styles.timeSelectorValue}>
                  {newShift.endTime.toLocaleTimeString('en-US', {
                    hour: '2-digit',
                    minute: '2-digit',
                    hour12: false,
                  })}
                </Text>
              </TouchableOpacity>
            </View>

            {/* Duration and Cost Display */}
            {selectedEmployee && (
              <View style={styles.shiftCalculations}>
                <View style={styles.calculationItem}>
                  <Text style={styles.calculationLabel}>Duration</Text>
                  <Text style={styles.calculationValue}>
                    {(
                      (newShift.endTime.getTime() - newShift.startTime.getTime()) /
                      (1000 * 60 * 60)
                    ).toFixed(1)}
                    h
                  </Text>
                </View>
                <View style={styles.calculationItem}>
                  <Text style={styles.calculationLabel}>Labor Cost</Text>
                  <Text style={styles.calculationValue}>
                    £
                    {(
                      ((newShift.endTime.getTime() - newShift.startTime.getTime()) /
                        (1000 * 60 * 60)) *
                      selectedEmployee.hourlyRate
                    ).toFixed(2)}
                  </Text>
                </View>
              </View>
            )}
          </View>

          {/* Role Selection */}
          <View style={styles.formSection}>
            <Text style={styles.sectionTitle}>Role</Text>
            <View style={styles.roleSelection}>
              {Object.keys(ROLE_COLORS)
                .filter((role) => role !== 'default')
                .map((role) => (
                  <TouchableOpacity
                    key={role}
                    style={[
                      styles.roleButton,
                      { borderColor: getRoleColor(role) },
                      newShift.role === role && { backgroundColor: getRoleColor(role) },
                    ]}
                    onPress={() => setNewShift({ ...newShift, role })}
                  >
                    <Text
                      style={[
                        styles.roleButtonText,
                        { color: newShift.role === role ? theme.colors.white : getRoleColor(role) },
                      ]}
                    >
                      {role}
                    </Text>
                  </TouchableOpacity>
                ))}
            </View>
          </View>
        </ScrollView>

        {/* Time Picker Modal */}
        {showTimePicker && (
          <DateTimePicker
            value={selectedTimeType === 'start' ? newShift.startTime : newShift.endTime}
            mode="time"
            is24Hour={true}
            display="spinner"
            onChange={handleTimeChange}
          />
        )}
      </SafeAreaView>
    </Modal>
  );

  const renderEditShiftModal = () => (
    <Modal
      visible={showEditShiftModal}
      animationType="slide"
      presentationStyle="pageSheet"
      onRequestClose={() => setShowEditShiftModal(false)}
    >
      <SafeAreaView style={styles.editModalContainer}>
        <View style={styles.editModalHeader}>
          <TouchableOpacity
            onPress={() => setShowEditShiftModal(false)}
            style={styles.modalCloseButton}
          >
            <Icon name="close" size={24} color={theme.colors.text} />
          </TouchableOpacity>
          <Text style={styles.editModalTitle}>Edit Shift</Text>
          <View style={styles.editModalActions}>
            <TouchableOpacity onPress={deleteShift} style={styles.editModalDeleteButton}>
              <Text style={styles.editModalDeleteText}>Delete</Text>
            </TouchableOpacity>
            <TouchableOpacity onPress={saveEditShift} style={styles.editModalSaveButton}>
              <Text style={styles.editModalSaveText}>Save</Text>
            </TouchableOpacity>
          </View>
        </View>

        <ScrollView style={styles.modalContent}>
          {/* Employee Selection */}
          <View style={styles.formSection}>
            <Text style={styles.sectionTitle}>Employee</Text>
            <ScrollView horizontal showsHorizontalScrollIndicator={false}>
              {employees.map((employee) => (
                <TouchableOpacity
                  key={employee.id}
                  style={[
                    styles.employeeSelectionCard,
                    editShift.employeeId === employee.id && styles.selectedEmployeeCard,
                  ]}
                  onPress={() => {
                    setEditShift({ ...editShift, employeeId: employee.id });
                    setSelectedEmployee(employee);
                  }}
                >
                  <Text
                    style={[
                      styles.employeeCardName,
                      editShift.employeeId === employee.id && styles.selectedEmployeeText,
                    ]}
                  >
                    {employee.name}
                  </Text>
                  <Text
                    style={[
                      styles.employeeCardRole,
                      editShift.employeeId === employee.id && styles.selectedEmployeeText,
                    ]}
                  >
                    {employee.role} • £{employee.hourlyRate}/hr
                  </Text>
                </TouchableOpacity>
              ))}
            </ScrollView>
          </View>

          {/* Time Selection */}
          <View style={styles.formSection}>
            <Text style={styles.sectionTitle}>Shift Times</Text>
            <View style={styles.timeSelectionRow}>
              <TouchableOpacity
                style={styles.timeSelector}
                onPress={() => {
                  setSelectedTimeType('start');
                  setShowTimePicker(true);
                }}
              >
                <Text style={styles.timeSelectorLabel}>Start Time</Text>
                <Text style={styles.timeSelectorValue}>
                  {editShift.startTime.toLocaleTimeString('en-US', {
                    hour: '2-digit',
                    minute: '2-digit',
                    hour12: false,
                  })}
                </Text>
              </TouchableOpacity>

              <TouchableOpacity
                style={styles.timeSelector}
                onPress={() => {
                  setSelectedTimeType('end');
                  setShowTimePicker(true);
                }}
              >
                <Text style={styles.timeSelectorLabel}>End Time</Text>
                <Text style={styles.timeSelectorValue}>
                  {editShift.endTime.toLocaleTimeString('en-US', {
                    hour: '2-digit',
                    minute: '2-digit',
                    hour12: false,
                  })}
                </Text>
              </TouchableOpacity>
            </View>

            {/* Duration and Cost Display */}
            {selectedEmployee && (
              <View style={styles.shiftCalculations}>
                <View style={styles.calculationItem}>
                  <Text style={styles.calculationLabel}>Duration</Text>
                  <Text style={styles.calculationValue}>
                    {(
                      (editShift.endTime.getTime() - editShift.startTime.getTime()) /
                      (1000 * 60 * 60)
                    ).toFixed(1)}
                    h
                  </Text>
                </View>
                <View style={styles.calculationItem}>
                  <Text style={styles.calculationLabel}>Labor Cost</Text>
                  <Text style={styles.calculationValue}>
                    £
                    {(
                      ((editShift.endTime.getTime() - editShift.startTime.getTime()) /
                        (1000 * 60 * 60)) *
                      selectedEmployee.hourlyRate
                    ).toFixed(2)}
                  </Text>
                </View>
              </View>
            )}
          </View>

          {/* Role Selection */}
          <View style={styles.formSection}>
            <Text style={styles.sectionTitle}>Role</Text>
            <View style={styles.roleSelection}>
              {Object.keys(ROLE_COLORS)
                .filter((role) => role !== 'default')
                .map((role) => (
                  <TouchableOpacity
                    key={role}
                    style={[
                      styles.roleButton,
                      { borderColor: getRoleColor(role) },
                      editShift.role === role && { backgroundColor: getRoleColor(role) },
                    ]}
                    onPress={() => setEditShift({ ...editShift, role })}
                  >
                    <Text
                      style={[
                        styles.roleButtonText,
                        { color: editShift.role === role ? Colors.white : getRoleColor(role) },
                      ]}
                    >
                      {role}
                    </Text>
                  </TouchableOpacity>
                ))}
            </View>
          </View>

          {/* Status Selection */}
          <View style={styles.formSection}>
            <Text style={styles.sectionTitle}>Status</Text>
            <View style={styles.roleSelection}>
              {Object.keys(STATUS_COLORS).map((status) => (
                <TouchableOpacity
                  key={status}
                  style={[
                    styles.roleButton,
                    { borderColor: getStatusColor(status) },
                    editShift.status === status && { backgroundColor: getStatusColor(status) },
                  ]}
                  onPress={() => setEditShift({ ...editShift, status: status as unknown })}
                >
                  <Text
                    style={[
                      styles.roleButtonText,
                      {
                        color: editShift.status === status ? Colors.white : getStatusColor(status),
                      },
                    ]}
                  >
                    {status.charAt(0).toUpperCase() + status.slice(1)}
                  </Text>
                </TouchableOpacity>
              ))}
            </View>
          </View>
        </ScrollView>

        {/* Edit Time Picker Modal */}
        {showTimePicker && (
          <DateTimePicker
            value={selectedTimeType === 'start' ? editShift.startTime : editShift.endTime}
            mode="time"
            is24Hour={true}
            display="spinner"
            onChange={(event, selectedDate) => {
              setShowTimePicker(false);
              if (selectedDate) {
                if (selectedTimeType === 'start') {
                  setEditShift({ ...editShift, startTime: selectedDate });
                } else {
                  setEditShift({ ...editShift, endTime: selectedDate });
                }
              }
            }}
          />
        )}
      </SafeAreaView>
    </Modal>
  );

  const renderOptionsMenu = () => (
    <Modal
      visible={showOptionsMenu}
      transparent={true}
      animationType="fade"
      onRequestClose={() => setShowOptionsMenu(false)}
    >
      <TouchableOpacity style={styles.optionsOverlay} onPress={() => setShowOptionsMenu(false)}>
        <View style={styles.optionsMenu}>
          <TouchableOpacity style={styles.optionItem}>
            <Icon name="content-copy" size={20} color={theme.colors.primary} />
            <Text style={[styles.optionText, { color: theme.colors.text }]}>Copy Week</Text>
          </TouchableOpacity>

          <TouchableOpacity style={styles.optionItem}>
            <Icon name="publish" size={20} color={theme.colors.success} />
            <Text style={[styles.optionText, { color: theme.colors.text }]}>Publish Schedule</Text>
          </TouchableOpacity>

          <TouchableOpacity style={styles.optionItem}>
            <Icon name="share" size={20} color={theme.colors.secondary} />
            <Text style={[styles.optionText, { color: theme.colors.text }]}>Share Schedule</Text>
          </TouchableOpacity>

          <TouchableOpacity style={styles.optionItem}>
            <Icon name="today" size={20} color={theme.colors.warning} />
            <Text style={[styles.optionText, { color: theme.colors.text }]}>Go to Today</Text>
          </TouchableOpacity>
        </View>
      </TouchableOpacity>
    </Modal>
  );

  if (isLoadingEmployees || isLoadingSchedule) {
    return (
      <SafeAreaView
        style={[styles.container, styles.centered, { backgroundColor: theme.colors.background }]}
      >
        <ActivityIndicator size="large" color={theme.colors.primary} />
        <Text style={[styles.loadingText, { color: theme.colors.text }]}>
          {isLoadingEmployees ? 'Loading Employees...' : 'Loading Schedule...'}
        </Text>
      </SafeAreaView>
    );
  }

  if (error) {
    return (
      <SafeAreaView
        style={[styles.container, styles.centered, { backgroundColor: theme.colors.background }]}
      >
        <Icon name="error-outline" size={64} color={theme.colors.danger} />
        <Text style={[styles.errorTextHeader, { color: theme.colors.danger }]}>
          Error Loading Data
        </Text>
        <Text style={[styles.errorText, { color: theme.colors.text }]}>{error}</Text>
        <TouchableOpacity
          onPress={loadData}
          style={[styles.retryButton, { backgroundColor: theme.colors.primary }]}
        >
          <Text style={[styles.retryButtonText, { color: theme.colors.white }]}>Try Again</Text>
        </TouchableOpacity>
      </SafeAreaView>
    );
  }

  return (
    <SafeAreaView style={[styles.container, { backgroundColor: theme.colors.background }]}>
      <StatusBar barStyle="light-content" backgroundColor={theme.colors.primary} />

      {/* Header */}
      <View style={styles.header}>
        <TouchableOpacity style={styles.backButton} onPress={() => navigation.goBack()}>
          <Icon name="arrow-back" size={24} color={theme.colors.white} />
        </TouchableOpacity>

        <View style={styles.headerCenter}>
          <Text style={[styles.headerTitle, { color: theme.colors.white }]}>Employee Schedule</Text>
          <Text style={[styles.headerSubtitle, { color: theme.colors.white }]}>
            {formatWeekRange()}
          </Text>
        </View>

        <TouchableOpacity style={styles.headerAction} onPress={() => setShowOptionsMenu(true)}>
          <Icon name="more-vert" size={24} color={theme.colors.white} />
        </TouchableOpacity>
      </View>

      {/* View Mode Selector */}
      {renderViewModeSelector()}

      {/* Week Navigation */}
      <View style={[styles.weekNavigation, { backgroundColor: theme.colors.white }]}>
        <TouchableOpacity style={styles.navButton} onPress={() => navigateWeek('prev')}>
          <Icon name="chevron-left" size={28} color={theme.colors.primary} />
        </TouchableOpacity>

        <View style={styles.weekInfo}>{renderWeekSummary()}</View>

        <TouchableOpacity style={styles.navButton} onPress={() => navigateWeek('next')}>
          <Icon name="chevron-right" size={28} color={theme.colors.primary} />
        </TouchableOpacity>
      </View>

      {/* Content Views */}
      {viewMode === 'week' && renderEnhancedWeekView()}
      {viewMode === 'day' && renderDayView()}
      {viewMode === 'list' && renderListView()}

      {/* Add Shift Modal */}
      {renderAddShiftModal()}

      {/* Edit Shift Modal */}
      {renderEditShiftModal()}

      {/* Options Menu Modal */}
      {renderOptionsMenu()}
    </SafeAreaView>
  );
};

const styles = StyleSheet.create({
  container: {
    flex: 1,
  },
  header: {
    backgroundColor: Colors.primary,
    flexDirection: 'row',
    alignItems: 'center',
    paddingHorizontal: 16,
    paddingVertical: 12,
    height: 60,
    shadowColor: '#000',
    shadowOffset: { width: 0, height: 2 },
    shadowOpacity: 0.1,
    shadowRadius: 4,
    elevation: 5,
  },
  backButton: {
    padding: 8,
  },
  headerCenter: {
    flex: 1,
    alignItems: 'center',
  },
  headerTitle: {
    fontSize: getFontSize(20),
    fontWeight: 'bold',
  },
  headerSubtitle: {
    fontSize: getFontSize(12),
    opacity: 0.8,
    marginTop: 2,
  },
  headerAction: {
    padding: 8,
  },

  // View Mode Selector
  viewModeSelector: {
    flexDirection: 'row',
    backgroundColor: Colors.background,
    paddingHorizontal: 16,
    paddingVertical: 12,
  },
  viewModeButton: {
    flexDirection: 'row',
    alignItems: 'center',
    paddingHorizontal: 16,
    paddingVertical: 8,
    marginRight: 8,
    borderRadius: 20,
    backgroundColor: Colors.white,
    borderWidth: 1,
    borderColor: Colors.border,
  },
  viewModeButtonActive: {
    backgroundColor: Colors.primary,
    borderColor: Colors.primary,
  },
  viewModeText: {
    marginLeft: 6,
    fontSize: getFontSize(14),
    fontWeight: '500',
    color: Colors.text,
  },
  viewModeTextActive: {
    color: Colors.white,
  },

  // Week Navigation & Summary
  weekNavigation: {
    flexDirection: 'row',
    alignItems: 'center',
    paddingHorizontal: 16,
    paddingVertical: 16,
    borderBottomWidth: 1,
    borderBottomColor: Colors.border,
  },
  navButton: {
    padding: 8,
  },
  weekInfo: {
    flex: 1,
  },
  weekSummary: {
    flexDirection: 'row',
    justifyContent: 'space-around',
  },
  summaryItem: {
    alignItems: 'center',
  },
  summaryValue: {
    fontSize: getFontSize(18),
    fontWeight: 'bold',
    color: Colors.text,
  },
  summaryLabel: {
    fontSize: getFontSize(12),
    color: Colors.darkGray,
    marginTop: 2,
  },

  // Enhanced Week View
  weekViewContainer: {
    flex: 1,
    paddingHorizontal: 16,
    paddingTop: 16,
  },
  enhancedDayColumn: {
    width: screenWidth * 0.4,
    marginRight: 12,
    backgroundColor: Colors.white,
    borderRadius: 12,
    elevation: 3,
    shadowColor: '#000',
    shadowOffset: { width: 0, height: 2 },
    shadowOpacity: 0.1,
    shadowRadius: 4,
  },
  enhancedDayHeader: {
    padding: 16,
    alignItems: 'center',
    borderBottomWidth: 1,
    borderBottomColor: Colors.border,
    borderTopLeftRadius: 12,
    borderTopRightRadius: 12,
  },
  todayHeader: {
    backgroundColor: Colors.primary,
  },
  dayName: {
    fontSize: getFontSize(14),
    fontWeight: '600',
    color: Colors.text,
  },
  dayNumber: {
    fontSize: getFontSize(24),
    fontWeight: 'bold',
    color: Colors.text,
    marginTop: 4,
  },
  dayHours: {
    fontSize: getFontSize(12),
    color: Colors.darkGray,
    marginTop: 2,
  },
  todayText: {
    color: Colors.white,
  },
  enhancedDayContent: {
    padding: 8,
    paddingBottom: 16,
    maxHeight: 400,
  },
  enhancedEmptyDay: {
    alignItems: 'center',
    justifyContent: 'center',
    paddingVertical: 40,
  },
  emptyDayText: {
    fontSize: getFontSize(14),
    color: Colors.darkGray,
    marginTop: 8,
  },

  // Enhanced Shift Cards
  enhancedShiftCard: {
    backgroundColor: Colors.background,
    borderRadius: 8,
    padding: 12,
    marginBottom: 8,
    borderLeftWidth: 4,
  },
  shiftCardHeader: {
    flexDirection: 'row',
    justifyContent: 'space-between',
    alignItems: 'center',
    marginBottom: 6,
  },
  shiftEmployeeName: {
    fontSize: getFontSize(14),
    fontWeight: '600',
    color: Colors.text,
    flex: 1,
  },
  shiftStatusBadge: {
    width: 20,
    height: 20,
    borderRadius: 10,
    alignItems: 'center',
    justifyContent: 'center',
  },
  shiftStatusText: {
    fontSize: getFontSize(10),
    fontWeight: 'bold',
    color: Colors.white,
  },
  shiftTime: {
    fontSize: getFontSize(13),
    color: Colors.darkGray,
    marginBottom: 6,
  },
  shiftCardFooter: {
    flexDirection: 'row',
    justifyContent: 'space-between',
    alignItems: 'center',
  },
  shiftRole: {
    fontSize: getFontSize(12),
    fontWeight: '500',
  },
  shiftDuration: {
    fontSize: getFontSize(12),
    color: Colors.darkGray,
  },
  shiftCost: {
    fontSize: getFontSize(11),
    color: Colors.success,
    marginTop: 4,
    textAlign: 'right',
  },
  addMoreShiftButton: {
    flexDirection: 'row',
    alignItems: 'center',
    justifyContent: 'center',
    padding: 12,
    borderWidth: 1,
    borderColor: Colors.primary,
    borderStyle: 'dashed',
    borderRadius: 8,
    marginTop: 8,
  },
  addMoreText: {
    fontSize: getFontSize(12),
    color: Colors.primary,
    marginLeft: 4,
    fontWeight: '500',
  },

  // Modal Styles
  modalContainer: {
    flex: 1,
    backgroundColor: Colors.background,
  },
  modalHeader: {
    flexDirection: 'row',
    alignItems: 'center',
    justifyContent: 'space-between',
    paddingHorizontal: 16,
    paddingVertical: 16,
    backgroundColor: Colors.white,
    borderBottomWidth: 1,
    borderBottomColor: Colors.border,
  },
  modalCloseButton: {
    padding: 8,
  },
  modalTitle: {
    fontSize: getFontSize(18),
    fontWeight: 'bold',
    color: Colors.text,
  },
  modalSaveButton: {
    padding: 8,
  },
  modalSaveText: {
    fontSize: getFontSize(16),
    fontWeight: '600',
    color: Colors.primary,
  },
  modalContent: {
    flex: 1,
    padding: 16,
  },

  // Form Sections
  formSection: {
    marginBottom: 24,
  },
  sectionTitle: {
    fontSize: getFontSize(16),
    fontWeight: '600',
    color: Colors.text,
    marginBottom: 12,
  },

  // Employee Selection
  employeeSelectionCard: {
    backgroundColor: Colors.white,
    borderRadius: 12,
    padding: 16,
    marginRight: 12,
    minWidth: 120,
    borderWidth: 2,
    borderColor: Colors.border,
  },
  selectedEmployeeCard: {
    borderColor: Colors.primary,
    backgroundColor: Colors.primary,
  },
  employeeCardName: {
    fontSize: getFontSize(14),
    fontWeight: '600',
    color: Colors.text,
    textAlign: 'center',
  },
  employeeCardRole: {
    fontSize: getFontSize(12),
    color: Colors.darkGray,
    textAlign: 'center',
    marginTop: 4,
  },
  selectedEmployeeText: {
    color: Colors.white,
  },

  // Date Display
  dateDisplay: {
    backgroundColor: Colors.white,
    borderRadius: 8,
    padding: 16,
    borderWidth: 1,
    borderColor: Colors.border,
  },
  dateDisplayText: {
    fontSize: getFontSize(16),
    color: Colors.text,
    textAlign: 'center',
  },

  // Time Selection
  timeSelectionRow: {
    flexDirection: 'row',
    justifyContent: 'space-between',
    gap: 12,
  },
  timeSelector: {
    flex: 1,
    backgroundColor: Colors.white,
    borderRadius: 8,
    padding: 16,
    borderWidth: 1,
    borderColor: Colors.border,
    alignItems: 'center',
  },
  timeSelectorLabel: {
    fontSize: getFontSize(12),
    color: Colors.darkGray,
    marginBottom: 4,
  },
  timeSelectorValue: {
    fontSize: getFontSize(18),
    fontWeight: 'bold',
    color: Colors.text,
  },

  // Calculations
  shiftCalculations: {
    flexDirection: 'row',
    justifyContent: 'space-around',
    marginTop: 12,
    padding: 16,
    backgroundColor: Colors.white,
    borderRadius: 8,
    borderWidth: 1,
    borderColor: Colors.border,
  },
  calculationItem: {
    alignItems: 'center',
  },
  calculationLabel: {
    fontSize: getFontSize(12),
    color: Colors.darkGray,
  },
  calculationValue: {
    fontSize: getFontSize(16),
    fontWeight: 'bold',
    color: Colors.success,
    marginTop: 4,
  },

  // Role Selection
  roleSelection: {
    flexDirection: 'row',
    flexWrap: 'wrap',
    gap: 8,
  },
  roleButton: {
    paddingHorizontal: 16,
    paddingVertical: 8,
    borderRadius: 20,
    borderWidth: 2,
    backgroundColor: Colors.white,
  },
  roleButtonText: {
    fontSize: getFontSize(14),
    fontWeight: '500',
  },

  // Day View Styles
  dayViewContainer: {
    flex: 1,
    backgroundColor: Colors.background,
  },
  dayViewHeader: {
    flexDirection: 'row',
    justifyContent: 'space-between',
    alignItems: 'center',
    padding: 16,
    backgroundColor: Colors.white,
    borderBottomWidth: 1,
    borderBottomColor: Colors.border,
  },
  dayViewTitle: {
    fontSize: getFontSize(18),
    fontWeight: 'bold',
    color: Colors.text,
  },
  addShiftFab: {
    width: 56,
    height: 56,
    borderRadius: 28,
    backgroundColor: Colors.primary,
    alignItems: 'center',
    justifyContent: 'center',
    elevation: 6,
    shadowColor: '#000',
    shadowOffset: { width: 0, height: 3 },
    shadowOpacity: 0.2,
    shadowRadius: 6,
  },
  timelineContainer: {
    padding: 16,
  },
  timelineHour: {
    flexDirection: 'row',
    minHeight: 60,
    borderBottomWidth: 1,
    borderBottomColor: Colors.border,
  },
  timelineLabel: {
    width: 60,
    justifyContent: 'center',
    paddingRight: 16,
  },
  timelineLabelText: {
    fontSize: getFontSize(12),
    color: Colors.darkGray,
    fontWeight: '500',
  },
  timelineContent: {
    flex: 1,
    paddingVertical: 8,
  },
  timelineShift: {
    backgroundColor: Colors.white,
    borderRadius: 8,
    padding: 12,
    marginBottom: 4,
    borderLeftWidth: 4,
    elevation: 2,
    shadowColor: '#000',
    shadowOffset: { width: 0, height: 1 },
    shadowOpacity: 0.1,
    shadowRadius: 2,
  },
  timelineShiftEmployee: {
    fontSize: getFontSize(14),
    fontWeight: '600',
    color: Colors.text,
  },
  timelineShiftDetails: {
    fontSize: getFontSize(12),
    color: Colors.darkGray,
    marginTop: 2,
  },

  // List View Styles
  listViewContainer: {
    flex: 1,
    padding: 16,
    backgroundColor: Colors.background,
  },
  listDaySection: {
    marginBottom: 24,
  },
  listDayHeader: {
    flexDirection: 'row',
    justifyContent: 'space-between',
    alignItems: 'center',
    paddingVertical: 12,
    paddingHorizontal: 16,
    backgroundColor: Colors.white,
    borderRadius: 8,
    marginBottom: 8,
    borderLeftWidth: 4,
    borderLeftColor: Colors.primary,
  },
  listTodayHeader: {
    backgroundColor: Colors.primary,
    borderLeftColor: Colors.white,
  },
  listDayName: {
    fontSize: getFontSize(16),
    fontWeight: 'bold',
    color: Colors.text,
  },
  listTodayText: {
    color: Colors.white,
  },
  listDayCount: {
    fontSize: getFontSize(12),
    color: Colors.darkGray,
  },
  listShiftCard: {
    flexDirection: 'row',
    backgroundColor: Colors.white,
    borderRadius: 8,
    padding: 16,
    marginBottom: 8,
    elevation: 2,
    shadowColor: '#000',
    shadowOffset: { width: 0, height: 1 },
    shadowOpacity: 0.1,
    shadowRadius: 2,
  },
  listShiftLeft: {
    alignItems: 'center',
    marginRight: 16,
    minWidth: 80,
  },
  listShiftTime: {
    fontSize: getFontSize(14),
    fontWeight: '600',
    color: Colors.text,
    textAlign: 'center',
  },
  listShiftDuration: {
    fontSize: getFontSize(12),
    color: Colors.darkGray,
    marginTop: 2,
  },
  listShiftCenter: {
    flex: 1,
    justifyContent: 'center',
  },
  listShiftEmployee: {
    fontSize: getFontSize(16),
    fontWeight: '600',
    color: Colors.text,
  },
  listShiftRole: {
    fontSize: getFontSize(14),
    fontWeight: '500',
    marginTop: 2,
  },
  listShiftRight: {
    alignItems: 'flex-end',
    justifyContent: 'center',
    minWidth: 80,
  },
  listShiftStatus: {
    paddingHorizontal: 8,
    paddingVertical: 4,
    borderRadius: 12,
  },
  listShiftStatusText: {
    fontSize: getFontSize(12),
    fontWeight: '500',
    color: Colors.white,
    textTransform: 'capitalize',
  },
  listShiftCost: {
    fontSize: getFontSize(12),
    color: Colors.success,
    marginTop: 4,
    fontWeight: '500',
  },

  // Options Menu Styles
  optionsOverlay: {
    flex: 1,
    backgroundColor: 'rgba(0, 0, 0, 0.5)',
    justifyContent: 'flex-start',
    alignItems: 'flex-end',
    paddingTop: 60,
    paddingRight: 16,
  },
  optionsMenu: {
    backgroundColor: Colors.white,
    borderRadius: 12,
    paddingVertical: 8,
    minWidth: 180,
    shadowColor: '#000',
    shadowOffset: { width: 0, height: 4 },
    shadowOpacity: 0.15,
    shadowRadius: 12,
    elevation: 8,
  },
  optionItem: {
    flexDirection: 'row',
    alignItems: 'center',
    paddingHorizontal: 16,
    paddingVertical: 12,
  },
  optionText: {
    fontSize: 16,
    fontWeight: '500',
    marginLeft: 12,
  },

  // Edit Shift Modal Styles
  editModalContainer: {
    flex: 1,
    backgroundColor: Colors.background,
  },
  editModalHeader: {
    flexDirection: 'row',
    alignItems: 'center',
    justifyContent: 'space-between',
    paddingHorizontal: 16,
    paddingVertical: 16,
    backgroundColor: Colors.white,
    borderBottomWidth: 1,
    borderBottomColor: Colors.border,
  },
  editModalTitle: {
    fontSize: 18,
    fontWeight: 'bold',
    color: Colors.text,
  },
  editModalActions: {
    flexDirection: 'row',
  },
  editModalDeleteButton: {
    paddingHorizontal: 16,
    paddingVertical: 8,
    backgroundColor: Colors.danger,
    borderRadius: 8,
    marginRight: 8,
  },
  editModalDeleteText: {
    fontSize: 16,
    fontWeight: '600',
    color: Colors.white,
  },
  editModalSaveButton: {
    paddingHorizontal: 16,
    paddingVertical: 8,
    backgroundColor: Colors.primary,
    borderRadius: 8,
  },
  editModalSaveText: {
    fontSize: 16,
    fontWeight: '600',
    color: Colors.white,
  },
  centered: {
    // Added
    flex: 1,
    justifyContent: 'center',
    alignItems: 'center',
    padding: 20,
  },
  loadingText: {
    // Added
    marginTop: 10,
    fontSize: getFontSize(16),
    // color: Colors.darkGray, // Theme controlled
  },
  errorTextHeader: {
    // Added
    fontSize: getFontSize(18),
    fontWeight: 'bold',
    // color: Colors.danger, // Theme controlled
    marginTop: 16,
    marginBottom: 8,
    textAlign: 'center',
  },
  errorText: {
    // Added
    fontSize: getFontSize(14),
    // color: Colors.text, // Theme controlled
    textAlign: 'center',
    marginBottom: 20,
  },
  retryButton: {
    // Added
    // backgroundColor: Colors.primary, // Theme controlled
    paddingVertical: 12,
    paddingHorizontal: 30,
    borderRadius: 8,
  },
  retryButtonText: {
    // Added
    // color: Colors.white, // Theme controlled
    fontSize: getFontSize(16),
    fontWeight: '600',
  },
});

export default EnhancedEmployeeScheduleScreen;<|MERGE_RESOLUTION|>--- conflicted
+++ resolved
@@ -158,11 +158,7 @@
       } else {
         setWeekSchedule({ weekStart, shifts: [] });
       }
-<<<<<<< HEAD
-    } catch (e: unknown) {
-=======
-    } catch (e: any) {
->>>>>>> 2c611b34
+} catch (e: unknown) {
       setError(e.message || 'Failed to load schedule data.');
       setEmployees([]);
       setWeekSchedule({ weekStart: getWeekStart(currentWeek), shifts: [] });
