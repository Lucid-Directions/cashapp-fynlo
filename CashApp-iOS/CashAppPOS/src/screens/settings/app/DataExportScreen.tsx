--- conflicted
+++ resolved
@@ -231,11 +231,7 @@
       // Reset selections
       setSelectedDataTypes([]);
       setDateRange({ start: '', end: '' });
-<<<<<<< HEAD
-    } catch (_error) {
-=======
-    } catch (error) {
->>>>>>> 2c611b34
+} catch (_error) {
       Alert.alert('Error', 'Failed to export data. Please try again.');
     } finally {
       setIsExporting(false);
