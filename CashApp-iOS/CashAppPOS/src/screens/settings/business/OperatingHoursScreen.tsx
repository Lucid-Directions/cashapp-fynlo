--- conflicted
+++ resolved
@@ -242,11 +242,7 @@
       updateOperatingHours(formData);
       setHasChanges(false);
       Alert.alert('Success', 'Operating hours have been saved successfully.', [{ text: 'OK' }]);
-<<<<<<< HEAD
-    } catch (_error) {
-=======
-    } catch (error) {
->>>>>>> 2c611b34
+} catch (_error) {
       Alert.alert('Error', 'Failed to save operating hours. Please try again.', [{ text: 'OK' }]);
     }
   };
@@ -266,11 +262,7 @@
   };
 
   const renderDayCard = (day: { key: string; label: string }) => {
-<<<<<<< HEAD
-    const dayData = formData[day.key as keyof typeof formData] as unknown;
-=======
-    const dayData = formData[day.key as keyof typeof formData] as any;
->>>>>>> 2c611b34
+const dayData = formData[day.key as keyof typeof formData] as unknown;
     const isToday =
       new Date().toLocaleDateString('en', { weekday: 'long' }).toLowerCase() === day.key;
 
