--- conflicted
+++ resolved
@@ -34,11 +34,7 @@
 
 const BankDetailsScreen: React.FC = () => {
   const navigation = useNavigation();
-<<<<<<< HEAD
-  const { _user } = useAuth();
-=======
-  const { user } = useAuth();
->>>>>>> 2c611b34
+const { _user } = useAuth();
 
   const [bankDetails, setBankDetails] = useState<BankDetails>({
     accountHolderName: '',
