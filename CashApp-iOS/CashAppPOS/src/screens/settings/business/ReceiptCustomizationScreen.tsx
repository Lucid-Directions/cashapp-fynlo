import React, { useState } from 'react';

import {
  StyleSheet,
  Text,
  View,
  ScrollView,
  TextInput,
  TouchableOpacity,
  Alert,
  Image,
} from 'react-native';

import Icon from 'react-native-vector-icons/MaterialIcons';

import {
  SettingsHeader,
  SettingsSection,
  SettingsCard,
  ToggleSwitch,
} from '../../../components/settings';
import useSettingsStore from '../../../store/useSettingsStore';

// Clover POS Color Scheme
const Colors = {
  primary: '#00A651',
  secondary: '#0066CC',
  success: '#00A651',
  warning: '#FF6B35',
  danger: '#E74C3C',
  background: '#F5F5F5',
  white: '#FFFFFF',
  lightGray: '#E5E5E5',
  mediumGray: '#999999',
  darkGray: '#666666',
  text: '#333333',
  lightText: '#666666',
  border: '#DDDDDD',
};

const ReceiptCustomizationScreen: React.FC = () => {
  const { receiptSettings, updateReceiptSettings, businessInfo, isLoading } = useSettingsStore();
  const [formData, setFormData] = useState(receiptSettings);
  const [hasChanges, setHasChanges] = useState(false);
  const [logoUri, setLogoUri] = useState<string | null>(receiptSettings.logoUri || null);

<<<<<<< HEAD
  const handleFieldChange = (field: string, value: unknown) => {
=======
  const handleFieldChange = (field: string, value: any) => {
>>>>>>> 2c611b34
    setFormData((prev) => ({ ...prev, [field]: value }));
    setHasChanges(true);
  };

  const handleSave = async () => {
    try {
      updateReceiptSettings(formData);
      setHasChanges(false);
      Alert.alert('Success', 'Receipt customization has been saved successfully.', [
        { text: 'OK' },
      ]);
<<<<<<< HEAD
    } catch (_error) {
=======
    } catch (error) {
>>>>>>> 2c611b34
      Alert.alert('Error', 'Failed to save receipt customization. Please try again.', [
        { text: 'OK' },
      ]);
    }
  };

  const handleReset = () => {
    Alert.alert('Reset Changes', 'Are you sure you want to discard all unsaved changes?', [
      { text: 'Cancel', style: 'cancel' },
      {
        text: 'Reset',
        style: 'destructive',
        onPress: () => {
          setFormData(receiptSettings);
          setHasChanges(false);
        },
      },
    ]);
  };

  const handleLogoUpload = () => {
    Alert.alert('Select Logo Source', 'Choose how you would like to add your restaurant logo', [
      { text: 'Cancel', style: 'cancel' },
      {
        text: 'Camera',
        onPress: () => simulateImageCapture('camera'),
      },
      {
        text: 'Photo Library',
        onPress: () => simulateImageCapture('library'),
      },
    ]);
  };

  const simulateImageCapture = (source: 'camera' | 'library') => {
    // Simulate image picker result with a sample logo
    const sampleLogos = [
      'https://via.placeholder.com/200x80/00A651/FFFFFF?text=FYNLO+POS',
      'https://via.placeholder.com/200x80/0066CC/FFFFFF?text=RESTAURANT',
      'https://via.placeholder.com/200x80/FF6B35/FFFFFF?text=CAFE+LOGO',
    ];

    const selectedLogo = sampleLogos[Math.floor(Math.random() * sampleLogos.length)];

    Alert.alert(
      'Logo Selected',
      `Logo selected from ${source}. This is a demo - in production, this would use react-native-image-picker.`,
      [
        { text: 'Cancel', style: 'cancel' },
        {
          text: 'Use This Logo',
          onPress: () => {
            setLogoUri(selectedLogo);
            handleFieldChange('logoUri', selectedLogo);
            Alert.alert('Success', "Logo has been updated! Don't forget to save your changes.");
          },
        },
      ]
    );
  };

  const handleRemoveLogo = () => {
    Alert.alert('Remove Logo', 'Are you sure you want to remove the current logo?', [
      { text: 'Cancel', style: 'cancel' },
      {
        text: 'Remove',
        style: 'destructive',
        onPress: () => {
          setLogoUri(null);
          handleFieldChange('logoUri', null);
        },
      },
    ]);
  };

  // Sample receipt preview data
  const sampleReceiptData = {
    orderNumber: 'ORD-2024-001',
    date: new Date().toLocaleDateString('en-GB'),
    time: new Date().toLocaleTimeString('en-GB', { hour: '2-digit', minute: '2-digit' }),
    items: [
      { name: 'Carnitas Taco', qty: 2, price: 7.0 },
      { name: 'Nachos', qty: 1, price: 5.0 },
      { name: 'Corona Beer', qty: 1, price: 3.8 },
    ],
    subtotal: 15.8,
    vat: 3.16,
    total: 18.96,
  };

  const renderReceiptPreview = () => (
    <View style={styles.receiptPreview}>
      <View style={styles.receiptHeader}>
        {formData.showLogo && (
          <View style={styles.logoPlaceholder}>
            {logoUri ? (
              <Image
                source={{ uri: logoUri }}
                style={styles.receiptLogoImage}
                resizeMode="contain"
              />
            ) : (
              <>
                <Icon name="business" size={40} color={Colors.primary} />
                <Text style={styles.logoText}>LOGO</Text>
              </>
            )}
          </View>
        )}

        <Text style={styles.receiptCompanyName}>{businessInfo.companyName}</Text>
        <Text style={styles.receiptAddress}>{businessInfo.address}</Text>
        <Text style={styles.receiptAddress}>
          {businessInfo.city}, {businessInfo.postalCode}
        </Text>
        <Text style={styles.receiptPhone}>Tel: {businessInfo.phone}</Text>

        {formData.showVatNumber && businessInfo.vatNumber && (
          <Text style={styles.receiptVat}>VAT: {businessInfo.vatNumber}</Text>
        )}

        {formData.headerText && <Text style={styles.receiptHeaderText}>{formData.headerText}</Text>}
      </View>

      <View style={styles.receiptDivider} />

      <View style={styles.receiptBody}>
        <View style={styles.receiptOrderInfo}>
          <Text style={styles.receiptOrderNumber}>Order: {sampleReceiptData.orderNumber}</Text>
          <Text style={styles.receiptDateTime}>
            {sampleReceiptData.date} {sampleReceiptData.time}
          </Text>
        </View>

        <View style={styles.receiptItems}>
          {sampleReceiptData.items.map((item, index) => (
            <View key={index} style={styles.receiptItem}>
              <Text style={styles.receiptItemName}>{item.name}</Text>
              <Text style={styles.receiptItemQty}>x{item.qty}</Text>
              <Text style={styles.receiptItemPrice}>£{item.price.toFixed(2)}</Text>
            </View>
          ))}
        </View>

        <View style={styles.receiptDivider} />

        <View style={styles.receiptTotals}>
          <View style={styles.receiptTotalLine}>
            <Text style={styles.receiptTotalLabel}>Subtotal:</Text>
            <Text style={styles.receiptTotalValue}>£{sampleReceiptData.subtotal.toFixed(2)}</Text>
          </View>
          <View style={styles.receiptTotalLine}>
            <Text style={styles.receiptTotalLabel}>VAT (20%):</Text>
            <Text style={styles.receiptTotalValue}>£{sampleReceiptData.vat.toFixed(2)}</Text>
          </View>
          <View style={[styles.receiptTotalLine, styles.receiptGrandTotal]}>
            <Text style={styles.receiptGrandTotalLabel}>TOTAL:</Text>
            <Text style={styles.receiptGrandTotalValue}>£{sampleReceiptData.total.toFixed(2)}</Text>
          </View>
        </View>
      </View>

      <View style={styles.receiptDivider} />

      <View style={styles.receiptFooter}>
        {formData.footerText && <Text style={styles.receiptFooterText}>{formData.footerText}</Text>}

        {formData.showQrCode && (
          <View style={styles.qrCodePlaceholder}>
            <Icon name="qr-code" size={60} color={Colors.mediumGray} />
            <Text style={styles.qrCodeText}>QR Code</Text>
          </View>
        )}
      </View>
    </View>
  );

  return (
    <View style={styles.container}>
      <SettingsHeader
        title="Receipt Customization"
        subtitle="Customize your receipt appearance"
        rightAction={{
          icon: 'save',
          onPress: handleSave,
          color: hasChanges ? Colors.white : 'rgba(255, 255, 255, 0.5)',
        }}
      />

      <ScrollView style={styles.content} showsVerticalScrollIndicator={false}>
        {/* Receipt Format */}
        <SettingsSection
          title="Receipt Format"
          subtitle="Choose how receipts are printed and delivered"
        >
          <SettingsCard
            title="Print Receipts"
            description="Automatically print receipts for customers"
            icon="print"
            iconColor={Colors.primary}
          >
            <ToggleSwitch
              value={formData.printReceipts}
              onValueChange={(value) => handleFieldChange('printReceipts', value)}
            />
          </SettingsCard>

          <SettingsCard
            title="Email Receipts"
            description="Send digital receipts to customer email"
            icon="email"
            iconColor={Colors.secondary}
          >
            <ToggleSwitch
              value={formData.emailReceipts}
              onValueChange={(value) => handleFieldChange('emailReceipts', value)}
            />
          </SettingsCard>

          <SettingsCard
            title="Receipt Format"
            description="Choose receipt paper format"
            icon="receipt"
            iconColor={Colors.warning}
            value={formData.receiptFormat === 'thermal' ? 'Thermal (80mm)' : 'A4 Paper'}
            onPress={() => {
              const newFormat = formData.receiptFormat === 'thermal' ? 'a4' : 'thermal';
              handleFieldChange('receiptFormat', newFormat);
            }}
          />
        </SettingsSection>

        {/* Branding */}
        <SettingsSection title="Branding" subtitle="Add your logo and company branding">
          <SettingsCard
            title="Show Logo"
            description="Display company logo on receipts"
            icon="image"
            iconColor={Colors.primary}
          >
            <ToggleSwitch
              value={formData.showLogo}
              onValueChange={(value) => handleFieldChange('showLogo', value)}
            />
          </SettingsCard>

          {formData.showLogo && (
            <View style={styles.logoSection}>
              {logoUri ? (
                <View style={styles.logoContainer}>
                  <Text style={styles.logoSectionTitle}>Current Logo</Text>
                  <View style={styles.logoPreview}>
                    <Image
                      source={{ uri: logoUri }}
                      style={styles.logoImage}
                      resizeMode="contain"
                    />
                  </View>
                  <View style={styles.logoActions}>
                    <TouchableOpacity
                      style={[styles.logoButton, styles.changeLogo]}
                      onPress={handleLogoUpload}
                    >
                      <Icon name="edit" size={20} color={Colors.white} />
                      <Text style={styles.logoButtonText}>Change Logo</Text>
                    </TouchableOpacity>
                    <TouchableOpacity
                      style={[styles.logoButton, styles.removeLogo]}
                      onPress={handleRemoveLogo}
                    >
                      <Icon name="delete" size={20} color={Colors.white} />
                      <Text style={styles.logoButtonText}>Remove</Text>
                    </TouchableOpacity>
                  </View>
                </View>
              ) : (
                <SettingsCard
                  title="Upload Logo"
                  description="Select your company logo image"
                  icon="cloud-upload"
                  iconColor={Colors.secondary}
                  onPress={handleLogoUpload}
                />
              )}
            </View>
          )}
        </SettingsSection>

        {/* Content Customization */}
        <SettingsSection
          title="Content Customization"
          subtitle="Customize text that appears on receipts"
        >
          <View style={styles.textInputContainer}>
            <Text style={styles.inputLabel}>Header Text</Text>
            <TextInput
              style={styles.textInput}
              value={formData.headerText}
              onChangeText={(value) => handleFieldChange('headerText', value)}
              placeholder="Thank you for dining with us!"
              multiline
              numberOfLines={2}
            />
          </View>

          <View style={styles.textInputContainer}>
            <Text style={styles.inputLabel}>Footer Text</Text>
            <TextInput
              style={styles.textInput}
              value={formData.footerText}
              onChangeText={(value) => handleFieldChange('footerText', value)}
              placeholder="Visit us again soon!"
              multiline
              numberOfLines={2}
            />
          </View>
        </SettingsSection>

        {/* Additional Options */}
        <SettingsSection title="Additional Options" subtitle="Extra features for your receipts">
          <SettingsCard
            title="Show VAT Number"
            description="Display VAT registration number"
            icon="receipt-long"
            iconColor={Colors.success}
          >
            <ToggleSwitch
              value={formData.showVatNumber}
              onValueChange={(value) => handleFieldChange('showVatNumber', value)}
            />
          </SettingsCard>

          <SettingsCard
            title="QR Code"
            description="Add QR code for digital menu or feedback"
            icon="qr-code"
            iconColor={Colors.darkGray}
          >
            <ToggleSwitch
              value={formData.showQrCode}
              onValueChange={(value) => handleFieldChange('showQrCode', value)}
            />
          </SettingsCard>
        </SettingsSection>

        {/* Receipt Preview */}
        <SettingsSection title="Receipt Preview" subtitle="Preview how your receipt will look">
          <View style={styles.previewContainer}>{renderReceiptPreview()}</View>
        </SettingsSection>

        {/* Action Buttons */}
        <View style={styles.actionButtons}>
          <TouchableOpacity
            style={[styles.button, styles.saveButton]}
            onPress={handleSave}
            disabled={!hasChanges || isLoading}
          >
            <Icon name="save" size={20} color={Colors.white} />
            <Text style={styles.saveButtonText}>Save Changes</Text>
          </TouchableOpacity>

          {hasChanges && (
            <TouchableOpacity style={[styles.button, styles.resetButton]} onPress={handleReset}>
              <Icon name="refresh" size={20} color={Colors.danger} />
              <Text style={styles.resetButtonText}>Reset</Text>
            </TouchableOpacity>
          )}
        </View>
      </ScrollView>
    </View>
  );
};

const styles = StyleSheet.create({
  container: {
    flex: 1,
    backgroundColor: Colors.background,
  },
  content: {
    flex: 1,
  },
  textInputContainer: {
    padding: 16,
    backgroundColor: Colors.white,
    borderBottomWidth: 1,
    borderBottomColor: Colors.border,
  },
  inputLabel: {
    fontSize: 16,
    fontWeight: '500',
    color: Colors.text,
    marginBottom: 8,
  },
  textInput: {
    borderWidth: 1,
    borderColor: Colors.border,
    borderRadius: 8,
    paddingHorizontal: 12,
    paddingVertical: 8,
    fontSize: 16,
    color: Colors.text,
    backgroundColor: Colors.background,
    textAlignVertical: 'top',
  },
  previewContainer: {
    padding: 16,
    backgroundColor: Colors.background,
  },
  receiptPreview: {
    backgroundColor: Colors.white,
    borderRadius: 8,
    padding: 16,
    shadowColor: '#000',
    shadowOffset: { width: 0, height: 2 },
    shadowOpacity: 0.1,
    shadowRadius: 4,
    elevation: 3,
    maxWidth: 300,
    alignSelf: 'center',
  },
  receiptHeader: {
    alignItems: 'center',
    marginBottom: 12,
  },
  logoPlaceholder: {
    alignItems: 'center',
    marginBottom: 8,
  },
  logoText: {
    fontSize: 10,
    color: Colors.mediumGray,
    marginTop: 4,
  },
  receiptCompanyName: {
    fontSize: 18,
    fontWeight: 'bold',
    color: Colors.text,
    textAlign: 'center',
    marginBottom: 4,
  },
  receiptAddress: {
    fontSize: 12,
    color: Colors.lightText,
    textAlign: 'center',
  },
  receiptPhone: {
    fontSize: 12,
    color: Colors.lightText,
    textAlign: 'center',
  },
  receiptVat: {
    fontSize: 12,
    color: Colors.lightText,
    textAlign: 'center',
    marginTop: 4,
  },
  receiptHeaderText: {
    fontSize: 14,
    color: Colors.primary,
    textAlign: 'center',
    marginTop: 8,
    fontStyle: 'italic',
  },
  receiptBody: {
    marginVertical: 12,
  },
  receiptOrderInfo: {
    flexDirection: 'row',
    justifyContent: 'space-between',
    marginBottom: 12,
  },
  receiptOrderNumber: {
    fontSize: 12,
    color: Colors.text,
    fontWeight: '500',
  },
  receiptDateTime: {
    fontSize: 12,
    color: Colors.lightText,
  },
  receiptItems: {
    marginBottom: 12,
  },
  receiptItem: {
    flexDirection: 'row',
    justifyContent: 'space-between',
    marginBottom: 4,
  },
  receiptItemName: {
    fontSize: 12,
    color: Colors.text,
    flex: 1,
  },
  receiptItemQty: {
    fontSize: 12,
    color: Colors.lightText,
    marginHorizontal: 8,
  },
  receiptItemPrice: {
    fontSize: 12,
    color: Colors.text,
    fontWeight: '500',
  },
  receiptTotals: {
    marginTop: 8,
  },
  receiptTotalLine: {
    flexDirection: 'row',
    justifyContent: 'space-between',
    marginBottom: 4,
  },
  receiptTotalLabel: {
    fontSize: 12,
    color: Colors.lightText,
  },
  receiptTotalValue: {
    fontSize: 12,
    color: Colors.text,
    fontWeight: '500',
  },
  receiptGrandTotal: {
    borderTopWidth: 1,
    borderTopColor: Colors.border,
    paddingTop: 8,
    marginTop: 4,
  },
  receiptGrandTotalLabel: {
    fontSize: 14,
    color: Colors.text,
    fontWeight: 'bold',
  },
  receiptGrandTotalValue: {
    fontSize: 14,
    color: Colors.primary,
    fontWeight: 'bold',
  },
  receiptDivider: {
    height: 1,
    backgroundColor: Colors.border,
    marginVertical: 8,
  },
  receiptFooter: {
    alignItems: 'center',
    marginTop: 12,
  },
  receiptFooterText: {
    fontSize: 12,
    color: Colors.primary,
    textAlign: 'center',
    fontStyle: 'italic',
    marginBottom: 8,
  },
  qrCodePlaceholder: {
    alignItems: 'center',
  },
  qrCodeText: {
    fontSize: 10,
    color: Colors.mediumGray,
    marginTop: 4,
  },
  actionButtons: {
    padding: 16,
    gap: 12,
  },
  button: {
    flexDirection: 'row',
    alignItems: 'center',
    justifyContent: 'center',
    paddingVertical: 16,
    borderRadius: 12,
    gap: 8,
  },
  saveButton: {
    backgroundColor: Colors.primary,
  },
  saveButtonText: {
    fontSize: 16,
    fontWeight: '600',
    color: Colors.white,
  },
  resetButton: {
    backgroundColor: Colors.white,
    borderWidth: 1,
    borderColor: Colors.danger,
  },
  resetButtonText: {
    fontSize: 16,
    fontWeight: '600',
    color: Colors.danger,
  },
  // Logo Upload Styles
  logoSection: {
    marginBottom: 1,
  },
  logoContainer: {
    backgroundColor: Colors.white,
    borderRadius: 12,
    padding: 16,
    marginHorizontal: 16,
    shadowColor: '#000',
    shadowOffset: { width: 0, height: 1 },
    shadowOpacity: 0.05,
    shadowRadius: 2,
    elevation: 1,
  },
  logoSectionTitle: {
    fontSize: 16,
    fontWeight: '600',
    color: Colors.text,
    marginBottom: 12,
  },
  logoPreview: {
    alignItems: 'center',
    backgroundColor: Colors.background,
    borderRadius: 8,
    padding: 16,
    marginBottom: 16,
  },
  logoImage: {
    width: 200,
    height: 80,
  },
  logoActions: {
    flexDirection: 'row',
    gap: 12,
  },
  logoButton: {
    flex: 1,
    flexDirection: 'row',
    alignItems: 'center',
    justifyContent: 'center',
    paddingVertical: 12,
    borderRadius: 8,
    gap: 8,
  },
  changeLogo: {
    backgroundColor: Colors.secondary,
  },
  removeLogo: {
    backgroundColor: Colors.danger,
  },
  logoButtonText: {
    fontSize: 14,
    fontWeight: '600',
    color: Colors.white,
  },
  receiptLogoImage: {
    width: 60,
    height: 24,
  },
});

export default ReceiptCustomizationScreen;<|MERGE_RESOLUTION|>--- conflicted
+++ resolved
@@ -44,11 +44,7 @@
   const [hasChanges, setHasChanges] = useState(false);
   const [logoUri, setLogoUri] = useState<string | null>(receiptSettings.logoUri || null);
 
-<<<<<<< HEAD
-  const handleFieldChange = (field: string, value: unknown) => {
-=======
-  const handleFieldChange = (field: string, value: any) => {
->>>>>>> 2c611b34
+const handleFieldChange = (field: string, value: unknown) => {
     setFormData((prev) => ({ ...prev, [field]: value }));
     setHasChanges(true);
   };
@@ -60,11 +56,7 @@
       Alert.alert('Success', 'Receipt customization has been saved successfully.', [
         { text: 'OK' },
       ]);
-<<<<<<< HEAD
-    } catch (_error) {
-=======
-    } catch (error) {
->>>>>>> 2c611b34
+} catch (_error) {
       Alert.alert('Error', 'Failed to save receipt customization. Please try again.', [
         { text: 'OK' },
       ]);
