import React, { useState } from 'react';

import { StyleSheet, Text, View, ScrollView, TouchableOpacity, Alert } from 'react-native';

import Icon from 'react-native-vector-icons/MaterialIcons';

import {
  SettingsHeader,
  SettingsSection,
  SettingsCard,
  ToggleSwitch,
} from '../../../components/settings';
import useSettingsStore from '../../../store/useSettingsStore';

// Clover POS Color Scheme
const Colors = {
  primary: '#00A651',
  secondary: '#0066CC',
  success: '#00A651',
  warning: '#FF6B35',
  danger: '#E74C3C',
  background: '#F5F5F5',
  white: '#FFFFFF',
  lightGray: '#E5E5E5',
  mediumGray: '#999999',
  darkGray: '#666666',
  text: '#333333',
  lightText: '#666666',
  border: '#DDDDDD',
};

interface PaymentMethodInfo {
  id: string;
  name: string;
  description: string;
  icon: string;
  iconColor: string;
  popular?: boolean;
  comingSoon?: boolean;
}

const PaymentMethodsScreen: React.FC = () => {
  const { paymentMethods, updatePaymentMethods, isLoading } = useSettingsStore();
  const [formData, setFormData] = useState(paymentMethods);
  const [hasChanges, setHasChanges] = useState(false);

  const paymentMethodsInfo: PaymentMethodInfo[] = [
    {
      id: 'cash',
      name: 'Cash',
      description: 'Accept cash payments with change calculation',
      icon: 'payments',
      iconColor: Colors.success,
      popular: true,
    },
    {
      id: 'card',
      name: 'Card Payments',
      description: 'Credit and debit cards via card reader',
      icon: 'credit-card',
      iconColor: Colors.secondary,
      popular: true,
    },
    {
      id: 'applePay',
      name: 'Apple Pay',
      description: 'Contactless payments using Apple Pay',
      icon: 'phone-android',
      iconColor: Colors.text,
      popular: true,
    },
    {
      id: 'googlePay',
      name: 'Google Pay',
      description: 'Contactless payments using Google Pay',
      icon: 'phone-android',
      iconColor: Colors.warning,
    },
    {
      id: 'qrCode',
      name: 'QR Code Payment',
      description: 'Generate QR codes for customer mobile payments (1.2% fees)',
      icon: 'qr-code-scanner',
      iconColor: Colors.primary,
    },
    {
      id: 'customerAccount',
      name: 'Customer Account',
      description: 'Allow customers to pay using store credit',
      icon: 'account-balance-wallet',
      iconColor: Colors.darkGray,
      comingSoon: true,
    },
  ];

  const handlePaymentMethodToggle = (methodId: keyof typeof paymentMethods, enabled: boolean) => {
    setFormData((prev) => ({
      ...prev,
      [methodId]: {
        ...prev[methodId],
        enabled,
      },
    }));
    setHasChanges(true);
  };

  const handleRequiresAuthToggle = (
    methodId: keyof typeof paymentMethods,
    requiresAuth: boolean
  ) => {
    setFormData((prev) => ({
      ...prev,
      [methodId]: {
        ...prev[methodId],
        requiresAuth,
      },
    }));
    setHasChanges(true);
  };

  const handleTipEnabledToggle = (enabled: boolean) => {
    setFormData((prev) => ({
      ...prev,
      card: {
        ...prev.card,
        tipEnabled: enabled,
      },
    }));
    setHasChanges(true);
  };

  const handleSave = async () => {
    try {
      updatePaymentMethods(formData);
      setHasChanges(false);
      Alert.alert('Success', 'Payment methods configuration has been saved successfully.', [
        { text: 'OK' },
      ]);
<<<<<<< HEAD
    } catch (_error) {
=======
    } catch (error) {
>>>>>>> 2c611b34
      Alert.alert('Error', 'Failed to save payment methods configuration. Please try again.', [
        { text: 'OK' },
      ]);
    }
  };

  const handleReset = () => {
    Alert.alert('Reset Changes', 'Are you sure you want to discard all unsaved changes?', [
      { text: 'Cancel', style: 'cancel' },
      {
        text: 'Reset',
        style: 'destructive',
        onPress: () => {
          setFormData(paymentMethods);
          setHasChanges(false);
        },
      },
    ]);
  };

  const getEnabledMethodsCount = () => {
    return Object.values(formData).filter((method) => method.enabled).length;
  };

  const renderPaymentMethodCard = (methodInfo: PaymentMethodInfo) => {
    const methodData = formData[methodInfo.id];
    const isEnabled = methodData.enabled;

    return (
      <View key={methodInfo.id} style={styles.paymentMethodContainer}>
        <SettingsCard
          title={methodInfo.name}
          description={methodInfo.description}
          icon={methodInfo.icon}
          iconColor={isEnabled ? methodInfo.iconColor : Colors.lightGray}
          badge={methodInfo.popular ? 'Popular' : methodInfo.comingSoon ? 'Coming Soon' : undefined}
          disabled={methodInfo.comingSoon}
        >
          <ToggleSwitch
            value={isEnabled}
            onValueChange={(enabled) => handlePaymentMethodToggle(methodInfo.id, enabled)}
            disabled={methodInfo.comingSoon}
          />
        </SettingsCard>

        {/* Additional settings for enabled methods */}
        {isEnabled && !methodInfo.comingSoon && (
          <View style={styles.subSettingsContainer}>
            <SettingsCard
              title="Require Authorization"
              description="Manager authorization required for this payment method"
              icon="security"
              iconColor={Colors.warning}
              showChevron={false}
            >
              <ToggleSwitch
                value={methodData.requiresAuth}
                onValueChange={(requiresAuth) =>
                  handleRequiresAuthToggle(methodInfo.id, requiresAuth)
                }
                size="small"
              />
            </SettingsCard>

            {/* Card-specific settings */}
            {methodInfo.id === 'card' && (
              <SettingsCard
                title="Enable Tip Prompts"
                description="Show tip options during card transactions"
                icon="thumb-up"
                iconColor={Colors.primary}
                showChevron={false}
              >
                <ToggleSwitch
                  value={formData.card.tipEnabled}
                  onValueChange={handleTipEnabledToggle}
                  size="small"
                />
              </SettingsCard>
            )}
          </View>
        )}
      </View>
    );
  };

  return (
    <View style={styles.container}>
      <SettingsHeader
        title="Payment Methods"
        subtitle="Configure accepted payment options"
        rightAction={{
          icon: 'save',
          onPress: handleSave,
          color: hasChanges ? Colors.white : 'rgba(255, 255, 255, 0.5)',
        }}
      />

      <ScrollView style={styles.content} showsVerticalScrollIndicator={false}>
        {/* Summary */}
        <SettingsSection
          title="Payment Methods Summary"
          subtitle={`${getEnabledMethodsCount()} payment methods enabled`}
        >
          <View style={styles.summaryContainer}>
            <View style={styles.summaryCard}>
              <Icon name="payment" size={32} color={Colors.primary} />
              <Text style={styles.summaryTitle}>Active Methods</Text>
              <Text style={styles.summaryValue}>{getEnabledMethodsCount()}</Text>
            </View>

            <View style={styles.summaryCard}>
              <Icon name="security" size={32} color={Colors.warning} />
              <Text style={styles.summaryTitle}>Secure Methods</Text>
              <Text style={styles.summaryValue}>
                {
                  Object.values(formData).filter((method) => method.enabled && method.requiresAuth)
                    .length
                }
              </Text>
            </View>
          </View>
        </SettingsSection>

        {/* Popular Payment Methods */}
        <SettingsSection
          title="Popular Payment Methods"
          subtitle="Most commonly used payment options"
        >
          {paymentMethodsInfo.filter((method) => method.popular).map(renderPaymentMethodCard)}
        </SettingsSection>

        {/* Additional Payment Methods */}
        <SettingsSection
          title="Additional Payment Methods"
          subtitle="Other payment options for your business"
        >
          {paymentMethodsInfo.filter((method) => !method.popular).map(renderPaymentMethodCard)}
        </SettingsSection>

        {/* Payment Processing Info */}
        <SettingsSection
          title="Payment Processing"
          subtitle="Important information about payment handling"
        >
          <View style={styles.infoContainer}>
            <View style={styles.infoCard}>
              <Icon name="info-outline" size={24} color={Colors.secondary} />
              <View style={styles.infoContent}>
                <Text style={styles.infoTitle}>Card Processing</Text>
                <Text style={styles.infoText}>
                  Card payments require a compatible card reader. Contact support for setup
                  assistance.
                </Text>
              </View>
            </View>

            <View style={styles.infoCard}>
              <Icon name="security" size={24} color={Colors.primary} />
              <View style={styles.infoContent}>
                <Text style={styles.infoTitle}>Security & Compliance</Text>
                <Text style={styles.infoText}>
                  All payment methods are PCI DSS compliant and use end-to-end encryption.
                </Text>
              </View>
            </View>

            <View style={styles.infoCard}>
              <Icon name="trending-up" size={24} color={Colors.warning} />
              <View style={styles.infoContent}>
                <Text style={styles.infoTitle}>Processing Fees</Text>
                <Text style={styles.infoText}>
                  Different payment methods may have varying processing fees. Check with your
                  payment processor.
                </Text>
              </View>
            </View>
          </View>
        </SettingsSection>

        {/* Action Buttons */}
        <View style={styles.actionButtons}>
          <TouchableOpacity
            style={[styles.button, styles.saveButton]}
            onPress={handleSave}
            disabled={!hasChanges || isLoading}
          >
            <Icon name="save" size={20} color={Colors.white} />
            <Text style={styles.saveButtonText}>Save Changes</Text>
          </TouchableOpacity>

          {hasChanges && (
            <TouchableOpacity style={[styles.button, styles.resetButton]} onPress={handleReset}>
              <Icon name="refresh" size={20} color={Colors.danger} />
              <Text style={styles.resetButtonText}>Reset</Text>
            </TouchableOpacity>
          )}
        </View>
      </ScrollView>
    </View>
  );
};

const styles = StyleSheet.create({
  container: {
    flex: 1,
    backgroundColor: Colors.background,
  },
  content: {
    flex: 1,
  },
  summaryContainer: {
    flexDirection: 'row',
    padding: 16,
    gap: 16,
  },
  summaryCard: {
    flex: 1,
    backgroundColor: Colors.white,
    borderRadius: 12,
    padding: 16,
    alignItems: 'center',
    shadowColor: '#000',
    shadowOffset: { width: 0, height: 1 },
    shadowOpacity: 0.05,
    shadowRadius: 2,
    elevation: 1,
  },
  summaryTitle: {
    fontSize: 14,
    color: Colors.lightText,
    marginTop: 8,
    textAlign: 'center',
  },
  summaryValue: {
    fontSize: 24,
    fontWeight: 'bold',
    color: Colors.text,
    marginTop: 4,
  },
  paymentMethodContainer: {
    marginBottom: 1,
  },
  subSettingsContainer: {
    marginLeft: 16,
    borderLeftWidth: 2,
    borderLeftColor: Colors.lightGray,
    paddingLeft: 16,
  },
  infoContainer: {
    padding: 16,
    gap: 12,
  },
  infoCard: {
    flexDirection: 'row',
    backgroundColor: Colors.white,
    borderRadius: 8,
    padding: 16,
    shadowColor: '#000',
    shadowOffset: { width: 0, height: 1 },
    shadowOpacity: 0.05,
    shadowRadius: 2,
    elevation: 1,
  },
  infoContent: {
    flex: 1,
    marginLeft: 12,
  },
  infoTitle: {
    fontSize: 16,
    fontWeight: '600',
    color: Colors.text,
    marginBottom: 4,
  },
  infoText: {
    fontSize: 14,
    color: Colors.lightText,
    lineHeight: 20,
  },
  actionButtons: {
    padding: 16,
    gap: 12,
  },
  button: {
    flexDirection: 'row',
    alignItems: 'center',
    justifyContent: 'center',
    paddingVertical: 16,
    borderRadius: 12,
    gap: 8,
  },
  saveButton: {
    backgroundColor: Colors.primary,
  },
  saveButtonText: {
    fontSize: 16,
    fontWeight: '600',
    color: Colors.white,
  },
  resetButton: {
    backgroundColor: Colors.white,
    borderWidth: 1,
    borderColor: Colors.danger,
  },
  resetButtonText: {
    fontSize: 16,
    fontWeight: '600',
    color: Colors.danger,
  },
});

export default PaymentMethodsScreen;<|MERGE_RESOLUTION|>--- conflicted
+++ resolved
@@ -136,11 +136,7 @@
       Alert.alert('Success', 'Payment methods configuration has been saved successfully.', [
         { text: 'OK' },
       ]);
-<<<<<<< HEAD
-    } catch (_error) {
-=======
-    } catch (error) {
->>>>>>> 2c611b34
+} catch (_error) {
       Alert.alert('Error', 'Failed to save payment methods configuration. Please try again.', [
         { text: 'OK' },
       ]);
