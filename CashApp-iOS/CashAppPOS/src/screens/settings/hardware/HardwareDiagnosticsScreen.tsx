--- conflicted
+++ resolved
@@ -1,8 +1,4 @@
-<<<<<<< HEAD
 import React, { useState, _useEffect } from 'react';
-=======
-import React, { useState, useEffect } from 'react';
->>>>>>> 2c611b34
 
 import {
   StyleSheet,
@@ -214,11 +210,7 @@
 
     setTimeout(() => {
       const outcomes = ['passed', 'failed', 'warning'];
-<<<<<<< HEAD
-      const randomOutcome = outcomes[Math.floor(Math.random() * outcomes.length)] as unknown;
-=======
-      const randomOutcome = outcomes[Math.floor(Math.random() * outcomes.length)] as any;
->>>>>>> 2c611b34
+const randomOutcome = outcomes[Math.floor(Math.random() * outcomes.length)] as unknown;
 
       setDiagnosticTests((prev) =>
         prev.map((test) =>
