--- conflicted
+++ resolved
@@ -21,15 +21,7 @@
 import Colors from '../../constants/Colors';
 
 import type { RouteProp } from '@react-navigation/native';
-<<<<<<< HEAD
-
 const { width: _screenWidth, height: _screenHeight } = Dimensions.get('window');
-
-=======
-
-const { width: screenWidth, height: screenHeight } = Dimensions.get('window');
-
->>>>>>> 2c611b34
 type QRScannerRouteProp = RouteProp<
   {
     QRScanner: {
