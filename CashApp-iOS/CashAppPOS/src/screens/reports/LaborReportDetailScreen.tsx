--- conflicted
+++ resolved
@@ -1,8 +1,4 @@
-<<<<<<< HEAD
 // TODO: Unused import - import React, { useState, useEffect } from 'react';
-=======
-import React, { useState, useEffect } from 'react';
->>>>>>> 2c611b34
 
 import {
   StyleSheet,
@@ -90,11 +86,7 @@
 
       // Process the data
       const processedData: LaborData[] =
-<<<<<<< HEAD
-        data.employees?.map((emp: unknown) => ({
-=======
-        data.employees?.map((emp: any) => ({
->>>>>>> 2c611b34
+data.employees?.map((emp: unknown) => ({
           employeeId: emp.id,
           employeeName: emp.name || `${emp.first_name} ${emp.last_name}`,
           role: emp.role,
