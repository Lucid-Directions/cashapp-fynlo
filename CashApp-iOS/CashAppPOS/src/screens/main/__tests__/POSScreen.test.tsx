--- conflicted
+++ resolved
@@ -12,11 +12,7 @@
 import { ThemeProvider } from '../../../design-system/ThemeProvider'; // Import ThemeProvider
 import useAppStore from '../../../store/useAppStore';
 import useUIStore from '../../../store/useUIStore';
-<<<<<<< HEAD
 import POSScreen, { _ExportedMenuItemCard } from '../POSScreen'; // Import ExportedMenuItemCard
-=======
-import POSScreen, { ExportedMenuItemCard } from '../POSScreen'; // Import ExportedMenuItemCard
->>>>>>> 2c611b34
 
 // Mock navigation
 const mockNavigation = {
@@ -26,11 +22,7 @@
 };
 
 // Mock menu items directly from POSScreen for consistency
-<<<<<<< HEAD
 const _menuItems = [
-=======
-const menuItems = [
->>>>>>> 2c611b34
   {
     id: 1,
     name: 'Nachos',
@@ -152,11 +144,7 @@
     // Verify magnifier icon is not present
     // This depends on how the magnifier was implemented (e.g., by icon name or testID)
     // Assuming it was an Icon with name "search"
-<<<<<<< HEAD
-    const _allIcons = UNSAFE_getByProps({ name: 'search' });
-=======
-    const allIcons = UNSAFE_getByProps({ name: 'search' });
->>>>>>> 2c611b34
+const _allIcons = UNSAFE_getByProps({ name: 'search' });
     // If the search icon was only in the header, and now we have one in the bubble,
     // we need a more specific way to check the header.
     // For now, let's assume the header search icon was unique or had a specific testID not present now.
@@ -199,11 +187,7 @@
   });
 
   it('CartIcon color is orange when empty, red when not empty', () => {
-<<<<<<< HEAD
-    const { _getByTestId, UNSAFE_getByProps, rerender } = customRenderWithStores(<POSScreen />, {
-=======
-    const { getByTestId, UNSAFE_getByProps, rerender } = customRenderWithStores(<POSScreen />, {
->>>>>>> 2c611b34
+const { _getByTestId, UNSAFE_getByProps, rerender } = customRenderWithStores(<POSScreen />, {
       navigationProps: { navigation: mockNavigation },
     });
 
