import React, { useState, useEffect } from 'react';

import {
  StyleSheet,
  Text,
  View,
  TouchableOpacity,
  ScrollView,
  _TextInput,
  Modal,
  Alert,
  KeyboardAvoidingView,
  Platform,
} from 'react-native';

import { useNavigation } from '@react-navigation/native';
import Icon from 'react-native-vector-icons/MaterialIcons';

import DecimalInput from '../../components/inputs/DecimalInput';
import SimpleDecimalInput from '../../components/inputs/SimpleDecimalInput';
import SimpleTextInput from '../../components/inputs/SimpleTextInput';
import { useAuth } from '../../contexts/AuthContext';
import OrderService from '../../services/OrderService';
import SharedDataStore from '../../services/SharedDataStore';
import useAppStore from '../../store/useAppStore';
import useSettingsStore from '../../store/useSettingsStore';

// Clover POS Color Scheme
const Colors = {
  primary: '#00A651',
  secondary: '#0066CC',
  success: '#00A651',
  warning: '#FF6B35',
  danger: '#E74C3C',
  background: '#F5F5F5',
  white: '#FFFFFF',
  lightGray: '#E5E5E5',
  mediumGray: '#999999',
  darkGray: '#666666',
  text: '#333333',
  lightText: '#666666',
  border: '#DDDDDD',
};

interface PaymentMethod {
  id: string;
  name: string;
  icon: string;
  color: string;
  enabled: boolean;
  requiresAuth: boolean;
}

// Tip percentage presets
const tipPresets = [10, 15, 18, 20, 25];

const EnhancedPaymentScreen: React.FC = () => {
  const navigation = useNavigation();
  const { user } = useAuth();
  const {
    cart,
    clearCart,
<<<<<<< HEAD
    _cartTotal,
=======
    cartTotal,
>>>>>>> 2c611b34
    serviceChargePercentage,
    addTransactionFee,
    calculateServiceCharge,
    calculateTransactionFee,
<<<<<<< HEAD
    _calculateOrderTotal,
=======
    calculateOrderTotal,
>>>>>>> 2c611b34
  } = useAppStore();
  const { paymentMethods, taxConfiguration } = useSettingsStore();

  const [selectedPaymentMethod, setSelectedPaymentMethod] = useState<string>('');
  const [tipAmount, setTipAmount] = useState(0);
  const [tipPercentage, setTipPercentage] = useState(0);
  const [customTipInput, setCustomTipInput] = useState(0);
  const [showCustomTip, setShowCustomTip] = useState(false);
  const [splitPayment, setSplitPayment] = useState(false);
  const [splitAmounts, setSplitAmounts] = useState<{ method: string; amount: number }[]>([]);
  const [cashReceived, setCashReceived] = useState('');
  const [showCashModal, setShowCashModal] = useState(false);
  const [customerName, setCustomerName] = useState('');
  const [customerEmail, setCustomerEmail] = useState('');
  const [processing, setProcessing] = useState(false);

  // Email validation regex
  const emailRegex = /^[^\s@]+@[^\s@]+\.[^\s@]+$/;

  // Validation state
  const isNameValid = customerName.trim().length > 0 && customerName.length <= 60;
  const isEmailValid = emailRegex.test(customerEmail);
  const isFormValid = isNameValid && isEmailValid;

  // Platform service charge configuration (real-time from platform owner)
  const [platformServiceCharge, setPlatformServiceCharge] = useState({
    enabled: false,
    rate: 0,
    description: 'Loading platform service charge...',
  });

  // Calculate totals
  const calculateSubtotal = () => {
    return cart.reduce((sum, item) => sum + item.price * item.quantity, 0);
  };

  const calculateTax = (subtotal: number) => {
    if (!taxConfiguration.vatEnabled) return 0;
    return subtotal * (taxConfiguration.vatRate / 100);
  };

  const _calculatePlatformServiceCharge = (subtotal: number) => {
    // Use PLATFORM service charge settings, not restaurant settings (legacy)
    if (!platformServiceCharge.enabled) return 0;
    return subtotal * (platformServiceCharge.rate / 100);
  };

  // Load platform service charge configuration on component mount
  useEffect(() => {
    const loadPlatformServiceCharge = async () => {
      try {
        console.log('💰 EnhancedPaymentScreen - Loading platform service charge...');
        const dataStore = SharedDataStore.getInstance();
        const config = await dataStore.getServiceChargeConfig();

        if (config) {
          setPlatformServiceCharge({
            enabled: config.enabled,
            rate: config.rate,
            description: config.description || 'Platform service charge',
          });
          console.log('✅ Platform service charge loaded:', config);
        } else {
          console.log('⚠️ No platform service charge config found');
        }
      } catch (error) {
        console.error('❌ Failed to load platform service charge:', error);
      }
    };

    loadPlatformServiceCharge();

    // Subscribe to real-time updates
    const dataStore = SharedDataStore.getInstance();
    const unsubscribe = dataStore.subscribe('serviceCharge', (updatedConfig) => {
      console.log('🔄 Platform service charge updated in real-time:', updatedConfig);
      setPlatformServiceCharge({
        enabled: updatedConfig.enabled,
        rate: updatedConfig.rate,
        description: updatedConfig.description || 'Platform service charge',
      });
    });

    return () => {
      unsubscribe();
    };
  }, []);

  const calculateGrandTotal = () => {
    const subtotal = calculateSubtotal();
    const tax = calculateTax(subtotal);
    const serviceCharge = calculateServiceCharge(); // Uses app store calculation
    const transactionFee = calculateTransactionFee(); // Uses app store calculation
    return subtotal + tax + serviceCharge + transactionFee + tipAmount;
  };

  // QR Code Payment State
  const [showQRModal, setShowQRModal] = useState(false);
  const [qrPaymentStatus, setQRPaymentStatus] = useState<
    'generating' | 'waiting' | 'completed' | 'expired'
  >('generating');
  const [qrCode, setQRCode] = useState('');

  // Generate QR Code for payment with error handling
  const generateQRCode = () => {
    try {
      setQRPaymentStatus('generating');

      const paymentData = {
        amount: calculateGrandTotal(),
        currency: 'GBP',
        merchantId: 'fynlo-pos-001',
        orderId: `ORDER-${Date.now()}`,
        timestamp: Date.now(),
      };

      // Create a simple, safe QR string without complex JSON encoding
      const qrString = `FYNLO-PAY:${paymentData.orderId}:${paymentData.amount}:${paymentData.currency}:${paymentData.timestamp}`;
      setQRCode(qrString);
      setQRPaymentStatus('waiting');

      // Simulate QR code expiration after 5 minutes with safer state checking
      setTimeout(() => {
        setQRPaymentStatus((current) => {
          console.log('⏰ QR Code expiration check - current status:', current);
          return current === 'waiting' ? 'expired' : current;
        });
      }, 300000); // 5 minutes

      console.log('✅ QR Code generated successfully:', qrString.substring(0, 50) + '...');
    } catch (error) {
      console.error('❌ Failed to generate QR code:', error);
      setQRPaymentStatus('expired');
      Alert.alert('Error', 'Failed to generate QR code. Please try again.');
    }
  };

  // Payment methods configuration
  const availablePaymentMethods: PaymentMethod[] = [
    {
      id: 'qrCode',
      name: 'QR Payment',
      icon: 'qr-code-scanner',
      color: Colors.primary,
      enabled: paymentMethods?.qrCode?.enabled ?? true,
      requiresAuth: paymentMethods?.qrCode?.requiresAuth ?? false,
    },
    {
      id: 'cash',
      name: 'Cash',
      icon: 'payments',
      color: Colors.success,
      enabled: paymentMethods?.cash?.enabled ?? true,
      requiresAuth: paymentMethods?.cash?.requiresAuth ?? false,
    },
    {
      id: 'card',
      name: 'Card',
      icon: 'credit-card',
      color: Colors.secondary,
      enabled: paymentMethods?.card?.enabled ?? true,
      requiresAuth: paymentMethods?.card?.requiresAuth ?? false,
    },
    {
      id: 'applePay',
      name: 'Apple Pay',
      icon: 'contactless-payment',
      color: Colors.text,
      enabled: paymentMethods?.applePay?.enabled ?? true,
      requiresAuth: paymentMethods?.applePay?.requiresAuth ?? false,
    },
    {
      id: 'googlePay',
      name: 'Google Pay',
      icon: 'contactless-payment',
      color: Colors.warning,
      enabled: paymentMethods?.googlePay?.enabled ?? false,
      requiresAuth: paymentMethods?.googlePay?.requiresAuth ?? false,
    },
  ];

  const enabledPaymentMethods = availablePaymentMethods.filter((m) => m.enabled);

  useEffect(() => {
    // Auto-select payment method if only one is enabled
    if (enabledPaymentMethods.length === 1) {
      setSelectedPaymentMethod(enabledPaymentMethods[0].id);
    } else if (enabledPaymentMethods.length > 1 && !selectedPaymentMethod) {
      // Default to QR code if available, otherwise first available method
      const qrMethod = enabledPaymentMethods.find((m) => m.id === 'qrCode');
      setSelectedPaymentMethod(qrMethod ? qrMethod.id : enabledPaymentMethods[0].id);
    }
  }, [enabledPaymentMethods, selectedPaymentMethod]);

  const handleTipPreset = (percentage: number) => {
    const subtotal = calculateSubtotal();
    const tip = subtotal * (percentage / 100);
    setTipAmount(tip);
    setTipPercentage(percentage);
    setShowCustomTip(false);
    setCustomTipInput('');
  };

  const _handleCustomTip = () => {
    const amount = parseFloat(customTipInput) || 0;
    setTipAmount(amount);
    const subtotal = calculateSubtotal();
    setTipPercentage(subtotal > 0 ? Math.round((amount / subtotal) * 100) : 0);
  };

  const handleNoTip = () => {
    setTipAmount(0);
    setTipPercentage(0);
    setShowCustomTip(false);
    setCustomTipInput('');
  };

  const handlePaymentMethodSelect = (methodId: string) => {
    const method = availablePaymentMethods.find((m) => m.id === methodId);
    if (method?.requiresAuth) {
      Alert.alert(
        'Authorization Required',
        'Manager authorization is required for this payment method.',
        [
          { text: 'Cancel', style: 'cancel' },
          {
            text: 'Authorize',
            onPress: () => {
              // In a real app, this would prompt for manager PIN
              setSelectedPaymentMethod(methodId);
              if (methodId === 'cash') {
                setShowCashModal(true);
              } else if (methodId === 'qrCode') {
                setShowQRModal(true);
                generateQRCode();
              } else if (methodId === 'card') {
                Alert.alert(
                  'Card Payment',
                  'Insert or swipe card, or tap for contactless payment.'
                );
              } else if (methodId === 'applePay') {
                Alert.alert('Apple Pay', 'Hold near reader and confirm with Touch ID or Face ID.');
              } else if (methodId === 'googlePay') {
                Alert.alert('Google Pay', 'Hold near reader and confirm payment.');
              }
            },
          },
        ]
      );
    } else {
      setSelectedPaymentMethod(methodId);
      if (methodId === 'cash') {
        setShowCashModal(true);
      } else if (methodId === 'qrCode') {
        setShowQRModal(true);
        generateQRCode();
      } else if (methodId === 'card') {
        // Card payment handling - could show card reader interface
        Alert.alert('Card Payment', 'Insert or swipe card, or tap for contactless payment.');
      } else if (methodId === 'applePay') {
        // Apple Pay handling
        Alert.alert('Apple Pay', 'Hold near reader and confirm with Touch ID or Face ID.');
      } else if (methodId === 'googlePay') {
        // Google Pay handling
        Alert.alert('Google Pay', 'Hold near reader and confirm payment.');
      }
    }
  };

  const handleSplitPayment = () => {
    if (user?.subscription_plan === 'alpha') {
      Alert.alert(
        'Upgrade Required',
        'Split payment is available with Beta and Omega plans. Upgrade your subscription to unlock this feature.',
        [{ text: 'OK' }]
      );
      return;
    }
    setSplitPayment(true);
    setSplitAmounts([
      { method: 'card', amount: calculateGrandTotal() / 2 },
      { method: 'cash', amount: calculateGrandTotal() / 2 },
    ]);
  };

  const handleProcessPayment = async () => {
    if (!selectedPaymentMethod && !splitPayment) {
      Alert.alert('Select Payment Method', 'Please select a payment method to continue.');
      return;
    }

    if (!isFormValid) {
      Alert.alert('Required Information', 'Please enter valid customer name and email address.');
      return;
    }

    setProcessing(true);

    try {
      const orderService = OrderService.getInstance();
      const subtotal = calculateSubtotal();
      const tax = calculateTax(subtotal);
      const serviceCharge = calculateServiceCharge();
      const transactionFee = calculateTransactionFee();
      const total = calculateGrandTotal();

      const orderData = {
        items: cart,
        subtotal,
        tax,
        total,
        serviceCharge,
        transactionFee,
        tipAmount,
        customerMetadata: {
          name: customerName.trim(),
          email: customerEmail.trim().toLowerCase(),
        },
        paymentMethod: selectedPaymentMethod,
        notes: undefined,
      };

      console.log('💳 Processing payment and saving order...', {
        total,
        customer: customerEmail,
        method: selectedPaymentMethod,
      });

<<<<<<< HEAD
      const _savedOrder = await orderService.saveOrder(orderData);
=======
      const savedOrder = await orderService.saveOrder(orderData);
>>>>>>> 2c611b34

      setProcessing(false);

      Alert.alert(
        'Payment Successful',
        `Payment of £${total.toFixed(
          2
        )} processed successfully!\n\nReceipt will be sent to ${customerEmail}`,
        [
          {
            text: 'OK',
            onPress: () => {
              clearCart();
              navigation.goBack();
            },
          },
        ]
      );
    } catch (error) {
      setProcessing(false);
      console.error('❌ Payment processing failed:', error);

      Alert.alert(
        'Payment Failed',
        'Unable to process payment. Please try again or contact support.',
        [{ text: 'OK' }]
      );
    }
  };

  const calculateChange = () => {
    const received = cashReceived === '' ? 0 : parseFloat(cashReceived) || 0;
    const total = calculateGrandTotal();
    const change = received - total;
    return Math.max(0, isNaN(change) ? 0 : change);
  };

  const CashPaymentModal = () => (
    <Modal
      visible={showCashModal}
      transparent
      animationType="slide"
      onRequestClose={() => setShowCashModal(false)}
    >
      <KeyboardAvoidingView
        style={styles.modalOverlay}
        behavior={Platform.OS === 'ios' ? 'padding' : 'height'}
      >
        <View style={styles.cashModalContent}>
          <View style={styles.cashModalHeader}>
            <Text style={styles.cashModalTitle}>Cash Payment</Text>
            <TouchableOpacity onPress={() => setShowCashModal(false)}>
              <Icon name="close" size={24} color={Colors.darkGray} />
            </TouchableOpacity>
          </View>

          <View style={styles.cashModalBody}>
            <View style={styles.amountDue}>
              <Text style={styles.amountDueLabel}>Amount Due</Text>
              <Text style={styles.amountDueValue}>£{calculateGrandTotal().toFixed(2)}</Text>
            </View>

            <View style={styles.cashInputSection}>
              <SimpleDecimalInput
                label="Cash Received"
                value={parseFloat(cashReceived) || 0}
                onValueChange={(value) => setCashReceived(value.toString())}
                placeholder="0.00"
                suffix="£"
                maxValue={9999.99}
                style={styles.cashInput}
              />
            </View>

            <View style={styles.quickCashButtons}>
              {[20, 50, 100, 200].map((amount) => (
                <TouchableOpacity
                  key={amount}
                  style={styles.quickCashButton}
                  onPress={() => setCashReceived(amount.toString())}
                >
                  <Text style={styles.quickCashButtonText}>£{amount}</Text>
                </TouchableOpacity>
              ))}
            </View>

            <View style={styles.changeSection}>
              <Text style={styles.changeLabel}>Change Due</Text>
              <Text
                style={[styles.changeValue, calculateChange() > 0 && styles.changeValuePositive]}
              >
                £{calculateChange().toFixed(2)}
              </Text>
            </View>
          </View>

          <TouchableOpacity
            style={[
              styles.cashConfirmButton,
              (!cashReceived || parseFloat(cashReceived) < calculateGrandTotal()) &&
                styles.disabledButton,
            ]}
            onPress={() => {
              if (parseFloat(cashReceived) >= calculateGrandTotal()) {
                setShowCashModal(false);
                handleProcessPayment();
              }
            }}
            disabled={!cashReceived || parseFloat(cashReceived) < calculateGrandTotal()}
          >
            <Text style={styles.cashConfirmButtonText}>Confirm Payment</Text>
          </TouchableOpacity>
        </View>
      </KeyboardAvoidingView>
    </Modal>
  );

  const QRPaymentModal = () => (
    <Modal
      visible={showQRModal}
      transparent
      animationType="slide"
      onRequestClose={() => setShowQRModal(false)}
    >
      <View style={styles.modalOverlay}>
        <View style={styles.qrModalContent}>
          <View style={styles.qrModalHeader}>
            <Text style={styles.qrModalTitle}>QR Code Payment</Text>
            <TouchableOpacity onPress={() => setShowQRModal(false)}>
              <Icon name="close" size={24} color={Colors.darkGray} />
            </TouchableOpacity>
          </View>

          <View style={styles.qrModalBody}>
            <View style={styles.amountDue}>
              <Text style={styles.amountDueLabel}>Amount Due</Text>
              <Text style={styles.amountDueValue}>£{calculateGrandTotal().toFixed(2)}</Text>
            </View>

            {qrPaymentStatus === 'generating' && (
              <View style={styles.qrSection}>
                <View style={styles.qrLoadingContainer}>
                  <Icon name="hourglass-empty" size={48} color={Colors.lightText} />
                  <Text style={styles.qrStatusText}>Generating QR Code...</Text>
                </View>
              </View>
            )}

            {qrPaymentStatus === 'waiting' && (
              <View style={styles.qrSection}>
                <View style={styles.qrCodeContainer}>
                  {/* QR Code with Error Boundary */}
                  <View style={styles.qrCodePlaceholder}>
                    {qrCode ? (
                      <Icon name="qr-code" size={120} color={Colors.primary} />
                    ) : (
                      <Icon name="error" size={120} color={Colors.danger} />
                    )}
                  </View>
                  <Text style={styles.qrCodeText}>
                    {qrCode
                      ? 'Scan this QR code with your banking app'
                      : 'QR Code generation failed'}
                  </Text>
                  <Text style={styles.qrOrderId}>
                    Order ID: {qrCode ? qrCode.slice(-12) : 'N/A'}
                  </Text>
                </View>

                <View style={styles.qrInstructions}>
                  <Text style={styles.instructionTitle}>How to pay:</Text>
                  <Text style={styles.instructionText}>1. Open your banking app</Text>
                  <Text style={styles.instructionText}>2. Select "Pay by QR" or "Scan to Pay"</Text>
                  <Text style={styles.instructionText}>3. Scan this QR code</Text>
                  <Text style={styles.instructionText}>4. Confirm the payment</Text>
                </View>

                <View style={styles.paymentBenefits}>
                  <Text style={styles.benefitsTitle}>Why QR Payment?</Text>
                  <View style={styles.benefitRow}>
                    <Icon name="security" size={16} color={Colors.success} />
                    <Text style={styles.benefitText}>Secure & Safe</Text>
                  </View>
                  <View style={styles.benefitRow}>
                    <Icon name="speed" size={16} color={Colors.success} />
                    <Text style={styles.benefitText}>Instant Payment</Text>
                  </View>
                  <View style={styles.benefitRow}>
                    <Icon name="money-off" size={16} color={Colors.success} />
                    <Text style={styles.benefitText}>Lowest Fees (1.2%)</Text>
                  </View>
                </View>
              </View>
            )}

            {qrPaymentStatus === 'expired' && (
              <View style={styles.qrSection}>
                <View style={styles.qrErrorContainer}>
                  <Icon name="access-time" size={48} color={Colors.warning} />
                  <Text style={styles.qrStatusText}>QR Code Expired</Text>
                  <Text style={styles.qrSubText}>Please generate a new QR code</Text>
                  <TouchableOpacity style={styles.regenerateButton} onPress={generateQRCode}>
                    <Text style={styles.regenerateButtonText}>Generate New QR</Text>
                  </TouchableOpacity>
                </View>
              </View>
            )}

            {qrPaymentStatus === 'completed' && (
              <View style={styles.qrSection}>
                <View style={styles.qrSuccessContainer}>
                  <Icon name="check-circle" size={48} color={Colors.success} />
                  <Text style={styles.qrStatusText}>Payment Received!</Text>
                  <Text style={styles.qrSubText}>Processing your order...</Text>
                </View>
              </View>
            )}
          </View>

          <View style={styles.qrModalFooter}>
            <TouchableOpacity style={styles.qrCancelButton} onPress={() => setShowQRModal(false)}>
              <Text style={styles.qrCancelButtonText}>Cancel</Text>
            </TouchableOpacity>

            {qrPaymentStatus === 'waiting' && (
              <TouchableOpacity
                style={styles.qrTestButton}
                onPress={() => {
                  // Simulate successful payment for demo
                  setQRPaymentStatus('completed');
                  setTimeout(() => {
                    setShowQRModal(false);
                    handleProcessPayment();
                  }, 2000);
                }}
              >
                <Text style={styles.qrTestButtonText}>Simulate Payment</Text>
              </TouchableOpacity>
            )}
          </View>
        </View>
      </View>
    </Modal>
  );

  return (
    <View style={styles.container}>
      {/* Header */}
      <View style={styles.header}>
        <TouchableOpacity onPress={() => navigation.goBack()} style={styles.backButton}>
          <Icon name="arrow-back" size={24} color={Colors.white} />
        </TouchableOpacity>
        <Text style={styles.headerTitle}>Payment</Text>
        <View style={styles.headerSpacer} />
      </View>

      <ScrollView
        style={styles.content}
        contentContainerStyle={styles.scrollContent}
        showsVerticalScrollIndicator={false}
      >
        {/* Order Summary */}
        <View style={styles.section}>
          <Text style={styles.sectionTitle}>Order Summary</Text>
          <View style={styles.summaryCard}>
            <View style={styles.summaryRow}>
              <Text style={styles.summaryLabel}>Subtotal ({cart.length} items)</Text>
              <Text style={styles.summaryValue}>£{calculateSubtotal().toFixed(2)}</Text>
            </View>

            {taxConfiguration.vatEnabled && (
              <View style={styles.summaryRow}>
                <Text style={styles.summaryLabel}>VAT ({taxConfiguration.vatRate}%)</Text>
                <Text style={styles.summaryValue}>
                  £{calculateTax(calculateSubtotal()).toFixed(2)}
                </Text>
              </View>
            )}

            {serviceChargePercentage > 0 && (
              <View style={styles.summaryRow}>
                <Text style={styles.summaryLabel}>Service Charge ({serviceChargePercentage}%)</Text>
                <Text style={styles.summaryValue}>£{calculateServiceCharge().toFixed(2)}</Text>
              </View>
            )}

            {addTransactionFee && (
              <View style={styles.summaryRow}>
                <Text style={styles.summaryLabel}>Processing Fee (2.9%)</Text>
                <Text style={styles.summaryValue}>£{calculateTransactionFee().toFixed(2)}</Text>
              </View>
            )}

            {tipAmount > 0 && (
              <View style={styles.summaryRow}>
                <Text style={styles.summaryLabel}>Tip ({tipPercentage}%)</Text>
                <Text style={styles.summaryValue}>£{tipAmount.toFixed(2)}</Text>
              </View>
            )}

            <View style={[styles.summaryRow, styles.totalRow]}>
              <Text style={styles.totalLabel}>Total</Text>
              <Text style={styles.totalValue}>£{calculateGrandTotal().toFixed(2)}</Text>
            </View>
          </View>
        </View>

        {/* Tip Selection */}
        {paymentMethods?.card?.tipEnabled && selectedPaymentMethod === 'card' && (
          <View style={styles.section}>
            <Text style={styles.sectionTitle}>Add Tip</Text>
            <View style={styles.tipButtons}>
              {tipPresets.map((percentage) => (
                <TouchableOpacity
                  key={percentage}
                  style={[styles.tipButton, tipPercentage === percentage && styles.tipButtonActive]}
                  onPress={() => handleTipPreset(percentage)}
                >
                  <Text
                    style={[
                      styles.tipButtonText,
                      tipPercentage === percentage && styles.tipButtonTextActive,
                    ]}
                  >
                    {percentage}%
                  </Text>
                  <Text
                    style={[
                      styles.tipButtonAmount,
                      tipPercentage === percentage && styles.tipButtonAmountActive,
                    ]}
                  >
                    £{((calculateSubtotal() * percentage) / 100).toFixed(2)}
                  </Text>
                </TouchableOpacity>
              ))}
            </View>

            <View style={styles.tipActions}>
              <TouchableOpacity
                style={styles.customTipButton}
                onPress={() => setShowCustomTip(!showCustomTip)}
              >
                <Icon name="edit" size={20} color={Colors.primary} />
                <Text style={styles.customTipButtonText}>Custom Amount</Text>
              </TouchableOpacity>

              <TouchableOpacity style={styles.noTipButton} onPress={handleNoTip}>
                <Text style={styles.noTipButtonText}>No Tip</Text>
              </TouchableOpacity>
            </View>

            {showCustomTip && (
              <View style={styles.customTipInput}>
                <DecimalInput
                  label="Custom Tip Amount"
                  value={customTipInput}
                  onValueChange={(value) => {
                    setCustomTipInput(value);
                    setTipAmount(value);
                    setTipPercentage(0); // Clear percentage when using custom amount
                  }}
                  suffix="£"
                  maxValue={1000}
                  minValue={0}
                  decimalPlaces={2}
                  placeholder="5.00"
                  style={{ marginVertical: 8 }}
                />
              </View>
            )}
          </View>
        )}

        {/* Payment Methods */}
        <View style={styles.section}>
          <View style={styles.sectionHeader}>
            <Text style={styles.sectionTitle}>Payment Method</Text>
            {enabledPaymentMethods.length > 1 && user?.subscription_plan !== 'alpha' && (
              <TouchableOpacity style={styles.splitPaymentButton} onPress={handleSplitPayment}>
                <Icon name="call-split" size={20} color={Colors.secondary} />
                <Text style={styles.splitPaymentText}>Split Payment</Text>
              </TouchableOpacity>
            )}
          </View>

          {!splitPayment ? (
            <View style={styles.paymentMethods}>
              {enabledPaymentMethods.map((method) => (
                <TouchableOpacity
                  key={method.id}
                  style={[
                    styles.paymentMethod,
                    selectedPaymentMethod === method.id && styles.paymentMethodActive,
                  ]}
                  onPress={() => handlePaymentMethodSelect(method.id)}
                >
                  <Icon
                    name={method.icon}
                    size={32}
                    color={selectedPaymentMethod === method.id ? Colors.white : method.color}
                  />
                  <Text
                    style={[
                      styles.paymentMethodName,
                      selectedPaymentMethod === method.id && styles.paymentMethodNameActive,
                    ]}
                  >
                    {method.name}
                  </Text>
                  {method.requiresAuth && (
                    <Icon
                      name="lock"
                      size={16}
                      color={selectedPaymentMethod === method.id ? Colors.white : Colors.warning}
                      style={styles.authIcon}
                    />
                  )}
                </TouchableOpacity>
              ))}
            </View>
          ) : (
            <View style={styles.splitPaymentSection}>
              <Text style={styles.splitPaymentInfo}>
                Split total of £{calculateGrandTotal().toFixed(2)} between methods:
              </Text>
              {splitAmounts.map((split, index) => (
                <View key={index} style={styles.splitAmountRow}>
                  <DecimalInput
                    label={`${
                      availablePaymentMethods.find((m) => m.id === split.method)?.name || 'Payment'
                    } Amount`}
                    value={split.amount}
                    onValueChange={(value) => {
                      const newSplits = [...splitAmounts];
                      newSplits[index].amount = value;
                      setSplitAmounts(newSplits);
                    }}
                    suffix="£"
                    maxValue={10000}
                    minValue={0}
                    decimalPlaces={2}
                    placeholder="0.00"
                    style={{ marginVertical: 4, flex: 1 }}
                  />
                </View>
              ))}
              <TouchableOpacity
                style={styles.cancelSplitButton}
                onPress={() => {
                  setSplitPayment(false);
                  setSplitAmounts([]);
                }}
              >
                <Text style={styles.cancelSplitText}>Cancel Split</Text>
              </TouchableOpacity>
            </View>
          )}
        </View>

        {/* Customer Information - Required for Email Receipt */}
        <View style={styles.section}>
          <Text style={styles.sectionTitle}>Customer Information</Text>
          <View style={styles.customerForm}>
            <View style={styles.customerField}>
              <SimpleTextInput
                value={customerName}
                onValueChange={setCustomerName}
                placeholder="Customer Name (required)"
                maxLength={60}
                style={[
                  styles.customerInput,
                  customerName.length > 0 && !isNameValid && styles.inputError,
                ]}
                clearButtonMode="while-editing"
                autoCapitalize="words"
              />
              {customerName.length > 0 && !isNameValid && (
                <Text style={styles.validationError}>
                  {customerName.length > 60
                    ? 'Name too long (max 60 characters)'
                    : 'Name is required'}
                </Text>
              )}
            </View>

            <View style={styles.customerField}>
              <SimpleTextInput
                value={customerEmail}
                onValueChange={setCustomerEmail}
                placeholder="Email Address (required for receipt)"
                keyboardType="email-address"
                autoCapitalize="none"
                autoComplete="email"
                style={[
                  styles.customerInput,
                  customerEmail.length > 0 && !isEmailValid && styles.inputError,
                ]}
                clearButtonMode="while-editing"
              />
              {customerEmail.length > 0 && !isEmailValid && (
                <Text style={styles.validationError}>Please enter a valid email address</Text>
              )}
            </View>

            <View style={styles.receiptNote}>
              <Icon name="mail" size={16} color={Colors.lightText} />
              <Text style={styles.receiptNoteText}>Receipt will be sent via email only</Text>
            </View>
          </View>
        </View>
      </ScrollView>

      {/* Process Payment Button */}
      <View style={styles.footer}>
        <TouchableOpacity
          style={[styles.processButton, processing && styles.processingButton]}
          onPress={handleProcessPayment}
          disabled={processing || (!selectedPaymentMethod && !splitPayment) || !isFormValid}
        >
          {processing ? (
            <>
              <Icon name="hourglass-empty" size={24} color={Colors.white} />
              <Text style={styles.processButtonText}>Processing...</Text>
            </>
          ) : (
            <>
              <Icon name="payment" size={24} color={Colors.white} />
              <Text style={styles.processButtonText}>
                Process Payment - £{calculateGrandTotal().toFixed(2)}
              </Text>
            </>
          )}
        </TouchableOpacity>
      </View>

      {/* Cash Payment Modal */}
      <CashPaymentModal />

      {/* QR Payment Modal */}
      <QRPaymentModal />
    </View>
  );
};

const styles = StyleSheet.create({
  container: {
    flex: 1,
    backgroundColor: Colors.background,
  },
  header: {
    backgroundColor: Colors.primary,
    flexDirection: 'row',
    alignItems: 'center',
    justifyContent: 'space-between',
    paddingHorizontal: 16,
    paddingVertical: 12,
    paddingTop: 48,
  },
  backButton: {
    padding: 8,
  },
  headerTitle: {
    fontSize: 20,
    fontWeight: 'bold',
    color: Colors.white,
  },
  headerSpacer: {
    width: 40,
  },
  content: {
    flex: 1,
  },
  scrollContent: {
    paddingBottom: 140, // Add bottom padding to account for absolute positioned footer (16+16+32+padding)
  },
  section: {
    backgroundColor: Colors.white,
    marginVertical: 8,
    paddingVertical: 16,
  },
  sectionHeader: {
    flexDirection: 'row',
    alignItems: 'center',
    justifyContent: 'space-between',
    paddingHorizontal: 16,
    marginBottom: 16,
  },
  sectionTitle: {
    fontSize: 18,
    fontWeight: '600',
    color: Colors.text,
    paddingHorizontal: 16,
    marginBottom: 16,
  },
  summaryCard: {
    paddingHorizontal: 16,
  },
  summaryRow: {
    flexDirection: 'row',
    justifyContent: 'space-between',
    marginBottom: 8,
  },
  summaryLabel: {
    fontSize: 14,
    color: Colors.lightText,
  },
  summaryValue: {
    fontSize: 14,
    fontWeight: '500',
    color: Colors.text,
  },
  totalRow: {
    borderTopWidth: 1,
    borderTopColor: Colors.border,
    paddingTop: 8,
    marginTop: 4,
  },
  totalLabel: {
    fontSize: 18,
    fontWeight: '600',
    color: Colors.text,
  },
  totalValue: {
    fontSize: 20,
    fontWeight: 'bold',
    color: Colors.primary,
  },
  tipButtons: {
    flexDirection: 'row',
    flexWrap: 'wrap',
    paddingHorizontal: 16,
    gap: 12,
  },
  tipButton: {
    flex: 1,
    minWidth: 80,
    backgroundColor: Colors.background,
    borderRadius: 8,
    paddingVertical: 12,
    alignItems: 'center',
    borderWidth: 1,
    borderColor: Colors.border,
  },
  tipButtonActive: {
    backgroundColor: Colors.primary,
    borderColor: Colors.primary,
  },
  tipButtonText: {
    fontSize: 16,
    fontWeight: '600',
    color: Colors.text,
  },
  tipButtonTextActive: {
    color: Colors.white,
  },
  tipButtonAmount: {
    fontSize: 12,
    color: Colors.lightText,
    marginTop: 2,
  },
  tipButtonAmountActive: {
    color: Colors.white,
  },
  tipActions: {
    flexDirection: 'row',
    paddingHorizontal: 16,
    marginTop: 16,
    gap: 12,
  },
  customTipButton: {
    flex: 1,
    flexDirection: 'row',
    alignItems: 'center',
    justifyContent: 'center',
    gap: 8,
    paddingVertical: 12,
    borderRadius: 8,
    backgroundColor: Colors.background,
    borderWidth: 1,
    borderColor: Colors.primary,
  },
  customTipButtonText: {
    fontSize: 14,
    fontWeight: '500',
    color: Colors.primary,
  },
  noTipButton: {
    flex: 1,
    alignItems: 'center',
    justifyContent: 'center',
    paddingVertical: 12,
    borderRadius: 8,
    backgroundColor: Colors.background,
    borderWidth: 1,
    borderColor: Colors.border,
  },
  noTipButtonText: {
    fontSize: 14,
    fontWeight: '500',
    color: Colors.darkGray,
  },
  customTipInput: {
    paddingHorizontal: 16,
    marginTop: 16,
  },
  customTipLabel: {
    fontSize: 14,
    color: Colors.lightText,
    marginBottom: 8,
  },
  customTipRow: {
    flexDirection: 'row',
    gap: 12,
  },
  customTipField: {
    flex: 1,
    borderWidth: 1,
    borderColor: Colors.border,
    borderRadius: 8,
    paddingHorizontal: 16,
    paddingVertical: 12,
    fontSize: 16,
    color: Colors.text,
  },
  customTipApply: {
    backgroundColor: Colors.primary,
    borderRadius: 8,
    paddingHorizontal: 24,
    justifyContent: 'center',
  },
  customTipApplyText: {
    fontSize: 14,
    fontWeight: '600',
    color: Colors.white,
  },
  splitPaymentButton: {
    flexDirection: 'row',
    alignItems: 'center',
    gap: 6,
  },
  splitPaymentText: {
    fontSize: 14,
    color: Colors.secondary,
    fontWeight: '500',
  },
  paymentMethods: {
    flexDirection: 'row',
    flexWrap: 'wrap',
    paddingHorizontal: 16,
    gap: 12,
  },
  paymentMethod: {
    flex: 1,
    minWidth: 100,
    backgroundColor: Colors.background,
    borderRadius: 12,
    paddingVertical: 20,
    alignItems: 'center',
    borderWidth: 2,
    borderColor: Colors.border,
    position: 'relative',
  },
  paymentMethodActive: {
    backgroundColor: Colors.primary,
    borderColor: Colors.primary,
  },
  paymentMethodName: {
    fontSize: 14,
    fontWeight: '500',
    color: Colors.text,
    marginTop: 8,
  },
  paymentMethodNameActive: {
    color: Colors.white,
  },
  authIcon: {
    position: 'absolute',
    top: 8,
    right: 8,
  },
  splitPaymentSection: {
    paddingHorizontal: 16,
  },
  splitPaymentInfo: {
    fontSize: 14,
    color: Colors.lightText,
    marginBottom: 16,
  },
  splitAmountRow: {
    flexDirection: 'row',
    alignItems: 'center',
    justifyContent: 'space-between',
    marginBottom: 12,
  },
  splitMethodName: {
    fontSize: 16,
    fontWeight: '500',
    color: Colors.text,
  },
  splitAmountInput: {
    width: 120,
    borderWidth: 1,
    borderColor: Colors.border,
    borderRadius: 8,
    paddingHorizontal: 12,
    paddingVertical: 8,
    fontSize: 16,
    color: Colors.text,
    textAlign: 'right',
  },
  cancelSplitButton: {
    alignSelf: 'center',
    marginTop: 8,
  },
  cancelSplitText: {
    fontSize: 14,
    color: Colors.danger,
    fontWeight: '500',
  },
  receiptOptions: {
    paddingHorizontal: 16,
  },
  receiptOption: {
    flexDirection: 'row',
    alignItems: 'center',
    gap: 12,
    paddingVertical: 8,
  },
  receiptOptionActive: {
    // Optional active state styling
  },
  receiptOptionText: {
    fontSize: 16,
    color: Colors.text,
  },
  emailReceiptSection: {
    marginTop: 8,
  },
  emailInput: {
    borderWidth: 1,
    borderColor: Colors.border,
    borderRadius: 8,
    paddingHorizontal: 16,
    paddingVertical: 12,
    fontSize: 16,
    color: Colors.text,
    marginTop: 8,
    marginLeft: 36,
  },
  footer: {
    position: 'absolute',
    bottom: 0,
    left: 0,
    right: 0,
    backgroundColor: Colors.white,
    paddingHorizontal: 16,
    paddingVertical: 16,
    paddingBottom: 32,
    borderTopWidth: 1,
    borderTopColor: Colors.border,
  },
  processButton: {
    backgroundColor: Colors.primary,
    borderRadius: 12,
    paddingVertical: 16,
    flexDirection: 'row',
    alignItems: 'center',
    justifyContent: 'center',
    gap: 12,
  },
  processingButton: {
    backgroundColor: Colors.mediumGray,
  },
  processButtonText: {
    fontSize: 18,
    fontWeight: '600',
    color: Colors.white,
  },
  disabledButton: {
    opacity: 0.5,
  },
  // Cash Modal Styles
  modalOverlay: {
    flex: 1,
    backgroundColor: 'rgba(0, 0, 0, 0.5)',
    justifyContent: 'center',
    alignItems: 'center',
  },
  cashModalContent: {
    backgroundColor: Colors.white,
    borderRadius: 16,
    width: '90%',
    maxWidth: 400,
  },
  cashModalHeader: {
    flexDirection: 'row',
    alignItems: 'center',
    justifyContent: 'space-between',
    padding: 20,
    borderBottomWidth: 1,
    borderBottomColor: Colors.border,
  },
  cashModalTitle: {
    fontSize: 20,
    fontWeight: '600',
    color: Colors.text,
  },
  cashModalBody: {
    padding: 20,
  },
  amountDue: {
    alignItems: 'center',
    marginBottom: 24,
  },
  amountDueLabel: {
    fontSize: 16,
    color: Colors.lightText,
    marginBottom: 8,
  },
  amountDueValue: {
    fontSize: 32,
    fontWeight: 'bold',
    color: Colors.primary,
  },
  cashInputSection: {
    marginBottom: 20,
  },
  cashInputLabel: {
    fontSize: 16,
    fontWeight: '500',
    color: Colors.text,
    marginBottom: 8,
    textAlign: 'center',
  },
  cashInput: {
    borderWidth: 1,
    borderColor: Colors.border,
    borderRadius: 8,
    paddingHorizontal: 16,
    paddingVertical: 12,
    fontSize: 24,
    fontWeight: '600',
    color: Colors.text,
    textAlign: 'center',
  },
  quickCashButtons: {
    flexDirection: 'row',
    justifyContent: 'center',
    flexWrap: 'wrap',
    gap: 8,
    marginBottom: 24,
  },
  quickCashButton: {
    backgroundColor: Colors.background,
    borderRadius: 8,
    paddingVertical: 12,
    paddingHorizontal: 20,
    borderWidth: 1,
    borderColor: Colors.border,
  },
  quickCashButtonText: {
    fontSize: 16,
    fontWeight: '500',
    color: Colors.text,
  },
  changeSection: {
    alignItems: 'center',
    paddingVertical: 16,
    backgroundColor: Colors.background,
    borderRadius: 8,
  },
  changeLabel: {
    fontSize: 16,
    color: Colors.lightText,
    marginBottom: 8,
  },
  changeValue: {
    fontSize: 28,
    fontWeight: 'bold',
    color: Colors.text,
  },
  changeValuePositive: {
    color: Colors.success,
  },
  cashConfirmButton: {
    backgroundColor: Colors.primary,
    borderRadius: 8,
    paddingVertical: 16,
    margin: 20,
    marginTop: 0,
    alignItems: 'center',
  },
  cashConfirmButtonText: {
    fontSize: 18,
    fontWeight: '600',
    color: Colors.white,
  },

  // QR Modal Styles
  qrModalContent: {
    backgroundColor: Colors.white,
    borderRadius: 16,
    width: '95%',
    maxWidth: 450,
    maxHeight: '85%',
  },
  qrModalHeader: {
    flexDirection: 'row',
    alignItems: 'center',
    justifyContent: 'space-between',
    padding: 20,
    borderBottomWidth: 1,
    borderBottomColor: Colors.border,
  },
  qrModalTitle: {
    fontSize: 20,
    fontWeight: '600',
    color: Colors.text,
  },
  qrModalBody: {
    padding: 20,
    maxHeight: 500,
  },
  qrSection: {
    alignItems: 'center',
    marginBottom: 24,
  },
  qrLoadingContainer: {
    alignItems: 'center',
    paddingVertical: 40,
  },
  qrCodeContainer: {
    alignItems: 'center',
    marginBottom: 24,
  },
  qrCodePlaceholder: {
    width: 180,
    height: 180,
    backgroundColor: Colors.background,
    borderRadius: 12,
    alignItems: 'center',
    justifyContent: 'center',
    marginBottom: 16,
    borderWidth: 2,
    borderColor: Colors.primary,
  },
  qrCodeText: {
    fontSize: 16,
    color: Colors.text,
    textAlign: 'center',
    marginBottom: 8,
  },
  qrOrderId: {
    fontSize: 14,
    color: Colors.lightText,
    fontFamily: 'monospace',
  },
  qrStatusText: {
    fontSize: 18,
    fontWeight: '600',
    color: Colors.text,
    textAlign: 'center',
    marginTop: 16,
  },
  qrSubText: {
    fontSize: 14,
    color: Colors.lightText,
    textAlign: 'center',
    marginTop: 8,
  },
  qrInstructions: {
    backgroundColor: Colors.background,
    borderRadius: 12,
    padding: 16,
    marginBottom: 16,
    width: '100%',
  },
  instructionTitle: {
    fontSize: 16,
    fontWeight: '600',
    color: Colors.text,
    marginBottom: 12,
  },
  instructionText: {
    fontSize: 14,
    color: Colors.lightText,
    marginBottom: 6,
    paddingLeft: 8,
  },
  paymentBenefits: {
    backgroundColor: Colors.background,
    borderRadius: 12,
    padding: 16,
    width: '100%',
  },
  benefitsTitle: {
    fontSize: 16,
    fontWeight: '600',
    color: Colors.text,
    marginBottom: 12,
  },
  benefitRow: {
    flexDirection: 'row',
    alignItems: 'center',
    marginBottom: 8,
  },
  benefitText: {
    fontSize: 14,
    color: Colors.text,
    marginLeft: 8,
  },
  qrErrorContainer: {
    alignItems: 'center',
    paddingVertical: 40,
  },
  qrSuccessContainer: {
    alignItems: 'center',
    paddingVertical: 40,
  },
  regenerateButton: {
    backgroundColor: Colors.primary,
    borderRadius: 8,
    paddingVertical: 12,
    paddingHorizontal: 24,
    marginTop: 16,
  },
  regenerateButtonText: {
    fontSize: 16,
    fontWeight: '600',
    color: Colors.white,
  },
  qrModalFooter: {
    flexDirection: 'row',
    justifyContent: 'space-between',
    padding: 20,
    borderTopWidth: 1,
    borderTopColor: Colors.border,
  },
  qrCancelButton: {
    flex: 1,
    backgroundColor: Colors.background,
    borderRadius: 8,
    paddingVertical: 12,
    alignItems: 'center',
    marginRight: 8,
  },
  qrCancelButtonText: {
    fontSize: 16,
    fontWeight: '600',
    color: Colors.text,
  },
  qrTestButton: {
    flex: 1,
    backgroundColor: Colors.primary,
    borderRadius: 8,
    paddingVertical: 12,
    alignItems: 'center',
    marginLeft: 8,
  },
  qrTestButtonText: {
    fontSize: 16,
    fontWeight: '600',
    color: Colors.white,
  },
  // Customer form styles
  customerForm: {
    paddingHorizontal: 16,
  },
  customerField: {
    marginBottom: 16,
  },
  customerInput: {
    fontSize: 16,
    borderWidth: 1,
    borderColor: Colors.border,
    borderRadius: 8,
    paddingHorizontal: 12,
    paddingVertical: 12,
    backgroundColor: Colors.white,
  },
  inputError: {
    borderColor: Colors.danger,
    borderWidth: 2,
  },
  validationError: {
    fontSize: 12,
    color: Colors.danger,
    marginTop: 4,
    marginLeft: 4,
  },
  receiptNote: {
    flexDirection: 'row',
    alignItems: 'center',
    backgroundColor: Colors.background,
    borderRadius: 8,
    paddingHorizontal: 12,
    paddingVertical: 8,
    marginTop: 8,
  },
  receiptNoteText: {
    fontSize: 14,
    color: Colors.lightText,
    marginLeft: 8,
  },
});

export default EnhancedPaymentScreen;<|MERGE_RESOLUTION|>--- conflicted
+++ resolved
@@ -60,20 +60,12 @@
   const {
     cart,
     clearCart,
-<<<<<<< HEAD
-    _cartTotal,
-=======
-    cartTotal,
->>>>>>> 2c611b34
+_cartTotal,
     serviceChargePercentage,
     addTransactionFee,
     calculateServiceCharge,
     calculateTransactionFee,
-<<<<<<< HEAD
-    _calculateOrderTotal,
-=======
-    calculateOrderTotal,
->>>>>>> 2c611b34
+_calculateOrderTotal,
   } = useAppStore();
   const { paymentMethods, taxConfiguration } = useSettingsStore();
 
@@ -402,11 +394,7 @@
         method: selectedPaymentMethod,
       });
 
-<<<<<<< HEAD
-      const _savedOrder = await orderService.saveOrder(orderData);
-=======
-      const savedOrder = await orderService.saveOrder(orderData);
->>>>>>> 2c611b34
+const _savedOrder = await orderService.saveOrder(orderData);
 
       setProcessing(false);
 
