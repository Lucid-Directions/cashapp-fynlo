import React, { useState, useEffect } from 'react';

import {
  StyleSheet,
  Text,
  View,
  TouchableOpacity,
  ScrollView,
  _TextInput,
  Modal,
  Alert,
  KeyboardAvoidingView,
  Platform,
} from 'react-native';

import { useNavigation } from '@react-navigation/native';
import Icon from 'react-native-vector-icons/MaterialIcons';

import DecimalInput from '../../components/inputs/DecimalInput';
import SimpleDecimalInput from '../../components/inputs/SimpleDecimalInput';
import SimpleTextInput from '../../components/inputs/SimpleTextInput';
import { useAuth } from '../../contexts/AuthContext';
import OrderService from '../../services/OrderService';
import SharedDataStore from '../../services/SharedDataStore';
import useAppStore from '../../store/useAppStore';
import useSettingsStore from '../../store/useSettingsStore';

// Clover POS Color Scheme
const Colors = {
  primary: '#00A651',
  secondary: '#0066CC',
  success: '#00A651',
  warning: '#FF6B35',
  danger: '#E74C3C',
  background: '#F5F5F5',
  white: '#FFFFFF',
  lightGray: '#E5E5E5',
  mediumGray: '#999999',
  darkGray: '#666666',
  text: '#333333',
  lightText: '#666666',
  border: '#DDDDDD',
};

interface PaymentMethod {
  id: string;
  name: string;
  icon: string;
  color: string;
  enabled: boolean;
  requiresAuth: boolean;
}

// Tip percentage presets
const tipPresets = [10, 15, 18, 20, 25];

const EnhancedPaymentScreen: React.FC = () => {
  const navigation = useNavigation();
  const { user } = useAuth();
  const {
    cart,
    clearCart,
_cartTotal,
    serviceChargePercentage,
    addTransactionFee,
    calculateServiceCharge,
    calculateTransactionFee,
_calculateOrderTotal,
  } = useAppStore();
  const { paymentMethods, taxConfiguration } = useSettingsStore();

  const [selectedPaymentMethod, setSelectedPaymentMethod] = useState<string>('');
  const [tipAmount, setTipAmount] = useState(0);
  const [tipPercentage, setTipPercentage] = useState(0);
  const [customTipInput, setCustomTipInput] = useState(0);
  const [showCustomTip, setShowCustomTip] = useState(false);
  const [splitPayment, setSplitPayment] = useState(false);
  const [splitAmounts, setSplitAmounts] = useState<{ method: string; amount: number }[]>([]);
  const [cashReceived, setCashReceived] = useState('');
  const [showCashModal, setShowCashModal] = useState(false);
  const [customerName, setCustomerName] = useState('');
  const [customerEmail, setCustomerEmail] = useState('');
  const [processing, setProcessing] = useState(false);

  // Email validation regex
  const emailRegex = /^[^\s@]+@[^\s@]+\.[^\s@]+$/;

  // Validation state
  const isNameValid = customerName.trim().length > 0 && customerName.length <= 60;
  const isEmailValid = emailRegex.test(customerEmail);
  const isFormValid = isNameValid && isEmailValid;

  // Platform service charge configuration (real-time from platform owner)
  const [platformServiceCharge, setPlatformServiceCharge] = useState({
    enabled: false,
    rate: 0,
    description: 'Loading platform service charge...',
  });

  // Calculate totals
  const calculateSubtotal = () => {
    return cart.reduce((sum, item) => sum + item.price * item.quantity, 0);
  };

  const calculateTax = (subtotal: number) => {
    if (!taxConfiguration.vatEnabled) return 0;
    return subtotal * (taxConfiguration.vatRate / 100);
  };

  const _calculatePlatformServiceCharge = (subtotal: number) => {
    // Use PLATFORM service charge settings, not restaurant settings (legacy)
    if (!platformServiceCharge.enabled) return 0;
    return subtotal * (platformServiceCharge.rate / 100);
  };

  // Load platform service charge configuration on component mount
  useEffect(() => {
    const loadPlatformServiceCharge = async () => {
      try {
        logger.info('💰 EnhancedPaymentScreen - Loading platform service charge...');
        const dataStore = SharedDataStore.getInstance();
        const config = await dataStore.getServiceChargeConfig();

        if (config) {
          setPlatformServiceCharge({
            enabled: config.enabled,
            rate: config.rate,
            description: config.description || 'Platform service charge',
          });
          logger.info('✅ Platform service charge loaded:', config);
        } else {
          logger.info('⚠️ No platform service charge config found');
        }
      } catch (error) {
        logger.error('❌ Failed to load platform service charge:', error);
      }
    };

    loadPlatformServiceCharge();

    // Subscribe to real-time updates
    const dataStore = SharedDataStore.getInstance();
    const unsubscribe = dataStore.subscribe('serviceCharge', (updatedConfig) => {
      logger.info('🔄 Platform service charge updated in real-time:', updatedConfig);
      setPlatformServiceCharge({
        enabled: updatedConfig.enabled,
        rate: updatedConfig.rate,
        description: updatedConfig.description || 'Platform service charge',
      });
    });

    return () => {
      unsubscribe();
    };
  }, []);

  const calculateGrandTotal = () => {
    const subtotal = calculateSubtotal();
    const tax = calculateTax(subtotal);
    const serviceCharge = calculateServiceCharge(); // Uses app store calculation
    const transactionFee = calculateTransactionFee(); // Uses app store calculation
    return subtotal + tax + serviceCharge + transactionFee + tipAmount;
  };

  // QR Code Payment State
  const [showQRModal, setShowQRModal] = useState(false);
  const [qrPaymentStatus, setQRPaymentStatus] = useState<
    'generating' | 'waiting' | 'completed' | 'expired'
  >('generating');
  const [qrCode, setQRCode] = useState('');

  // Generate QR Code for payment with error handling
  const generateQRCode = () => {
    try {
      setQRPaymentStatus('generating');

      const paymentData = {
        amount: calculateGrandTotal(),
        currency: 'GBP',
        merchantId: 'fynlo-pos-001',
        orderId: `ORDER-${Date.now()}`,
        timestamp: Date.now(),
      };

      // Create a simple, safe QR string without complex JSON encoding
      const qrString = `FYNLO-PAY:${paymentData.orderId}:${paymentData.amount}:${paymentData.currency}:${paymentData.timestamp}`;
      setQRCode(qrString);
      setQRPaymentStatus('waiting');

      // Simulate QR code expiration after 5 minutes with safer state checking
      setTimeout(() => {
        setQRPaymentStatus((current) => {
          logger.info('⏰ QR Code expiration check - current status:', current);
          return current === 'waiting' ? 'expired' : current;
        });
      }, 300000); // 5 minutes

      logger.info('✅ QR Code generated successfully:', qrString.substring(0, 50) + '...');
    } catch (error) {
      logger.error('❌ Failed to generate QR code:', error);
      setQRPaymentStatus('expired');
      Alert.alert('Error', 'Failed to generate QR code. Please try again.');
    }
  };

  // Payment methods configuration
  const availablePaymentMethods: PaymentMethod[] = [
    {
      id: 'qrCode',
      name: 'QR Payment',
      icon: 'qr-code-scanner',
      color: Colors.primary,
      enabled: paymentMethods?.qrCode?.enabled ?? true,
      requiresAuth: paymentMethods?.qrCode?.requiresAuth ?? false,
    },
    {
      id: 'cash',
      name: 'Cash',
      icon: 'payments',
      color: Colors.success,
      enabled: paymentMethods?.cash?.enabled ?? true,
      requiresAuth: paymentMethods?.cash?.requiresAuth ?? false,
    },
    {
      id: 'card',
      name: 'Card',
      icon: 'credit-card',
      color: Colors.secondary,
      enabled: paymentMethods?.card?.enabled ?? true,
      requiresAuth: paymentMethods?.card?.requiresAuth ?? false,
    },
    {
      id: 'applePay',
      name: 'Apple Pay',
      icon: 'contactless-payment',
      color: Colors.text,
      enabled: paymentMethods?.applePay?.enabled ?? true,
      requiresAuth: paymentMethods?.applePay?.requiresAuth ?? false,
    },
    {
      id: 'googlePay',
      name: 'Google Pay',
      icon: 'contactless-payment',
      color: Colors.warning,
      enabled: paymentMethods?.googlePay?.enabled ?? false,
      requiresAuth: paymentMethods?.googlePay?.requiresAuth ?? false,
    },
  ];

  const enabledPaymentMethods = availablePaymentMethods.filter((m) => m.enabled);

  useEffect(() => {
    // Auto-select payment method if only one is enabled
    if (enabledPaymentMethods.length === 1) {
      setSelectedPaymentMethod(enabledPaymentMethods[0].id);
    } else if (enabledPaymentMethods.length > 1 && !selectedPaymentMethod) {
      // Default to QR code if available, otherwise first available method
      const qrMethod = enabledPaymentMethods.find((m) => m.id === 'qrCode');
      setSelectedPaymentMethod(qrMethod ? qrMethod.id : enabledPaymentMethods[0].id);
    }
  }, [enabledPaymentMethods, selectedPaymentMethod]);

  const handleTipPreset = (percentage: number) => {
    const subtotal = calculateSubtotal();
    const tip = subtotal * (percentage / 100);
    setTipAmount(tip);
    setTipPercentage(percentage);
    setShowCustomTip(false);
    setCustomTipInput('');
  };

  const _handleCustomTip = () => {
    const amount = parseFloat(customTipInput) || 0;
    setTipAmount(amount);
    const subtotal = calculateSubtotal();
    setTipPercentage(subtotal > 0 ? Math.round((amount / subtotal) * 100) : 0);
  };

  const handleNoTip = () => {
    setTipAmount(0);
    setTipPercentage(0);
    setShowCustomTip(false);
    setCustomTipInput('');
  };

  const handlePaymentMethodSelect = (methodId: string) => {
    const method = availablePaymentMethods.find((m) => m.id === methodId);
    if (method?.requiresAuth) {
      Alert.alert(
        'Authorization Required',
        'Manager authorization is required for this payment method.',
        [
          { text: 'Cancel', style: 'cancel' },
          {
            text: 'Authorize',
            onPress: () => {
              // In a real app, this would prompt for manager PIN
              setSelectedPaymentMethod(methodId);
              if (methodId === 'cash') {
                setShowCashModal(true);
              } else if (methodId === 'qrCode') {
                setShowQRModal(true);
                generateQRCode();
              } else if (methodId === 'card') {
                Alert.alert(
                  'Card Payment',
                  'Insert or swipe card, or tap for contactless payment.'
                );
              } else if (methodId === 'applePay') {
                Alert.alert('Apple Pay', 'Hold near reader and confirm with Touch ID or Face ID.');
              } else if (methodId === 'googlePay') {
                Alert.alert('Google Pay', 'Hold near reader and confirm payment.');
              }
            },
          },
        ]
      );
    } else {
      setSelectedPaymentMethod(methodId);
      if (methodId === 'cash') {
        setShowCashModal(true);
      } else if (methodId === 'qrCode') {
        setShowQRModal(true);
        generateQRCode();
      } else if (methodId === 'card') {
        // Card payment handling - could show card reader interface
        Alert.alert('Card Payment', 'Insert or swipe card, or tap for contactless payment.');
      } else if (methodId === 'applePay') {
        // Apple Pay handling
        Alert.alert('Apple Pay', 'Hold near reader and confirm with Touch ID or Face ID.');
      } else if (methodId === 'googlePay') {
        // Google Pay handling
        Alert.alert('Google Pay', 'Hold near reader and confirm payment.');
      }
    }
  };

  const handleSplitPayment = () => {
    if (user?.subscription_plan === 'alpha') {
      Alert.alert(
        'Upgrade Required',
        'Split payment is available with Beta and Omega plans. Upgrade your subscription to unlock this feature.',
        [{ text: 'OK' }]
      );
      return;
    }
    setSplitPayment(true);
    setSplitAmounts([
      { method: 'card', amount: calculateGrandTotal() / 2 },
      { method: 'cash', amount: calculateGrandTotal() / 2 },
    ]);
  };

  const handleProcessPayment = async () => {
    if (!selectedPaymentMethod && !splitPayment) {
      Alert.alert('Select Payment Method', 'Please select a payment method to continue.');
      return;
    }

    if (!isFormValid) {
      Alert.alert('Required Information', 'Please enter valid customer name and email address.');
      return;
    }

    setProcessing(true);

    try {
      const orderService = OrderService.getInstance();
      const subtotal = calculateSubtotal();
      const tax = calculateTax(subtotal);
      const serviceCharge = calculateServiceCharge();
      const transactionFee = calculateTransactionFee();
      const total = calculateGrandTotal();

      const orderData = {
        items: cart,
        subtotal,
        tax,
        total,
        serviceCharge,
        transactionFee,
        tipAmount,
        customerMetadata: {
          name: customerName.trim(),
          email: customerEmail.trim().toLowerCase(),
        },
        paymentMethod: selectedPaymentMethod,
        notes: undefined,
      };

      logger.info('💳 Processing payment and saving order...', {
        total,
        customer: customerEmail,
        method: selectedPaymentMethod,
      });

const _savedOrder = await orderService.saveOrder(orderData);

      setProcessing(false);

      Alert.alert(
        'Payment Successful',
        `Payment of £${total.toFixed(
          2
        )} processed successfully!\n\nReceipt will be sent to ${customerEmail}`,
        [
          {
            text: 'OK',
            onPress: () => {
              clearCart();
              navigation.goBack();
            },
          },
        ]
      );
    } catch (error) {
      setProcessing(false);
      logger.error('❌ Payment processing failed:', error);

      Alert.alert(
        'Payment Failed',
        'Unable to process payment. Please try again or contact support.',
        [{ text: 'OK' }]
      );
    }
  };

  const calculateChange = () => {
    const received = cashReceived === '' ? 0 : parseFloat(cashReceived) || 0;
    const total = calculateGrandTotal();
    const change = received - total;
    return Math.max(0, isNaN(change) ? 0 : change);
  };

  const CashPaymentModal = () => (
    <Modal
      visible={showCashModal}
      transparent
      animationType="slide"
      onRequestClose={() => setShowCashModal(false)}
    >
      <KeyboardAvoidingView
        style={styles.modalOverlay}
        behavior={Platform.OS === 'ios' ? 'padding' : 'height'}
      >
        <View style={styles.cashModalContent}>
          <View style={styles.cashModalHeader}>
            <Text style={styles.cashModalTitle}>Cash Payment</Text>
            <TouchableOpacity onPress={() => setShowCashModal(false)}>
              <Icon name="close" size={24} color={Colors.darkGray} />
            </TouchableOpacity>
          </View>

          <View style={styles.cashModalBody}>
            <View style={styles.amountDue}>
              <Text style={styles.amountDueLabel}>Amount Due</Text>
              <Text style={styles.amountDueValue}>£{calculateGrandTotal().toFixed(2)}</Text>
            </View>

            <View style={styles.cashInputSection}>
              <SimpleDecimalInput
                label="Cash Received"
                value={parseFloat(cashReceived) || 0}
                onValueChange={(value) => setCashReceived(value.toString())}
                placeholder="0.00"
                suffix="£"
                maxValue={9999.99}
                style={styles.cashInput}
              />
            </View>

            <View style={styles.quickCashButtons}>
              {[20, 50, 100, 200].map((amount) => (
                <TouchableOpacity
                  key={amount}
                  style={styles.quickCashButton}
                  onPress={() => setCashReceived(amount.toString())}
                >
                  <Text style={styles.quickCashButtonText}>£{amount}</Text>
                </TouchableOpacity>
              ))}
            </View>

            <View style={styles.changeSection}>
              <Text style={styles.changeLabel}>Change Due</Text>
              <Text
                style={[styles.changeValue, calculateChange() > 0 && styles.changeValuePositive]}
              >
                £{calculateChange().toFixed(2)}
              </Text>
            </View>
          </View>

          <TouchableOpacity
            style={[
              styles.cashConfirmButton,
              (!cashReceived || parseFloat(cashReceived) < calculateGrandTotal()) &&
                styles.disabledButton,
            ]}
            onPress={() => {
              if (parseFloat(cashReceived) >= calculateGrandTotal()) {
                setShowCashModal(false);
                handleProcessPayment();
              }
            }}
            disabled={!cashReceived || parseFloat(cashReceived) < calculateGrandTotal()}
          >
            <Text style={styles.cashConfirmButtonText}>Confirm Payment</Text>
          </TouchableOpacity>
        </View>
      </KeyboardAvoidingView>
    </Modal>
  );

  const QRPaymentModal = () => (
    <Modal
      visible={showQRModal}
      transparent
      animationType="slide"
      onRequestClose={() => setShowQRModal(false)}
    >
      <View style={styles.modalOverlay}>
        <View style={styles.qrModalContent}>
          <View style={styles.qrModalHeader}>
            <Text style={styles.qrModalTitle}>QR Code Payment</Text>
            <TouchableOpacity onPress={() => setShowQRModal(false)}>
              <Icon name="close" size={24} color={Colors.darkGray} />
            </TouchableOpacity>
          </View>

          <View style={styles.qrModalBody}>
            <View style={styles.amountDue}>
              <Text style={styles.amountDueLabel}>Amount Due</Text>
              <Text style={styles.amountDueValue}>£{calculateGrandTotal().toFixed(2)}</Text>
            </View>

            {qrPaymentStatus === 'generating' && (
              <View style={styles.qrSection}>
                <View style={styles.qrLoadingContainer}>
                  <Icon name="hourglass-empty" size={48} color={Colors.lightText} />
                  <Text style={styles.qrStatusText}>Generating QR Code...</Text>
                </View>
              </View>
            )}

            {qrPaymentStatus === 'waiting' && (
              <View style={styles.qrSection}>
                <View style={styles.qrCodeContainer}>
                  {/* QR Code with Error Boundary */}
                  <View style={styles.qrCodePlaceholder}>
                    {qrCode ? (
                      <Icon name="qr-code" size={120} color={Colors.primary} />
                    ) : (
                      <Icon name="error" size={120} color={Colors.danger} />
                    )}
                  </View>
                  <Text style={styles.qrCodeText}>
                    {qrCode
                      ? 'Scan this QR code with your banking app'
                      : 'QR Code generation failed'}
                  </Text>
                  <Text style={styles.qrOrderId}>
                    Order ID: {qrCode ? qrCode.slice(-12) : 'N/A'}
                  </Text>
                </View>

                <View style={styles.qrInstructions}>
                  <Text style={styles.instructionTitle}>How to pay:</Text>
                  <Text style={styles.instructionText}>1. Open your banking app</Text>
                  <Text style={styles.instructionText}>2. Select "Pay by QR" or "Scan to Pay"</Text>
                  <Text style={styles.instructionText}>3. Scan this QR code</Text>
                  <Text style={styles.instructionText}>4. Confirm the payment</Text>
                </View>

                <View style={styles.paymentBenefits}>
                  <Text style={styles.benefitsTitle}>Why QR Payment?</Text>
                  <View style={styles.benefitRow}>
                    <Icon name="security" size={16} color={Colors.success} />
                    <Text style={styles.benefitText}>Secure & Safe</Text>
                  </View>
                  <View style={styles.benefitRow}>
                    <Icon name="speed" size={16} color={Colors.success} />
                    <Text style={styles.benefitText}>Instant Payment</Text>
                  </View>
                  <View style={styles.benefitRow}>
                    <Icon name="money-off" size={16} color={Colors.success} />
                    <Text style={styles.benefitText}>Lowest Fees (1.2%)</Text>
                  </View>
                </View>
              </View>
            )}

            {qrPaymentStatus === 'expired' && (
              <View style={styles.qrSection}>
                <View style={styles.qrErrorContainer}>
                  <Icon name="access-time" size={48} color={Colors.warning} />
                  <Text style={styles.qrStatusText}>QR Code Expired</Text>
                  <Text style={styles.qrSubText}>Please generate a new QR code</Text>
                  <TouchableOpacity style={styles.regenerateButton} onPress={generateQRCode}>
                    <Text style={styles.regenerateButtonText}>Generate New QR</Text>
                  </TouchableOpacity>
                </View>
              </View>
            )}

            {qrPaymentStatus === 'completed' && (
              <View style={styles.qrSection}>
                <View style={styles.qrSuccessContainer}>
                  <Icon name="check-circle" size={48} color={Colors.success} />
                  <Text style={styles.qrStatusText}>Payment Received!</Text>
                  <Text style={styles.qrSubText}>Processing your order...</Text>
                </View>
              </View>
            )}
          </View>

          <View style={styles.qrModalFooter}>
            <TouchableOpacity style={styles.qrCancelButton} onPress={() => setShowQRModal(false)}>
              <Text style={styles.qrCancelButtonText}>Cancel</Text>
            </TouchableOpacity>

            {qrPaymentStatus === 'waiting' && (
              <TouchableOpacity
                style={styles.qrTestButton}
                onPress={() => {
                  // Simulate successful payment for demo
                  setQRPaymentStatus('completed');
                  setTimeout(() => {
                    setShowQRModal(false);
                    handleProcessPayment();
                  }, 2000);
                }}
              >
                <Text style={styles.qrTestButtonText}>Simulate Payment</Text>
              </TouchableOpacity>
            )}
          </View>
        </View>
      </View>
    </Modal>
  );

  return (
    <View style={styles.container}>
      {/* Header */}
      <View style={styles.header}>
        <TouchableOpacity onPress={() => navigation.goBack()} style={styles.backButton}>
          <Icon name="arrow-back" size={24} color={Colors.white} />
        </TouchableOpacity>
        <Text style={styles.headerTitle}>Payment</Text>
        <View style={styles.headerSpacer} />
      </View>

      <ScrollView
        style={styles.content}
        contentContainerStyle={styles.scrollContent}
        showsVerticalScrollIndicator={false}
      >
        {/* Order Summary */}
        <View style={styles.section}>
          <Text style={styles.sectionTitle}>Order Summary</Text>
          <View style={styles.summaryCard}>
            <View style={styles.summaryRow}>
              <Text style={styles.summaryLabel}>Subtotal ({cart.length} items)</Text>
              <Text style={styles.summaryValue}>£{calculateSubtotal().toFixed(2)}</Text>
            </View>

            {taxConfiguration.vatEnabled && (
              <View style={styles.summaryRow}>
                <Text style={styles.summaryLabel}>VAT ({taxConfiguration.vatRate}%)</Text>
                <Text style={styles.summaryValue}>
                  £{calculateTax(calculateSubtotal()).toFixed(2)}
                </Text>
              </View>
            )}

            {serviceChargePercentage > 0 && (
              <View style={styles.summaryRow}>
                <Text style={styles.summaryLabel}>Service Charge ({serviceChargePercentage}%)</Text>
                <Text style={styles.summaryValue}>£{calculateServiceCharge().toFixed(2)}</Text>
              </View>
            )}

            {addTransactionFee && (
              <View style={styles.summaryRow}>
                <Text style={styles.summaryLabel}>Processing Fee (2.9%)</Text>
                <Text style={styles.summaryValue}>£{calculateTransactionFee().toFixed(2)}</Text>
              </View>
            )}

            {tipAmount > 0 && (
              <View style={styles.summaryRow}>
                <Text style={styles.summaryLabel}>Tip ({tipPercentage}%)</Text>
                <Text style={styles.summaryValue}>£{tipAmount.toFixed(2)}</Text>
              </View>
            )}

            <View style={[styles.summaryRow, styles.totalRow]}>
              <Text style={styles.totalLabel}>Total</Text>
              <Text style={styles.totalValue}>£{calculateGrandTotal().toFixed(2)}</Text>
            </View>
          </View>
        </View>

        {/* Tip Selection */}
        {paymentMethods?.card?.tipEnabled && selectedPaymentMethod === 'card' && (
          <View style={styles.section}>
            <Text style={styles.sectionTitle}>Add Tip</Text>
            <View style={styles.tipButtons}>
              {tipPresets.map((percentage) => (
                <TouchableOpacity
                  key={percentage}
                  style={[styles.tipButton, tipPercentage === percentage && styles.tipButtonActive]}
                  onPress={() => handleTipPreset(percentage)}
                >
                  <Text
                    style={[
                      styles.tipButtonText,
                      tipPercentage === percentage && styles.tipButtonTextActive,
                    ]}
                  >
                    {percentage}%
                  </Text>
                  <Text
                    style={[
                      styles.tipButtonAmount,
                      tipPercentage === percentage && styles.tipButtonAmountActive,
                    ]}
                  >
                    £{((calculateSubtotal() * percentage) / 100).toFixed(2)}
                  </Text>
                </TouchableOpacity>
              ))}
            </View>

            <View style={styles.tipActions}>
              <TouchableOpacity
                style={styles.customTipButton}
                onPress={() => setShowCustomTip(!showCustomTip)}
              >
                <Icon name="edit" size={20} color={Colors.primary} />
                <Text style={styles.customTipButtonText}>Custom Amount</Text>
              </TouchableOpacity>

              <TouchableOpacity style={styles.noTipButton} onPress={handleNoTip}>
                <Text style={styles.noTipButtonText}>No Tip</Text>
              </TouchableOpacity>
            </View>

            {showCustomTip && (
              <View style={styles.customTipInput}>
                <DecimalInput
                  label="Custom Tip Amount"
                  value={customTipInput}
                  onValueChange={(value) => {
                    setCustomTipInput(value);
                    setTipAmount(value);
                    setTipPercentage(0); // Clear percentage when using custom amount
                  }}
                  suffix="£"
                  maxValue={1000}
                  minValue={0}
                  decimalPlaces={2}
                  placeholder="5.00"
<<<<<<< HEAD
                  style={styles.customTipInput}
=======
                  style={styles.tipInput}
>>>>>>> f0c970d5
                />
              </View>
            )}
          </View>
        )}

        {/* Payment Methods */}
        <View style={styles.section}>
          <View style={styles.sectionHeader}>
            <Text style={styles.sectionTitle}>Payment Method</Text>
            {enabledPaymentMethods.length > 1 && user?.subscription_plan !== 'alpha' && (
              <TouchableOpacity style={styles.splitPaymentButton} onPress={handleSplitPayment}>
                <Icon name="call-split" size={20} color={Colors.secondary} />
                <Text style={styles.splitPaymentText}>Split Payment</Text>
              </TouchableOpacity>
            )}
          </View>

          {!splitPayment ? (
            <View style={styles.paymentMethods}>
              {enabledPaymentMethods.map((method) => (
                <TouchableOpacity
                  key={method.id}
                  style={[
                    styles.paymentMethod,
                    selectedPaymentMethod === method.id && styles.paymentMethodActive,
                  ]}
                  onPress={() => handlePaymentMethodSelect(method.id)}
                >
                  <Icon
                    name={method.icon}
                    size={32}
                    color={selectedPaymentMethod === method.id ? Colors.white : method.color}
                  />
                  <Text
                    style={[
                      styles.paymentMethodName,
                      selectedPaymentMethod === method.id && styles.paymentMethodNameActive,
                    ]}
                  >
                    {method.name}
                  </Text>
                  {method.requiresAuth && (
                    <Icon
                      name="lock"
                      size={16}
                      color={selectedPaymentMethod === method.id ? Colors.white : Colors.warning}
                      style={styles.authIcon}
                    />
                  )}
                </TouchableOpacity>
              ))}
            </View>
          ) : (
            <View style={styles.splitPaymentSection}>
              <Text style={styles.splitPaymentInfo}>
                Split total of £{calculateGrandTotal().toFixed(2)} between methods:
              </Text>
              {splitAmounts.map((split, index) => (
                <View key={index} style={styles.splitAmountRow}>
                  <DecimalInput
                    label={`${
                      availablePaymentMethods.find((m) => m.id === split.method)?.name || 'Payment'
                    } Amount`}
                    value={split.amount}
                    onValueChange={(value) => {
                      const newSplits = [...splitAmounts];
                      newSplits[index].amount = value;
                      setSplitAmounts(newSplits);
                    }}
                    suffix="£"
                    maxValue={10000}
                    minValue={0}
                    decimalPlaces={2}
                    placeholder="0.00"
                    style={styles.splitAmountInput}
                  />
                </View>
              ))}
              <TouchableOpacity
                style={styles.cancelSplitButton}
                onPress={() => {
                  setSplitPayment(false);
                  setSplitAmounts([]);
                }}
              >
                <Text style={styles.cancelSplitText}>Cancel Split</Text>
              </TouchableOpacity>
            </View>
          )}
        </View>

        {/* Customer Information - Required for Email Receipt */}
        <View style={styles.section}>
          <Text style={styles.sectionTitle}>Customer Information</Text>
          <View style={styles.customerForm}>
            <View style={styles.customerField}>
              <SimpleTextInput
                value={customerName}
                onValueChange={setCustomerName}
                placeholder="Customer Name (required)"
                maxLength={60}
                style={[
                  styles.customerInput,
                  customerName.length > 0 && !isNameValid && styles.inputError,
                ]}
                clearButtonMode="while-editing"
                autoCapitalize="words"
              />
              {customerName.length > 0 && !isNameValid && (
                <Text style={styles.validationError}>
                  {customerName.length > 60
                    ? 'Name too long (max 60 characters)'
                    : 'Name is required'}
                </Text>
              )}
            </View>

            <View style={styles.customerField}>
              <SimpleTextInput
                value={customerEmail}
                onValueChange={setCustomerEmail}
                placeholder="Email Address (required for receipt)"
                keyboardType="email-address"
                autoCapitalize="none"
                autoComplete="email"
                style={[
                  styles.customerInput,
                  customerEmail.length > 0 && !isEmailValid && styles.inputError,
                ]}
                clearButtonMode="while-editing"
              />
              {customerEmail.length > 0 && !isEmailValid && (
                <Text style={styles.validationError}>Please enter a valid email address</Text>
              )}
            </View>

            <View style={styles.receiptNote}>
              <Icon name="mail" size={16} color={Colors.lightText} />
              <Text style={styles.receiptNoteText}>Receipt will be sent via email only</Text>
            </View>
          </View>
        </View>
      </ScrollView>

      {/* Process Payment Button */}
      <View style={styles.footer}>
        <TouchableOpacity
          style={[styles.processButton, processing && styles.processingButton]}
          onPress={handleProcessPayment}
          disabled={processing || (!selectedPaymentMethod && !splitPayment) || !isFormValid}
        >
          {processing ? (
            <>
              <Icon name="hourglass-empty" size={24} color={Colors.white} />
              <Text style={styles.processButtonText}>Processing...</Text>
            </>
          ) : (
            <>
              <Icon name="payment" size={24} color={Colors.white} />
              <Text style={styles.processButtonText}>
                Process Payment - £{calculateGrandTotal().toFixed(2)}
              </Text>
            </>
          )}
        </TouchableOpacity>
      </View>

      {/* Cash Payment Modal */}
      <CashPaymentModal />

      {/* QR Payment Modal */}
      <QRPaymentModal />
    </View>
  );
};

const styles = StyleSheet.create({
  container: {
    flex: 1,
    backgroundColor: Colors.background,
  },
  header: {
    backgroundColor: Colors.primary,
    flexDirection: 'row',
    alignItems: 'center',
    justifyContent: 'space-between',
    paddingHorizontal: 16,
    paddingVertical: 12,
    paddingTop: 48,
  },
  backButton: {
    padding: 8,
  },
  headerTitle: {
    fontSize: 20,
    fontWeight: 'bold',
    color: Colors.white,
  },
  headerSpacer: {
    width: 40,
  },
  content: {
    flex: 1,
  },
  scrollContent: {
    paddingBottom: 140, // Add bottom padding to account for absolute positioned footer (16+16+32+padding)
  },
  section: {
    backgroundColor: Colors.white,
    marginVertical: 8,
    paddingVertical: 16,
  },
  sectionHeader: {
    flexDirection: 'row',
    alignItems: 'center',
    justifyContent: 'space-between',
    paddingHorizontal: 16,
    marginBottom: 16,
  },
  sectionTitle: {
    fontSize: 18,
    fontWeight: '600',
    color: Colors.text,
    paddingHorizontal: 16,
    marginBottom: 16,
  },
  summaryCard: {
    paddingHorizontal: 16,
  },
  summaryRow: {
    flexDirection: 'row',
    justifyContent: 'space-between',
    marginBottom: 8,
  },
  summaryLabel: {
    fontSize: 14,
    color: Colors.lightText,
  },
  summaryValue: {
    fontSize: 14,
    fontWeight: '500',
    color: Colors.text,
  },
  totalRow: {
    borderTopWidth: 1,
    borderTopColor: Colors.border,
    paddingTop: 8,
    marginTop: 4,
  },
  totalLabel: {
    fontSize: 18,
    fontWeight: '600',
    color: Colors.text,
  },
  totalValue: {
    fontSize: 20,
    fontWeight: 'bold',
    color: Colors.primary,
  },
  tipInput: {
    marginVertical: 8,
  },
  tipButtons: {
    flexDirection: 'row',
    flexWrap: 'wrap',
    paddingHorizontal: 16,
    gap: 12,
  },
  tipButton: {
    flex: 1,
    minWidth: 80,
    backgroundColor: Colors.background,
    borderRadius: 8,
    paddingVertical: 12,
    alignItems: 'center',
    borderWidth: 1,
    borderColor: Colors.border,
  },
  tipButtonActive: {
    backgroundColor: Colors.primary,
    borderColor: Colors.primary,
  },
  tipButtonText: {
    fontSize: 16,
    fontWeight: '600',
    color: Colors.text,
  },
  tipButtonTextActive: {
    color: Colors.white,
  },
  tipButtonAmount: {
    fontSize: 12,
    color: Colors.lightText,
    marginTop: 2,
  },
  tipButtonAmountActive: {
    color: Colors.white,
  },
  tipActions: {
    flexDirection: 'row',
    paddingHorizontal: 16,
    marginTop: 16,
    gap: 12,
  },
  customTipButton: {
    flex: 1,
    flexDirection: 'row',
    alignItems: 'center',
    justifyContent: 'center',
    gap: 8,
    paddingVertical: 12,
    borderRadius: 8,
    backgroundColor: Colors.background,
    borderWidth: 1,
    borderColor: Colors.primary,
  },
  customTipButtonText: {
    fontSize: 14,
    fontWeight: '500',
    color: Colors.primary,
  },
  noTipButton: {
    flex: 1,
    alignItems: 'center',
    justifyContent: 'center',
    paddingVertical: 12,
    borderRadius: 8,
    backgroundColor: Colors.background,
    borderWidth: 1,
    borderColor: Colors.border,
  },
  noTipButtonText: {
    fontSize: 14,
    fontWeight: '500',
    color: Colors.darkGray,
  },
  customTipInput: {
    paddingHorizontal: 16,
    marginTop: 16,
  },
  customTipLabel: {
    fontSize: 14,
    color: Colors.lightText,
    marginBottom: 8,
  },
  customTipRow: {
    flexDirection: 'row',
    gap: 12,
  },
  customTipField: {
    flex: 1,
    borderWidth: 1,
    borderColor: Colors.border,
    borderRadius: 8,
    paddingHorizontal: 16,
    paddingVertical: 12,
    fontSize: 16,
    color: Colors.text,
  },
  customTipApply: {
    backgroundColor: Colors.primary,
    borderRadius: 8,
    paddingHorizontal: 24,
    justifyContent: 'center',
  },
  customTipApplyText: {
    fontSize: 14,
    fontWeight: '600',
    color: Colors.white,
  },
  splitPaymentButton: {
    flexDirection: 'row',
    alignItems: 'center',
    gap: 6,
  },
  splitPaymentText: {
    fontSize: 14,
    color: Colors.secondary,
    fontWeight: '500',
  },
  paymentMethods: {
    flexDirection: 'row',
    flexWrap: 'wrap',
    paddingHorizontal: 16,
    gap: 12,
  },
  paymentMethod: {
    flex: 1,
    minWidth: 100,
    backgroundColor: Colors.background,
    borderRadius: 12,
    paddingVertical: 20,
    alignItems: 'center',
    borderWidth: 2,
    borderColor: Colors.border,
    position: 'relative',
  },
  paymentMethodActive: {
    backgroundColor: Colors.primary,
    borderColor: Colors.primary,
  },
  paymentMethodName: {
    fontSize: 14,
    fontWeight: '500',
    color: Colors.text,
    marginTop: 8,
  },
  paymentMethodNameActive: {
    color: Colors.white,
  },
  authIcon: {
    position: 'absolute',
    top: 8,
    right: 8,
  },
  splitPaymentSection: {
    paddingHorizontal: 16,
  },
  splitPaymentInfo: {
    fontSize: 14,
    color: Colors.lightText,
    marginBottom: 16,
  },
  splitAmountRow: {
    flexDirection: 'row',
    alignItems: 'center',
    justifyContent: 'space-between',
    marginBottom: 12,
  },
  splitMethodName: {
    fontSize: 16,
    fontWeight: '500',
    color: Colors.text,
  },
  splitAmountInput: {
    width: 120,
    borderWidth: 1,
    borderColor: Colors.border,
    borderRadius: 8,
    paddingHorizontal: 12,
    paddingVertical: 8,
    fontSize: 16,
    color: Colors.text,
    textAlign: 'right',
  },
  cancelSplitButton: {
    alignSelf: 'center',
    marginTop: 8,
  },
  cancelSplitText: {
    fontSize: 14,
    color: Colors.danger,
    fontWeight: '500',
  },
  receiptOptions: {
    paddingHorizontal: 16,
  },
  receiptOption: {
    flexDirection: 'row',
    alignItems: 'center',
    gap: 12,
    paddingVertical: 8,
  },
  receiptOptionActive: {
    // Optional active state styling
  },
  receiptOptionText: {
    fontSize: 16,
    color: Colors.text,
  },
  emailReceiptSection: {
    marginTop: 8,
  },
  emailInput: {
    borderWidth: 1,
    borderColor: Colors.border,
    borderRadius: 8,
    paddingHorizontal: 16,
    paddingVertical: 12,
    fontSize: 16,
    color: Colors.text,
    marginTop: 8,
    marginLeft: 36,
  },
  footer: {
    position: 'absolute',
    bottom: 0,
    left: 0,
    right: 0,
    backgroundColor: Colors.white,
    paddingHorizontal: 16,
    paddingVertical: 16,
    paddingBottom: 32,
    borderTopWidth: 1,
    borderTopColor: Colors.border,
  },
  processButton: {
    backgroundColor: Colors.primary,
    borderRadius: 12,
    paddingVertical: 16,
    flexDirection: 'row',
    alignItems: 'center',
    justifyContent: 'center',
    gap: 12,
  },
  processingButton: {
    backgroundColor: Colors.mediumGray,
  },
  processButtonText: {
    fontSize: 18,
    fontWeight: '600',
    color: Colors.white,
  },
  disabledButton: {
    opacity: 0.5,
  },
  // Cash Modal Styles
  modalOverlay: {
    flex: 1,
    backgroundColor: 'rgba(0, 0, 0, 0.5)',
    justifyContent: 'center',
    alignItems: 'center',
  },
  cashModalContent: {
    backgroundColor: Colors.white,
    borderRadius: 16,
    width: '90%',
    maxWidth: 400,
  },
  cashModalHeader: {
    flexDirection: 'row',
    alignItems: 'center',
    justifyContent: 'space-between',
    padding: 20,
    borderBottomWidth: 1,
    borderBottomColor: Colors.border,
  },
  cashModalTitle: {
    fontSize: 20,
    fontWeight: '600',
    color: Colors.text,
  },
  cashModalBody: {
    padding: 20,
  },
  amountDue: {
    alignItems: 'center',
    marginBottom: 24,
  },
  amountDueLabel: {
    fontSize: 16,
    color: Colors.lightText,
    marginBottom: 8,
  },
  amountDueValue: {
    fontSize: 32,
    fontWeight: 'bold',
    color: Colors.primary,
  },
  cashInputSection: {
    marginBottom: 20,
  },
  cashInputLabel: {
    fontSize: 16,
    fontWeight: '500',
    color: Colors.text,
    marginBottom: 8,
    textAlign: 'center',
  },
  cashInput: {
    borderWidth: 1,
    borderColor: Colors.border,
    borderRadius: 8,
    paddingHorizontal: 16,
    paddingVertical: 12,
    fontSize: 24,
    fontWeight: '600',
    color: Colors.text,
    textAlign: 'center',
  },
  quickCashButtons: {
    flexDirection: 'row',
    justifyContent: 'center',
    flexWrap: 'wrap',
    gap: 8,
    marginBottom: 24,
  },
  quickCashButton: {
    backgroundColor: Colors.background,
    borderRadius: 8,
    paddingVertical: 12,
    paddingHorizontal: 20,
    borderWidth: 1,
    borderColor: Colors.border,
  },
  quickCashButtonText: {
    fontSize: 16,
    fontWeight: '500',
    color: Colors.text,
  },
  changeSection: {
    alignItems: 'center',
    paddingVertical: 16,
    backgroundColor: Colors.background,
    borderRadius: 8,
  },
  changeLabel: {
    fontSize: 16,
    color: Colors.lightText,
    marginBottom: 8,
  },
  changeValue: {
    fontSize: 28,
    fontWeight: 'bold',
    color: Colors.text,
  },
  changeValuePositive: {
    color: Colors.success,
  },
  cashConfirmButton: {
    backgroundColor: Colors.primary,
    borderRadius: 8,
    paddingVertical: 16,
    margin: 20,
    marginTop: 0,
    alignItems: 'center',
  },
  cashConfirmButtonText: {
    fontSize: 18,
    fontWeight: '600',
    color: Colors.white,
  },

  // QR Modal Styles
  qrModalContent: {
    backgroundColor: Colors.white,
    borderRadius: 16,
    width: '95%',
    maxWidth: 450,
    maxHeight: '85%',
  },
  qrModalHeader: {
    flexDirection: 'row',
    alignItems: 'center',
    justifyContent: 'space-between',
    padding: 20,
    borderBottomWidth: 1,
    borderBottomColor: Colors.border,
  },
  qrModalTitle: {
    fontSize: 20,
    fontWeight: '600',
    color: Colors.text,
  },
  qrModalBody: {
    padding: 20,
    maxHeight: 500,
  },
  qrSection: {
    alignItems: 'center',
    marginBottom: 24,
  },
  qrLoadingContainer: {
    alignItems: 'center',
    paddingVertical: 40,
  },
  qrCodeContainer: {
    alignItems: 'center',
    marginBottom: 24,
  },
  qrCodePlaceholder: {
    width: 180,
    height: 180,
    backgroundColor: Colors.background,
    borderRadius: 12,
    alignItems: 'center',
    justifyContent: 'center',
    marginBottom: 16,
    borderWidth: 2,
    borderColor: Colors.primary,
  },
  qrCodeText: {
    fontSize: 16,
    color: Colors.text,
    textAlign: 'center',
    marginBottom: 8,
  },
  qrOrderId: {
    fontSize: 14,
    color: Colors.lightText,
    fontFamily: 'monospace',
  },
  qrStatusText: {
    fontSize: 18,
    fontWeight: '600',
    color: Colors.text,
    textAlign: 'center',
    marginTop: 16,
  },
  qrSubText: {
    fontSize: 14,
    color: Colors.lightText,
    textAlign: 'center',
    marginTop: 8,
  },
  qrInstructions: {
    backgroundColor: Colors.background,
    borderRadius: 12,
    padding: 16,
    marginBottom: 16,
    width: '100%',
  },
  instructionTitle: {
    fontSize: 16,
    fontWeight: '600',
    color: Colors.text,
    marginBottom: 12,
  },
  instructionText: {
    fontSize: 14,
    color: Colors.lightText,
    marginBottom: 6,
    paddingLeft: 8,
  },
  paymentBenefits: {
    backgroundColor: Colors.background,
    borderRadius: 12,
    padding: 16,
    width: '100%',
  },
  benefitsTitle: {
    fontSize: 16,
    fontWeight: '600',
    color: Colors.text,
    marginBottom: 12,
  },
  benefitRow: {
    flexDirection: 'row',
    alignItems: 'center',
    marginBottom: 8,
  },
  benefitText: {
    fontSize: 14,
    color: Colors.text,
    marginLeft: 8,
  },
  qrErrorContainer: {
    alignItems: 'center',
    paddingVertical: 40,
  },
  qrSuccessContainer: {
    alignItems: 'center',
    paddingVertical: 40,
  },
  regenerateButton: {
    backgroundColor: Colors.primary,
    borderRadius: 8,
    paddingVertical: 12,
    paddingHorizontal: 24,
    marginTop: 16,
  },
  regenerateButtonText: {
    fontSize: 16,
    fontWeight: '600',
    color: Colors.white,
  },
  qrModalFooter: {
    flexDirection: 'row',
    justifyContent: 'space-between',
    padding: 20,
    borderTopWidth: 1,
    borderTopColor: Colors.border,
  },
  qrCancelButton: {
    flex: 1,
    backgroundColor: Colors.background,
    borderRadius: 8,
    paddingVertical: 12,
    alignItems: 'center',
    marginRight: 8,
  },
  qrCancelButtonText: {
    fontSize: 16,
    fontWeight: '600',
    color: Colors.text,
  },
  qrTestButton: {
    flex: 1,
    backgroundColor: Colors.primary,
    borderRadius: 8,
    paddingVertical: 12,
    alignItems: 'center',
    marginLeft: 8,
  },
  qrTestButtonText: {
    fontSize: 16,
    fontWeight: '600',
    color: Colors.white,
  },
  // Customer form styles
  customerForm: {
    paddingHorizontal: 16,
  },
  customerField: {
    marginBottom: 16,
  },
  customerInput: {
    fontSize: 16,
    borderWidth: 1,
    borderColor: Colors.border,
    borderRadius: 8,
    paddingHorizontal: 12,
    paddingVertical: 12,
    backgroundColor: Colors.white,
  },
  inputError: {
    borderColor: Colors.danger,
    borderWidth: 2,
  },
  validationError: {
    fontSize: 12,
    color: Colors.danger,
    marginTop: 4,
    marginLeft: 4,
  },
  receiptNote: {
    flexDirection: 'row',
    alignItems: 'center',
    backgroundColor: Colors.background,
    borderRadius: 8,
    paddingHorizontal: 12,
    paddingVertical: 8,
    marginTop: 8,
  },
  receiptNoteText: {
    fontSize: 14,
    color: Colors.lightText,
    marginLeft: 8,
  },
  customTipInput: {
    marginVertical: 8,
  },
  splitAmountInput: {
    marginVertical: 4,
    flex: 1,
  },
});

export default EnhancedPaymentScreen;<|MERGE_RESOLUTION|>--- conflicted
+++ resolved
@@ -762,11 +762,7 @@
                   minValue={0}
                   decimalPlaces={2}
                   placeholder="5.00"
-<<<<<<< HEAD
-                  style={styles.customTipInput}
-=======
                   style={styles.tipInput}
->>>>>>> f0c970d5
                 />
               </View>
             )}
