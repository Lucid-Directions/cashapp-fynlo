--- conflicted
+++ resolved
@@ -154,11 +154,7 @@
           [{ text: 'OK' }]
         );
       }
-<<<<<<< HEAD
-    } catch (_error) {
-=======
-    } catch (error) {
->>>>>>> 2c611b34
+} catch (_error) {
       Alert.alert('Error', 'An unexpected error occurred during registration. Please try again.', [
         { text: 'OK' },
       ]);
