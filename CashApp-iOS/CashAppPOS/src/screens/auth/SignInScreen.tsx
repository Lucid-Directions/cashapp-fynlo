import React, { useState } from 'react';

import {
  StyleSheet,
  Text,
  View,
  TouchableOpacity,
  Alert,
  KeyboardAvoidingView,
  Platform,
  ScrollView,
  ActivityIndicator,
  Switch,
  _Image,
} from 'react-native';

import Icon from 'react-native-vector-icons/MaterialIcons';

import { SimpleTextInput } from '../../components/inputs';
import Logo from '../../components/Logo';
import { isFeatureEnabled } from '../../config/featureFlags';
import { useAuth } from '../../contexts/AuthContext';

// Clover POS Color Scheme
const Colors = {
  primary: '#00A651',
  secondary: '#0066CC',
  success: '#00A651',
  warning: '#FF6B35',
  danger: '#E74C3C',
  background: '#F5F5F5',
  white: '#FFFFFF',
  lightGray: '#E5E5E5',
  mediumGray: '#999999',
  darkGray: '#666666',
  text: '#333333',
  lightText: '#666666',
  border: '#DDDDDD',
};

interface SignInScreenProps {
  onSwitchToSignUp: () => void;
}

const SignInScreen: React.FC<SignInScreenProps> = ({ onSwitchToSignUp }) => {
  const { signIn, resetPassword } = useAuth();

  const [email, setEmail] = useState('');
  const [password, setPassword] = useState('');
  const [rememberMe, setRememberMe] = useState(true);
  const [_showPassword, _setShowPassword] = useState(false);
  const [isLoading, setIsLoading] = useState(false);
  const [errors, setErrors] = useState<{ email?: string; password?: string }>({});

  const validateForm = () => {
    const newErrors: { email?: string; password?: string } = {};

    if (!email.trim()) {
      newErrors.email = 'Email is required';
    } else if (!email.includes('@')) {
      newErrors.email = 'Please enter a valid email address';
    }

    if (!password.trim()) {
      newErrors.password = 'Password is required';
    } else if (password.length < 4) {
      newErrors.password = 'Password must be at least 4 characters';
    }

    setErrors(newErrors);
    return Object.keys(newErrors).length === 0;
  };

  const handleSignIn = async () => {
    if (!validateForm()) return;

    setIsLoading(true);
    try {
      const success = await signIn(email.trim(), password, rememberMe);

      if (!success) {
        Alert.alert(
          'Sign In Failed',
          'Invalid email or password. Please check your credentials and try again.',
          [{ text: 'OK' }]
        );
      }
<<<<<<< HEAD
    } catch (_error) {
=======
    } catch (error) {
>>>>>>> 2c611b34
      Alert.alert('Error', 'An unexpected error occurred. Please try again.', [{ text: 'OK' }]);
    } finally {
      setIsLoading(false);
    }
  };

  const handleForgotPassword = async () => {
    if (!email.trim()) {
      Alert.alert(
        'Email Required',
        'Please enter your email address first, then tap "Forgot Password".',
        [{ text: 'OK' }]
      );
      return;
    }

    setIsLoading(true);
    try {
      const success = await resetPassword(email.trim());

      if (success) {
        Alert.alert(
          'Password Reset',
          'Password reset instructions have been sent to your email address.',
          [{ text: 'OK' }]
        );
      } else {
        Alert.alert('Email Not Found', 'No account found with this email address.', [
          { text: 'OK' },
        ]);
      }
<<<<<<< HEAD
    } catch (_error) {
=======
    } catch (error) {
>>>>>>> 2c611b34
      Alert.alert('Error', 'Unable to send password reset email. Please try again.', [
        { text: 'OK' },
      ]);
    } finally {
      setIsLoading(false);
    }
  };

  const showDemoCredentials = () => {
    Alert.alert(
      'Quick Sign In',
      'Select an account to sign in:\n\n' +
        '🏢 Platform Owner (Full Control):\n' +
        'See all restaurants, platform analytics, and settings\n\n' +
        '🍴 Restaurant Owner:\n' +
        'Manage your restaurant\n' +
        'Full restaurant control and analytics\n\n' +
        '👩‍💼 Restaurant Manager (Sarah):\n' +
        'Day-to-day operations and staff management\n\n' +
        '🎯 Demo Account:\n' +
        'General manager access for testing',
      [
        { text: 'Cancel', style: 'cancel' },
        {
          text: 'Platform Owner',
          onPress: () => {
            setEmail('owner@fynlopos.com');
            setPassword('platformowner123');
          },
        },
        {
          text: 'Restaurant Owner',
          onPress: () => {
            setEmail('carlos@casaestrella.co.uk');
            setPassword('password123');
          },
        },
      ]
    );
  };

  return (
    <KeyboardAvoidingView
      style={styles.container}
      behavior={Platform.OS === 'ios' ? 'padding' : 'height'}
    >
      <ScrollView
        contentContainerStyle={styles.scrollContent}
        keyboardShouldPersistTaps="handled"
        showsVerticalScrollIndicator={false}
      >
        {/* Header */}
        <View style={styles.header}>
          <Logo size="large" showText={false} />
          <Text style={styles.subtitle}>Professional Point of Sale System</Text>
        </View>

        {/* Sign In Form */}
        <View style={styles.formContainer}>
          <Text style={styles.formTitle}>Welcome Back</Text>
          <Text style={styles.formSubtitle}>Sign in to your account</Text>

          {/* Email Input */}
          <View style={styles.inputContainer}>
            <SimpleTextInput
              label="Email Address"
              value={email}
              onValueChange={(text) => {
                setEmail(text);
                if (errors.email) setErrors((prev) => ({ ...prev, email: undefined }));
              }}
              placeholder="Enter your email"
              keyboardType="email-address"
              autoCapitalize="none"
              autoCorrect={false}
              autoComplete="email"
            />
            {errors.email && <Text style={styles.errorText}>{errors.email}</Text>}
          </View>

          {/* Password Input */}
          <View style={styles.inputContainer}>
            <SimpleTextInput
              label="Password"
              value={password}
              onValueChange={(text) => {
                setPassword(text);
                if (errors.password) setErrors((prev) => ({ ...prev, password: undefined }));
              }}
              placeholder="Enter your password"
              secureTextEntry={true} // Fixed prop name
              autoComplete="password"
            />
            {/* Note: Password visibility toggle icon is removed */}
            {errors.password && <Text style={styles.errorText}>{errors.password}</Text>}
          </View>

          {/* Remember Me & Forgot Password */}
          <View style={styles.optionsRow}>
            <TouchableOpacity
              style={styles.rememberMeContainer}
              onPress={() => setRememberMe(!rememberMe)}
            >
              <Switch
                value={rememberMe}
                onValueChange={setRememberMe}
                trackColor={{ false: Colors.lightGray, true: Colors.primary }}
                thumbColor={Colors.white}
                style={styles.switch}
              />
              <Text style={styles.rememberMeText}>Remember me</Text>
            </TouchableOpacity>

            <TouchableOpacity onPress={handleForgotPassword} disabled={isLoading}>
              <Text style={styles.forgotPasswordText}>Forgot Password?</Text>
            </TouchableOpacity>
          </View>

          {/* Sign In Button */}
          <TouchableOpacity
            style={[styles.signInButton, isLoading && styles.signInButtonDisabled]}
            onPress={handleSignIn}
            disabled={isLoading}
          >
            {isLoading ? (
              <ActivityIndicator size="small" color={Colors.white} />
            ) : (
              <>
                <Icon name="login" size={20} color={Colors.white} />
                <Text style={styles.signInButtonText}>Sign In</Text>
              </>
            )}
          </TouchableOpacity>

          {/* Quick Sign In Button */}
          {isFeatureEnabled('QUICK_SIGNIN_ENABLED') && (
            <TouchableOpacity
              style={styles.demoButton}
              onPress={showDemoCredentials}
              disabled={isLoading}
            >
              <Icon name="flash-on" size={20} color={Colors.secondary} />
              <Text style={styles.demoButtonText}>Quick Sign In</Text>
            </TouchableOpacity>
          )}

          {/* Divider */}
          <View style={styles.divider}>
            <View style={styles.dividerLine} />
            <Text style={styles.dividerText}>or</Text>
            <View style={styles.dividerLine} />
          </View>

          {/* Sign Up Link */}
          <View style={styles.signUpContainer}>
            <Text style={styles.signUpText}>Don't have an account? </Text>
            <TouchableOpacity onPress={onSwitchToSignUp} disabled={isLoading}>
              <Text style={styles.signUpLinkText}>Create Account</Text>
            </TouchableOpacity>
          </View>
        </View>

        {/* Features */}
        <View style={styles.featuresContainer}>
          <Text style={styles.featuresTitle}>Why Choose Fynlo POS?</Text>

          <View style={styles.featureRow}>
            <Icon name="speed" size={24} color={Colors.primary} />
            <View style={styles.featureText}>
              <Text style={styles.featureName}>Lightning Fast</Text>
              <Text style={styles.featureDescription}>Process transactions in seconds</Text>
            </View>
          </View>

          <View style={styles.featureRow}>
            <Icon name="analytics" size={24} color={Colors.secondary} />
            <View style={styles.featureText}>
              <Text style={styles.featureName}>Real-time Analytics</Text>
              <Text style={styles.featureDescription}>Track sales and performance instantly</Text>
            </View>
          </View>

          <View style={styles.featureRow}>
            <Icon name="security" size={24} color={Colors.success} />
            <View style={styles.featureText}>
              <Text style={styles.featureName}>Bank-level Security</Text>
              <Text style={styles.featureDescription}>Your data is always protected</Text>
            </View>
          </View>
        </View>
      </ScrollView>
    </KeyboardAvoidingView>
  );
};

const styles = StyleSheet.create({
  container: {
    flex: 1,
    backgroundColor: Colors.background,
  },
  scrollContent: {
    flexGrow: 1,
    paddingHorizontal: 24,
    paddingTop: 60,
    paddingBottom: 32,
  },
  header: {
    alignItems: 'center',
    marginBottom: 40,
  },
  subtitle: {
    fontSize: 16,
    color: Colors.lightText,
    textAlign: 'center',
    marginTop: 16,
  },
  formContainer: {
    backgroundColor: Colors.white,
    borderRadius: 16,
    padding: 24,
    marginBottom: 32,
    shadowColor: '#000',
    shadowOffset: { width: 0, height: 2 },
    shadowOpacity: 0.1,
    shadowRadius: 8,
    elevation: 4,
  },
  formTitle: {
    fontSize: 24,
    fontWeight: 'bold',
    color: Colors.text,
    marginBottom: 8,
    textAlign: 'center',
  },
  formSubtitle: {
    fontSize: 16,
    color: Colors.lightText,
    marginBottom: 32,
    textAlign: 'center',
  },
  inputContainer: {
    marginBottom: 20,
  },
  inputLabel: {
    fontSize: 16,
    fontWeight: '500',
    color: Colors.text,
    marginBottom: 8,
  },
  inputWrapper: {
    flexDirection: 'row',
    alignItems: 'center',
    backgroundColor: Colors.background,
    borderRadius: 8,
    paddingHorizontal: 12,
    paddingVertical: 12,
    borderWidth: 1,
    borderColor: Colors.border,
    gap: 12,
  },
  inputError: {
    borderColor: Colors.danger,
  },
  textInput: {
    flex: 1,
    fontSize: 16,
    color: Colors.text,
  },
  errorText: {
    fontSize: 14,
    color: Colors.danger,
    marginTop: 4,
  },
  optionsRow: {
    flexDirection: 'row',
    justifyContent: 'space-between',
    alignItems: 'center',
    marginBottom: 24,
  },
  rememberMeContainer: {
    flexDirection: 'row',
    alignItems: 'center',
    gap: 8,
  },
  switch: {
    transform: [{ scaleX: 0.8 }, { scaleY: 0.8 }],
  },
  rememberMeText: {
    fontSize: 14,
    color: Colors.text,
  },
  forgotPasswordText: {
    fontSize: 14,
    color: Colors.secondary,
    fontWeight: '500',
  },
  signInButton: {
    backgroundColor: Colors.primary,
    borderRadius: 8,
    paddingVertical: 16,
    flexDirection: 'row',
    alignItems: 'center',
    justifyContent: 'center',
    gap: 8,
    marginBottom: 16,
  },
  signInButtonDisabled: {
    opacity: 0.7,
  },
  signInButtonText: {
    fontSize: 18,
    fontWeight: 'bold',
    color: Colors.white,
  },
  demoButton: {
    backgroundColor: Colors.white,
    borderRadius: 8,
    paddingVertical: 12,
    flexDirection: 'row',
    alignItems: 'center',
    justifyContent: 'center',
    gap: 8,
    borderWidth: 1,
    borderColor: Colors.secondary,
    marginBottom: 24,
  },
  demoButtonText: {
    fontSize: 16,
    fontWeight: '500',
    color: Colors.secondary,
  },
  divider: {
    flexDirection: 'row',
    alignItems: 'center',
    marginBottom: 24,
    gap: 16,
  },
  dividerLine: {
    flex: 1,
    height: 1,
    backgroundColor: Colors.border,
  },
  dividerText: {
    fontSize: 14,
    color: Colors.mediumGray,
  },
  signUpContainer: {
    flexDirection: 'row',
    justifyContent: 'center',
    alignItems: 'center',
  },
  signUpText: {
    fontSize: 16,
    color: Colors.lightText,
  },
  signUpLinkText: {
    fontSize: 16,
    color: Colors.primary,
    fontWeight: '500',
  },
  featuresContainer: {
    backgroundColor: Colors.white,
    borderRadius: 16,
    padding: 24,
    shadowColor: '#000',
    shadowOffset: { width: 0, height: 2 },
    shadowOpacity: 0.1,
    shadowRadius: 8,
    elevation: 4,
  },
  featuresTitle: {
    fontSize: 20,
    fontWeight: 'bold',
    color: Colors.text,
    marginBottom: 20,
    textAlign: 'center',
  },
  featureRow: {
    flexDirection: 'row',
    alignItems: 'center',
    marginBottom: 16,
    gap: 16,
  },
  featureText: {
    flex: 1,
  },
  featureName: {
    fontSize: 16,
    fontWeight: '600',
    color: Colors.text,
    marginBottom: 4,
  },
  featureDescription: {
    fontSize: 14,
    color: Colors.lightText,
  },
});

export default SignInScreen;<|MERGE_RESOLUTION|>--- conflicted
+++ resolved
@@ -85,11 +85,7 @@
           [{ text: 'OK' }]
         );
       }
-<<<<<<< HEAD
-    } catch (_error) {
-=======
-    } catch (error) {
->>>>>>> 2c611b34
+} catch (_error) {
       Alert.alert('Error', 'An unexpected error occurred. Please try again.', [{ text: 'OK' }]);
     } finally {
       setIsLoading(false);
@@ -121,11 +117,7 @@
           { text: 'OK' },
         ]);
       }
-<<<<<<< HEAD
-    } catch (_error) {
-=======
-    } catch (error) {
->>>>>>> 2c611b34
+} catch (_error) {
       Alert.alert('Error', 'Unable to send password reset email. Please try again.', [
         { text: 'OK' },
       ]);
