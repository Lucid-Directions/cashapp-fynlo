/**
 * Authentication Interceptor for Global Request/Response Handling
 *
 * This interceptor provides centralized authentication handling for all API requests:
 * - Automatically adds authentication tokens to requests
 * - Handles 401 responses by refreshing tokens
 * - Queues requests during token refresh
 * - Prevents multiple simultaneous refresh attempts
 * - Provides hooks for request/response transformation
 */

import tokenManager from '../../utils/tokenManager';

interface RequestConfig {
  url: string;
  method: string;
  headers: Record<string, string>;
  body?: unknown;
  signal?: AbortSignal;
}

interface QueuedRequest {
  config: RequestConfig;
  resolve: (response: Response) => void;
  reject: (error: Error) => void;
}

interface InterceptorOptions {
  baseURL?: string;
  excludePaths?: string[]; // Paths to exclude from auth (e.g., public endpoints)
  onUnauthorized?: () => void; // Callback when user is permanently unauthorized
}

class AuthInterceptor {
  private static instance: AuthInterceptor;
  private isRefreshing = false;
  private failedQueue: QueuedRequest[] = [];
  private options: InterceptorOptions;

  private constructor(options: InterceptorOptions = {}) {
    this.options = options;

    // Listen to token events
    tokenManager.on('token:refreshed', () => {
      this.processQueue(null);
    });

    tokenManager.on('token:refresh:failed', (error: Error) => {
      this.processQueue(error);
    });
  }

  static getInstance(options?: InterceptorOptions): AuthInterceptor {
    if (!AuthInterceptor.instance) {
      AuthInterceptor.instance = new AuthInterceptor(options);
    }
    return AuthInterceptor.instance;
  }

  /**
   * Configure interceptor options
   */
  configure(options: Partial<InterceptorOptions>) {
    this.options = { ...this.options, ...options };
  }

  /**
   * Process queued requests after token refresh
   */
  private processQueue(error: Error | null) {
    const queue = [...this.failedQueue];
    this.failedQueue = [];

    queue.forEach(({ config, resolve, reject }) => {
      if (error) {
        reject(error);
      } else {
        // Retry the request with new token
        this.makeAuthenticatedRequest(config).then(resolve).catch(reject);
      }
    });

    this.isRefreshing = false;
  }

  /**
   * Check if a path should be excluded from authentication
   */
  private shouldExcludeAuth(url: string): boolean {
    if (!this.options.excludePaths) return false;

    const path = url.replace(this.options.baseURL || '', '');
    return this.options.excludePaths.some((excludePath) => path.startsWith(excludePath));
  }

  /**
   * Make an authenticated request
   */
  private async makeAuthenticatedRequest(config: RequestConfig): Promise<Response> {
    // Get token if not excluded
    if (!this.shouldExcludeAuth(config.url)) {
      const token = await tokenManager.getTokenWithRefresh();

      if (token) {
        config.headers = {
          ...config.headers,
          Authorization: `Bearer ${token}`,
        };
      }
    }

    // Make the request
    const response = await fetch(config.url, {
      method: config.method,
      headers: config.headers,
      body: config.body,
      signal: config.signal,
    });

    return response;
  }

  /**
   * Main request method with authentication handling
   */
  async request(config: RequestConfig): Promise<Response> {
    try {
      // First attempt
      const response = await this.makeAuthenticatedRequest(config);

      // Check if token refresh is needed
      if (response.status === 401 && !this.shouldExcludeAuth(config.url)) {
        // If already refreshing, queue this request
        if (this.isRefreshing) {
          return new Promise<Response>((resolve, reject) => {
            this.failedQueue.push({ config, resolve, reject });
          });
        }

        // Start refresh process
        this.isRefreshing = true;

        try {
          // Attempt to refresh token
          const newToken = await tokenManager.refreshAuthToken();

          if (newToken) {
            // Retry with new token
            return await this.makeAuthenticatedRequest(config);
          } else {
            // No new token - user is logged out
            if (this.options.onUnauthorized) {
              this.options.onUnauthorized();
            }
            throw new Error('Authentication failed - please log in again');
          }
        } catch (error) {
          // Refresh failed
          this.isRefreshing = false;

          if (this.options.onUnauthorized) {
            this.options.onUnauthorized();
          }

          throw error;
        } finally {
          this.isRefreshing = false;
        }
      }

      return response;
    } catch (error) {
      console.error('Request failed:', error);
      throw error;
    }
  }

  /**
   * Convenience method for GET requests
   */
  async get(
    url: string,
    headers: Record<string, string> = {},
    timeoutMs: number = 10000
  ): Promise<Response> {
    const controller = new AbortController();
    const timeoutId = setTimeout(() => controller.abort(), timeoutMs);

    try {
      const response = await this.request({
        url,
        method: 'GET',
        headers: {
          'Content-Type': 'application/json',
          ...headers,
        },
        signal: controller.signal,
      });

      clearTimeout(timeoutId);
      return response;
    } catch (error: unknown) {
      clearTimeout(timeoutId);
      if (error.name === 'AbortError') {
        throw new Error('Request timeout');
      }
      throw error;
    }
  }

  /**
   * Convenience method for POST requests
   */
  async post(
    url: string,
<<<<<<< HEAD
    body: unknown,
=======
    body: any,
>>>>>>> 2c611b34
    headers: Record<string, string> = {},
    timeoutMs: number = 10000
  ): Promise<Response> {
    const controller = new AbortController();
    const timeoutId = setTimeout(() => controller.abort(), timeoutMs);

    try {
      const response = await this.request({
        url,
        method: 'POST',
        headers: {
          'Content-Type': 'application/json',
          ...headers,
        },
        body: typeof body === 'string' ? body : JSON.stringify(body),
        signal: controller.signal,
      });

      clearTimeout(timeoutId);
      return response;
    } catch (error: unknown) {
      clearTimeout(timeoutId);
      if (error.name === 'AbortError') {
        throw new Error('Request timeout');
      }
      throw error;
    }
  }

  /**
   * Convenience method for PUT requests
   */
  async put(
    url: string,
<<<<<<< HEAD
    body: unknown,
=======
    body: any,
>>>>>>> 2c611b34
    headers: Record<string, string> = {},
    timeoutMs: number = 10000
  ): Promise<Response> {
    const controller = new AbortController();
    const timeoutId = setTimeout(() => controller.abort(), timeoutMs);

    try {
      const response = await this.request({
        url,
        method: 'PUT',
        headers: {
          'Content-Type': 'application/json',
          ...headers,
        },
        body: typeof body === 'string' ? body : JSON.stringify(body),
        signal: controller.signal,
      });

      clearTimeout(timeoutId);
      return response;
    } catch (error: unknown) {
      clearTimeout(timeoutId);
      if (error.name === 'AbortError') {
        throw new Error('Request timeout');
      }
      throw error;
    }
  }

  /**
   * Convenience method for DELETE requests
   */
  async delete(
    url: string,
    headers: Record<string, string> = {},
    timeoutMs: number = 10000
  ): Promise<Response> {
    const controller = new AbortController();
    const timeoutId = setTimeout(() => controller.abort(), timeoutMs);

    try {
      const response = await this.request({
        url,
        method: 'DELETE',
        headers: {
          'Content-Type': 'application/json',
          ...headers,
        },
        signal: controller.signal,
      });

      clearTimeout(timeoutId);
      return response;
    } catch (error: unknown) {
      clearTimeout(timeoutId);
      if (error.name === 'AbortError') {
        throw new Error('Request timeout');
      }
      throw error;
    }
  }

  /**
   * Convenience method for PATCH requests
   */
  async patch(
    url: string,
<<<<<<< HEAD
    body: unknown,
=======
    body: any,
>>>>>>> 2c611b34
    headers: Record<string, string> = {},
    timeoutMs: number = 10000
  ): Promise<Response> {
    const controller = new AbortController();
    const timeoutId = setTimeout(() => controller.abort(), timeoutMs);

    try {
      const response = await this.request({
        url,
        method: 'PATCH',
        headers: {
          'Content-Type': 'application/json',
          ...headers,
        },
        body: typeof body === 'string' ? body : JSON.stringify(body),
        signal: controller.signal,
      });

      clearTimeout(timeoutId);
      return response;
    } catch (error: unknown) {
      clearTimeout(timeoutId);
      if (error.name === 'AbortError') {
        throw new Error('Request timeout');
      }
      throw error;
    }
  }
}

// Create and export singleton instance
const authInterceptor = AuthInterceptor.getInstance();

// Export both the instance and the class
export { authInterceptor, AuthInterceptor };
export default authInterceptor;<|MERGE_RESOLUTION|>--- conflicted
+++ resolved
@@ -213,11 +213,7 @@
    */
   async post(
     url: string,
-<<<<<<< HEAD
-    body: unknown,
-=======
-    body: any,
->>>>>>> 2c611b34
+body: unknown,
     headers: Record<string, string> = {},
     timeoutMs: number = 10000
   ): Promise<Response> {
@@ -252,11 +248,7 @@
    */
   async put(
     url: string,
-<<<<<<< HEAD
-    body: unknown,
-=======
-    body: any,
->>>>>>> 2c611b34
+body: unknown,
     headers: Record<string, string> = {},
     timeoutMs: number = 10000
   ): Promise<Response> {
@@ -324,11 +316,7 @@
    */
   async patch(
     url: string,
-<<<<<<< HEAD
-    body: unknown,
-=======
-    body: any,
->>>>>>> 2c611b34
+body: unknown,
     headers: Record<string, string> = {},
     timeoutMs: number = 10000
   ): Promise<Response> {
