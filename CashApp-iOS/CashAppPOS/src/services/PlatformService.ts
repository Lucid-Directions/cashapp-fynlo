--- conflicted
+++ resolved
@@ -3,11 +3,7 @@
  * Handles communication with the platform settings API while maintaining existing patterns
  */
 
-<<<<<<< HEAD
 // TODO: Unused import - import AsyncStorage from '@react-native-async-storage/async-storage';
-=======
-import AsyncStorage from '@react-native-async-storage/async-storage';
->>>>>>> 2c611b34
 
 import API_CONFIG from '../config/api';
 import tokenManager from '../utils/tokenManager';
@@ -163,11 +159,7 @@
       const settingsData = await this.makeRequest(endpoint);
 
       // Handle different API response formats
-<<<<<<< HEAD
-      let settingsObject: Record<string, unknown>;
-=======
-      let settingsObject: Record<string, any>;
->>>>>>> 2c611b34
+let settingsObject: Record<string, unknown>;
 
       if (settingsData && typeof settingsData === 'object') {
         // If it's already an object, use it directly
@@ -212,11 +204,7 @@
 
   async updatePlatformSetting(
     configKey: string,
-<<<<<<< HEAD
-    configValue: unknown,
-=======
-    configValue: any,
->>>>>>> 2c611b34
+configValue: unknown,
     changeReason?: string
   ): Promise<boolean> {
     try {
@@ -232,11 +220,7 @@
   }
 
   async bulkUpdatePlatformSettings(
-<<<<<<< HEAD
-    updates: Record<string, unknown>,
-=======
-    updates: Record<string, any>,
->>>>>>> 2c611b34
+updates: Record<string, unknown>,
     changeReason?: string
   ): Promise<{ successful: number; failed: number; errors: Record<string, string> }> {
     try {
