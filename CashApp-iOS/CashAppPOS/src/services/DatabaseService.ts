// DatabaseService.ts - Mobile database API service for CashApp POS
import AsyncStorage from '@react-native-async-storage/async-storage';

import API_CONFIG from '../config/api';
import { CHUCHO_MENU_ITEMS, CHUCHO_CATEGORIES } from '../data/chuchoMenu';
<<<<<<< HEAD
// TODO: Unused import - import { supabase } from '../lib/supabase';
=======
import { supabase } from '../lib/supabase';
>>>>>>> 2c611b34
import errorLogger from '../utils/ErrorLogger';
import tokenManager from '../utils/tokenManager';

import BackendCompatibilityService from './BackendCompatibilityService';

// Database configuration - FIXED: Uses LAN IP for device testing

const API_BASE_URL = API_CONFIG.BASE_URL;
const _DB_CONFIG = API_CONFIG.DATABASE;

// Types for our data models
export interface Product {
  id: number;
  name: string;
  price: number;
  category: string;
  image?: string;
  barcode?: string;
  available_in_pos: boolean;
  active: boolean;
}

export interface Category {
  id: number;
  name: string;
  active: boolean;
}

export interface Order {
  id?: number;
  name?: string;
  date_order: string;
  state: 'draft' | 'paid' | 'done' | 'invoiced' | 'cancel';
  amount_total: number;
  partner_id?: number;
  partner_name?: string;
  session_id: number;
  lines: OrderLine[];
}

export interface OrderLine {
  id?: number;
  order_id?: number;
  product_id: number;
  product_name: string;
  qty: number;
  price_unit: number;
  price_subtotal: number;
}

export interface PosSession {
  id: number;
  name: string;
  state: 'opening_control' | 'opened' | 'closing_control' | 'closed';
  start_at: string;
  stop_at?: string;
  config_id: number;
  config_name: string;
  user_id: number;
  user_name: string;
}

class DatabaseService {
  private static instance: DatabaseService;
  private authToken: string | null = null;
  private currentSession: PosSession | null = null;
  private menuCache: {
<<<<<<< HEAD
    items: unknown[] | null;
    categories: unknown[] | null;
=======
    items: any[] | null;
    categories: any[] | null;
>>>>>>> 2c611b34
    itemsTimestamp: number;
    categoriesTimestamp: number;
  } = {
    items: null,
    categories: null,
    itemsTimestamp: 0,
    categoriesTimestamp: 0,
  };
  private readonly CACHE_DURATION = 5 * 60 * 1000; // 5 minutes cache

  constructor() {
    this.loadAuthToken();
  }

  static getInstance(): DatabaseService {
    if (!DatabaseService.instance) {
      DatabaseService.instance = new DatabaseService();
    }
    return DatabaseService.instance;
  }

  // Authentication methods - Updated for Supabase
  private async loadAuthToken(): Promise<void> {
    try {
      // Use tokenManager for consistent token retrieval
      this.authToken = await tokenManager.getTokenWithRefresh();
    } catch (error) {
      console.error('Error loading auth token:', error);
    }
  }

  private async saveAuthToken(token: string): Promise<void> {
    try {
      this.authToken = token;
      // CRITICAL: Must persist token for tokenManager to access it
      await AsyncStorage.setItem('auth_token', token);
      console.log('✅ Auth token saved to storage');
    } catch (error) {
      console.error('Error saving auth token:', error);
    }
  }

  private async getAuthToken(): Promise<string | null> {
    // Use unified token manager for consistent token retrieval
    const token = await tokenManager.getTokenWithRefresh();

    // Update internal reference if we got a token
    if (token) {
      this.authToken = token;
    }

    return token || this.authToken;
  }

  // API request helper - FIXED: Handle REST API responses properly with timeout and retry
  private async apiRequest(
    endpoint: string,
    options: RequestInit = {},
    retryCount: number = 0,
    initialStartTime?: number
<<<<<<< HEAD
  ): Promise<unknown> {
=======
  ): Promise<any> {
>>>>>>> 2c611b34
    const url = `${API_BASE_URL}${endpoint}`;
    const startTime = initialStartTime || Date.now();
    const elapsedTime = Date.now() - startTime;

    // Check if we've exceeded total timeout across all retries
    const timeout = API_CONFIG.TIMEOUT || 10000;
    const retryAttempts = API_CONFIG.RETRY_ATTEMPTS || 3;
    const totalTimeout = timeout * retryAttempts;
    if (elapsedTime > totalTimeout) {
      throw new Error(`API Timeout: Total request time exceeded ${totalTimeout}ms`);
    }

    // Get fresh auth token from Supabase
    const authToken = await this.getAuthToken();

    const headers = {
      'Content-Type': 'application/json',
      Accept: 'application/json',
      ...(authToken && { Authorization: `Bearer ${authToken}` }),
      ...options.headers,
    };

    // Log the request
    errorLogger.logAPIRequest(options.method || 'GET', url, { headers, body: options.body });

    // Create AbortController for timeout - adjust for elapsed time
    const controller = new AbortController();
    const remainingTimeout = Math.min(timeout, totalTimeout - elapsedTime);
    const timeoutId = setTimeout(() => controller.abort(), remainingTimeout);

    try {
      const response = await fetch(url, {
        ...options,
        headers,
        signal: controller.signal,
      });

      clearTimeout(timeoutId);
      const duration = Date.now() - startTime;
      const data = await response.json();

      // Log the response
      errorLogger.logAPIResponse(url, response.status, duration, data);

      // Handle 401 Unauthorized - token might be expired
      if (response.status === 401) {
        console.log('Token expired, attempting to refresh...');

        // Try to refresh the token using token manager
        const newToken = await tokenManager.refreshAuthToken();

        if (newToken) {
          // Create a new timeout for the retry request
          const retryElapsedTime = Date.now() - startTime;
          const retryRemainingTimeout = Math.max(1000, totalTimeout - retryElapsedTime); // At least 1 second

          const retryController = new AbortController();
          const retryTimeoutId = setTimeout(() => retryController.abort(), retryRemainingTimeout);

          try {
            // Retry the request with new token and new timeout
            const newHeaders = {
              ...headers,
              Authorization: `Bearer ${newToken}`,
            };

            const retryResponse = await fetch(url, {
              ...options,
              headers: newHeaders,
              signal: retryController.signal,
            });

            clearTimeout(retryTimeoutId);
            const retryData = await retryResponse.json();

            if (!retryResponse.ok) {
              const errorMessage =
                retryData.message ||
                retryData.detail ||
                `HTTP error! status: ${retryResponse.status}`;
              throw new Error(errorMessage);
            }

            return retryData;
          } catch (retryError) {
            clearTimeout(retryTimeoutId);
            throw retryError;
          }
        }
      }

      // Handle both successful and error responses from FastAPI backend
      if (!response.ok) {
        // Backend returns error in standardized format
        const errorMessage =
          data.message || data.detail || `HTTP error! status: ${response.status}`;
        throw new Error(errorMessage);
      }

      return data;
    } catch (error) {
      clearTimeout(timeoutId);
      const duration = Date.now() - startTime;

      // Enhanced error logging with context
      errorLogger.logError(error, {
        operation: `API Request: ${options.method || 'GET'} ${endpoint}`,
        component: 'DatabaseService',
        metadata: {
          url,
          retryCount,
          duration: `${duration}ms`,
          hasAuthToken: !!authToken,
        },
      });

      // Check if it's a timeout error
      if (error.name === 'AbortError') {
        console.warn(
          `⏰ API request timeout for ${endpoint} (attempt ${retryCount + 1}/${retryAttempts})`
        );

        // Retry logic with exponential backoff
        if (retryCount < retryAttempts - 1) {
          const retryDelay = API_CONFIG.RETRY_DELAY || 1000;
          const delay = retryDelay * Math.pow(2, retryCount);
          console.log(`🔄 Retrying after ${delay}ms...`);
          await new Promise((resolve) => setTimeout(resolve, delay));
          return this.apiRequest(endpoint, options, retryCount + 1, startTime);
        }

        throw new Error(`API Timeout: Request failed after ${retryAttempts} attempts`);
      }

      throw error;
    }
  }

  // Authentication - FIXED: Convert from JSONRPC to REST API format
  async login(username: string, password: string): Promise<boolean> {
    try {
      const response = await this.apiRequest('/api/v1/auth/login', {
        method: 'POST',
        body: JSON.stringify({
          email: username, // Backend expects email field
          password,
        }),
      });

      // Backend returns standardized response format
      if (response.success && response.data && response.data.access_token) {
        await this.saveAuthToken(response.data.access_token);
        return true;
      }
      return false;
    } catch (error) {
      console.error('Login failed, trying test users:', error);

      // Fallback to test users for development/testing
      return await this.authenticateTestUser(username, password);
    }
  }

  // Test user authentication - will be removed before production
  private async authenticateTestUser(username: string, password: string): Promise<boolean> {
    const testUsers = this.getTestUsers();
    const user = testUsers.find(
      (u) => (u.username === username || u.email === username) && u.password === password
    );

    if (user) {
      // Generate a mock JWT token for the session
      const mockToken = `mock_jwt_${user.id}_${Date.now()}`;
      await this.saveAuthToken(mockToken);

      // Store user data for the session
      await AsyncStorage.setItem(
        'user_data',
        JSON.stringify({
          id: user.id,
          username: user.username,
          email: user.email,
          name: user.name,
          role: user.role,
          permissions: user.permissions,
          restaurant: user.restaurant,
          platform: user.platform,
        })
      );

      console.log('✅ Test user authenticated:', user.name, `(${user.role})`);
      return true;
    }

    console.log('❌ Invalid test user credentials');
    return false;
  }

  // Get current authenticated user data
  async getCurrentUser(): Promise<unknown> {
    try {
      const userData = await AsyncStorage.getItem('user_data');
      return userData ? JSON.parse(userData) : null;
    } catch (error) {
      console.error('Failed to get current user:', error);
      return null;
    }
  }

  // Test users data - will be replaced with real backend users
  private getTestUsers() {
    return [
      {
        id: 1,
        username: 'restaurant_owner',
        email: 'owner@mexicanrestaurant.com',
        password: 'owner123',
        role: 'restaurant_owner',
        name: 'Maria Rodriguez',
        restaurant: { id: 1, name: 'Authentic Mexican Cuisine', slug: 'mexican-pilot-001' },
        permissions: [
          'manage_menu',
          'view_reports',
          'manage_employees',
          'manage_settings',
          'process_orders',
          'handle_payments',
        ],
      },
      {
        id: 2,
        username: 'platform_owner',
        email: 'admin@fynlo.com',
        password: 'platform123',
        role: 'platform_owner',
        name: 'Alex Thompson',
        platform: { id: 1, name: 'Fynlo POS Platform' },
        permissions: [
          'manage_all_restaurants',
          'view_all_analytics',
          'manage_platform_settings',
          'configure_payment_fees',
          'manage_service_charges',
          'access_admin_panel',
        ],
      },
      {
        id: 3,
        username: 'manager',
        email: 'sofia@mexicanrestaurant.com',
        password: 'manager123',
        role: 'manager',
        name: 'Sofia Hernandez',
        restaurant: { id: 1, name: 'Authentic Mexican Cuisine', slug: 'mexican-pilot-001' },
        permissions: [
          'process_orders',
          'handle_payments',
          'view_reports',
          'manage_employees',
          'view_menu',
          'access_pos',
        ],
      },
      {
        id: 4,
        username: 'cashier',
        email: 'carlos@mexicanrestaurant.com',
        password: 'cashier123',
        role: 'employee',
        name: 'Carlos Garcia',
        restaurant: { id: 1, name: 'Authentic Mexican Cuisine', slug: 'mexican-pilot-001' },
        permissions: ['process_orders', 'handle_payments', 'view_menu', 'access_pos'],
      },
    ];
  }

  async logout(): Promise<void> {
    try {
      await this.apiRequest('/api/v1/auth/logout', { method: 'POST' });
    } catch (error) {
      console.log('API logout failed (expected for test users):', error);
    } finally {
      // Always clear local session data
      this.authToken = null;
      await AsyncStorage.multiRemove(['auth_token', 'user_data']);
      console.log('✅ User session cleared');
    }
  }

  // Product operations
  async getProducts(): Promise<Product[]> {
    try {
      // Use the mobile-optimized view we created
      const response = await this.apiRequest('/api/v1/products/mobile', {
        method: 'GET',
      });

      return response.data || [];
    } catch (error) {
      console.error('Failed to fetch products:', error);
      throw error; // Re-throw the error
    }
  }

  async getProductsByCategory(categoryId: number): Promise<Product[]> {
    try {
      const response = await this.apiRequest(`/api/v1/products/category/${categoryId}`, {
        method: 'GET',
      });

      return response.data || [];
    } catch (error) {
      console.error('Failed to fetch products by category:', error);
      throw error; // Re-throw the error
    }
  }

  // Category operations
  async getCategories(): Promise<Category[]> {
    try {
      const response = await this.apiRequest('/api/v1/products/categories', {
        method: 'GET',
      });

      return response.data || [];
    } catch (error) {
      console.error('Failed to fetch categories:', error);
      throw error; // Re-throw the error
    }
  }

  // Menu operations - Get menu items formatted for POS screen with caching
  async getMenuItems(): Promise<any[]> {
    // Check cache first
    const now = Date.now();
    if (this.menuCache.items && now - this.menuCache.itemsTimestamp < this.CACHE_DURATION) {
      console.log('✅ Returning cached menu items');
      return this.menuCache.items;
    }

    try {
      console.log('🔄 Fetching menu items from API...');
      // Use public endpoint that doesn't require authentication
      const response = await this.apiRequest('/api/v1/public/menu/items', {
        method: 'GET',
      });

      if (response.data) {
        // Apply compatibility transformation if needed
        if (BackendCompatibilityService.needsMenuTransformation(response.data)) {
          console.log('🔄 Applying menu compatibility transformation in DatabaseService');
          const transformedData = BackendCompatibilityService.transformMenuItems(response.data);
          // Cache the transformed data with current timestamp
          this.menuCache.items = transformedData;
          this.menuCache.itemsTimestamp = Date.now();
          return transformedData;
        }
        // Cache the data with current timestamp
        this.menuCache.items = response.data;
        this.menuCache.itemsTimestamp = Date.now();
        console.log(`✅ Menu items loaded and cached (${response.data.length} items)`);
        return response.data;
      }

      console.warn('🚨 Production Mode: API returned no menu data');
      return [];
    } catch (error) {
      console.error('❌ Failed to fetch menu items from API:', error.message || error);

      // If we have cached data that's expired, use it as fallback
      if (this.menuCache.items) {
        console.warn('⚠️ Using expired cache data due to API failure');
        return this.menuCache.items;
      }

      console.warn('🍮 TEMPORARY: Using Chucho menu data while API is being fixed');
      // TEMPORARY: Return Chucho menu while we fix the API timeout issue
      const fallbackData = this.getChuchoMenuData();
      // Cache the fallback data too with current timestamp
      this.menuCache.items = fallbackData;
      this.menuCache.itemsTimestamp = Date.now();
      return fallbackData;
    }
  }

  async getMenuCategories(): Promise<any[]> {
    // Check cache first
    const now = Date.now();
    if (
      this.menuCache.categories &&
      now - this.menuCache.categoriesTimestamp < this.CACHE_DURATION
    ) {
      console.log('✅ Returning cached menu categories');
      return this.menuCache.categories;
    }

    try {
      console.log('🔄 Fetching menu categories from API...');
      // Use public endpoint that doesn't require authentication
      const response = await this.apiRequest('/api/v1/public/menu/categories', {
        method: 'GET',
      });

      if (response.data && response.data.length > 0) {
        // Cache the categories with current timestamp
        this.menuCache.categories = response.data;
        this.menuCache.categoriesTimestamp = Date.now();
        console.log(`✅ Menu categories loaded and cached (${response.data.length} categories)`);
        return response.data;
      }

      // If no data, fall back to Mexican categories
      const fallback = this.getMexicanCategoriesFallback();
      this.menuCache.categories = fallback;
      this.menuCache.categoriesTimestamp = Date.now();
      return fallback;
    } catch (error) {
      console.error('❌ Failed to fetch menu categories:', error.message || error);

      // If we have cached data that's expired, use it as fallback
      if (this.menuCache.categories) {
        console.warn('⚠️ Using expired cache data for categories due to API failure');
        return this.menuCache.categories;
      }

      // Return Mexican categories as fallback
      const fallback = this.getMexicanCategoriesFallback();
      this.menuCache.categories = fallback;
      this.menuCache.categoriesTimestamp = Date.now();
      return fallback;
    }
  }

  // Create operations for categories
  async createCategory(categoryData: {
    name: string;
    description?: string;
    color?: string;
    icon?: string;
    sort_order?: number;
  }): Promise<unknown> {
    try {
      const response = await this.apiRequest('/api/v1/products/categories', {
        method: 'POST',
        headers: {
          'Content-Type': 'application/json',
        },
        body: JSON.stringify(categoryData),
      });

      return response.data;
    } catch (error) {
      console.error('Failed to create category:', error);
      throw error;
    }
  }

  async updateCategory(
    categoryId: string,
    categoryData: Partial<{
      name: string;
      description?: string;
      color?: string;
      icon?: string;
      sort_order?: number;
      is_active?: boolean;
    }>
<<<<<<< HEAD
  ): Promise<unknown> {
=======
  ): Promise<any> {
>>>>>>> 2c611b34
    try {
      const response = await this.authRequest(
        `${this.baseUrl}/api/v1/products/categories/${categoryId}`,
        {
          method: 'PUT',
          headers: {
            'Content-Type': 'application/json',
          },
          body: JSON.stringify(categoryData),
        }
      );

      if (!response.ok) {
        const error = await response.text();
        throw new Error(`Failed to update category: ${error}`);
      }

      const result = await response.json();
      console.log('✅ Category updated successfully:', result);
      return result.data || result;
    } catch (error) {
      console.error('❌ Error updating category:', error);
      throw error;
    }
  }

  async deleteCategory(categoryId: string): Promise<void> {
    try {
      const response = await this.authRequest(
        `${this.baseUrl}/api/v1/products/categories/${categoryId}`,
        {
          method: 'DELETE',
          headers: {
            'Content-Type': 'application/json',
          },
        }
      );

      if (!response.ok) {
        const error = await response.text();
        throw new Error(`Failed to delete category: ${error}`);
      }

      console.log('✅ Category deleted successfully');
    } catch (error) {
      console.error('❌ Error deleting category:', error);
      throw error;
    }
  }

  // Create operations for products
  async createProduct(productData: {
    category_id: string;
    name: string;
    description?: string;
    price: number;
    cost?: number;
    image_url?: string;
    barcode?: string;
    sku?: string;
    prep_time?: number;
    dietary_info?: string[];
    modifiers?: unknown[];
    stock_tracking?: boolean;
    stock_quantity?: number;
  }): Promise<unknown> {
    try {
      const response = await this.apiRequest('/api/v1/products/', {
        method: 'POST',
        headers: {
          'Content-Type': 'application/json',
        },
        body: JSON.stringify(productData),
      });

      return response.data;
    } catch (error) {
      console.error('Failed to create product:', error);
      throw error;
    }
  }

  async updateProduct(
    productId: string,
    productData: Partial<{
      category_id?: string;
      name?: string;
      description?: string;
      price?: number;
      cost?: number;
      image_url?: string;
      barcode?: string;
      sku?: string;
      prep_time?: number;
      dietary_info?: string[];
<<<<<<< HEAD
      modifiers?: unknown[];
=======
      modifiers?: any[];
>>>>>>> 2c611b34
      stock_tracking?: boolean;
      stock_quantity?: number;
      is_active?: boolean;
    }>
<<<<<<< HEAD
  ): Promise<unknown> {
=======
  ): Promise<any> {
>>>>>>> 2c611b34
    try {
      const response = await this.apiRequest(`/api/v1/products/${productId}`, {
        method: 'PUT',
        headers: {
          'Content-Type': 'application/json',
        },
        body: JSON.stringify(productData),
      });

      return response.data;
    } catch (error) {
      console.error('Failed to update product:', error);
      throw error;
    }
  }

  async deleteProduct(productId: string): Promise<void> {
    try {
      await this.apiRequest(`/api/v1/products/${productId}`, {
        method: 'DELETE',
      });
    } catch (error) {
      console.error('Failed to delete product:', error);
      throw error;
    }
  }

  // Clear menu cache - useful when data is updated
  clearMenuCache(): void {
    this.menuCache = {
      items: null,
      categories: null,
      itemsTimestamp: 0,
      categoriesTimestamp: 0,
    };
    console.log('🧹 Menu cache cleared');
  }

  // Import Chucho menu data
  private getChuchoMenuData(): unknown[] {
    // Transform menu items to match expected format
    return CHUCHO_MENU_ITEMS.map((item) => ({
      ...item,
      emoji: item.image, // Map image to emoji field for compatibility
    }));
  }

  // Fallback Mexican menu data - preserves existing functionality (DEPRECATED - use getChuchoMenuData instead)
  // DEPRECATED: Mock menu fallback functions have been removed for production readiness
  // Menu data should come from API or real restaurant configurations

  private getChuchoCategoriesData(): unknown[] {
    // Transform categories to match expected format
    return CHUCHO_CATEGORIES.map((cat) => ({
      ...cat,
      active: true, // All categories are active
    }));
  }

  private getMexicanCategoriesFallback(): unknown[] {
    // This function is deprecated. We now use Chucho's actual categories.
    // Redirecting to Chucho categories to ensure consistency
    return this.getChuchoCategoriesData();
  }

  // POS Session operations
  async getCurrentSession(): Promise<PosSession | null> {
    try {
      const response = await this.apiRequest('/api/v1/pos/sessions/current', {
        method: 'GET',
      });

      this.currentSession = response.data;
      return this.currentSession;
    } catch (error) {
      console.error('Failed to get current session:', error);
      return null;
    }
  }

  async createSession(configId: number): Promise<PosSession | null> {
    try {
      const response = await this.apiRequest('/api/v1/pos/sessions', {
        method: 'POST',
        body: JSON.stringify({
          config_id: configId,
        }),
      });

      this.currentSession = response.data;
      return this.currentSession;
    } catch (error) {
      console.error('Failed to create session:', error);
      return null;
    }
  }

  // Order operations
  async createOrder(order: Partial<Order>): Promise<Order | null> {
    try {
      const orderData = {
        ...order,
        session_id: this.currentSession?.id,
        date_order: new Date().toISOString(),
        state: 'draft',
      };

      const response = await this.apiRequest('/api/v1/orders', {
        method: 'POST',
        body: JSON.stringify(orderData),
      });

      return response.data;
    } catch (error) {
      console.error('Failed to create order:', error);
      return null;
    }
  }

  async updateOrder(orderId: number, updates: Partial<Order>): Promise<Order | null> {
    try {
      const response = await this.apiRequest(`/api/v1/orders/${orderId}`, {
        method: 'PUT',
        body: JSON.stringify(updates),
      });

      return response.data;
    } catch (error) {
      console.error('Failed to update order:', error);
      return null;
    }
  }

  async getRecentOrders(limit: number = 20): Promise<Order[]> {
    try {
      const response = await this.apiRequest(`/api/v1/orders/recent?limit=${limit}`, {
        method: 'GET',
      });

      return response.data || [];
    } catch (error) {
      console.error('Failed to fetch recent orders:', error);
      return [];
    }
  }

  // Payment processing - PHASE 3: Updated to match backend multi-provider endpoint
  async processPayment(orderId: number, paymentMethod: string, amount: number): Promise<boolean> {
    try {
      console.log(`🔄 Processing ${paymentMethod} payment for £${amount} (Order: ${orderId})`);

      const response = await this.apiRequest('/api/v1/payments/process', {
        method: 'POST',
        body: JSON.stringify({
          order_id: orderId.toString(),
          amount,
          currency: 'GBP',
          metadata: {
            payment_method: paymentMethod,
            frontend_source: 'mobile_app',
          },
        }),
      });

      if (response.success && response.data) {
        console.log(`✅ Payment processed successfully via ${response.data.provider}`);
        console.log(
          `💰 Amount: £${response.data.amount}, Fee: £${response.data.fee}, Net: £${response.data.net_amount}`
        );
        return true;
      } else {
        console.log(`❌ Payment failed:`, response.message || 'Unknown error');
        return false;
      }
    } catch (error) {
      console.error('❌ Payment processing failed:', error);
      return false;
    }
  }

  // Restaurant-specific operations - FIXED: Convert to REST API endpoints
  async getRestaurantFloorPlan(sectionId?: string): Promise<unknown> {
    try {
      const endpoint = sectionId
        ? `/api/v1/restaurants/floor-plan?section_id=${sectionId}`
        : '/api/v1/restaurants/floor-plan';

      const response = await this.apiRequest(endpoint, {
        method: 'GET',
      });

      return response.data || null;
    } catch (error) {
      console.error('Failed to fetch floor plan:', error);
      throw error;
    }
  }

  async updateTableStatus(
    tableId: string,
    status: string,
    additionalData?: unknown
  ): Promise<unknown> {
    try {
      const response = await this.apiRequest(`/api/v1/restaurants/tables/${tableId}/status`, {
        method: 'PUT',
        body: JSON.stringify({
          status,
          ...additionalData,
        }),
      });

      return response.data;
    } catch (error) {
      console.error('Failed to update table status:', error);
      return null;
    }
  }

  async assignTableServer(tableId: string, serverId: string): Promise<unknown> {
    try {
      const response = await this.apiRequest(`/api/v1/restaurants/tables/${tableId}/server`, {
        method: 'PUT',
        body: JSON.stringify({
          server_id: serverId,
        }),
      });

      return response.data;
    } catch (error) {
      console.error('Failed to assign server to table:', error);
      return null;
    }
  }

  async getSections(): Promise<any[]> {
    try {
      const response = await this.apiRequest('/api/v1/restaurants/sections', {
        method: 'GET',
      });

      return response.data || [];
    } catch (error) {
      console.error('Failed to fetch restaurant sections:', error);
      return [];
    }
  }

  async getDailySalesReport(date?: string): Promise<unknown> {
    try {
      const queryParam = date ? `?date=${date}` : '';
      const response = await this.apiRequest(`/api/v1/reports/daily-sales${queryParam}`, {
        method: 'GET',
      });

      return response.data || null;
    } catch (error) {
      console.error('Failed to fetch daily sales report:', error);
      throw error;
    }
  }

  async getSalesSummary(dateFrom?: string, dateTo?: string): Promise<unknown> {
    try {
      let queryParams = '';
      if (dateFrom || dateTo) {
        const params = new URLSearchParams();
        if (dateFrom) params.append('date_from', dateFrom);
        if (dateTo) params.append('date_to', dateTo);
        queryParams = `?${params.toString()}`;
      }

      const response = await this.apiRequest(`/api/v1/reports/sales-summary${queryParams}`, {
        method: 'GET',
      });

      return response.data || null;
    } catch (error) {
      console.error('Failed to fetch sales summary:', error);
      throw error;
    }
  }

  // Cache management
  async syncOfflineData(): Promise<void> {
    try {
      // Sync any offline orders, products, etc.
      const offlineOrders = await AsyncStorage.getItem('offline_orders');
      if (offlineOrders) {
        const orders = JSON.parse(offlineOrders);
        for (const order of orders) {
          await this.createOrder(order);
        }
        await AsyncStorage.removeItem('offline_orders');
      }
    } catch (error) {
      console.error('Failed to sync offline data:', error);
    }
  }

  // Mock data for development (will be removed when backend is connected)

  async scanBarcode(): Promise<string | null> {
    // Placeholder for real barcode scanner integration (e.g., ML Kit)
    // Returns the scanned barcode string or null if cancelled
    console.warn('scanBarcode() not yet implemented in DatabaseService');
    return null;
  }

  async printReceipt(_order: Order): Promise<boolean> {
    // TODO: integrate with AirPrint / ESC-POS printers
    console.warn('printReceipt() not yet implemented in DatabaseService');
    return true; // pretend success so caller flow continues
  }

  async openCashDrawer(): Promise<boolean> {
    // TODO: integrate with connected cash drawer hardware
    console.warn('openCashDrawer() not yet implemented in DatabaseService');
    return true;
  }

  // --- Stubs for new methods called by DataService ---
  // TODO(real API): Implement actual API calls for these methods in DatabaseService

  async getCustomers(): Promise<any[]> {
    try {
      const response = await this.apiRequest('/api/v1/customers', {
        method: 'GET',
      });

      return response.data || [];
    } catch (error) {
      console.error('Failed to fetch customers:', error);
      // Return empty array instead of throwing to prevent app crashes
      return [];
    }
  }

  async getInventory(): Promise<any[]> {
    // Alias for getInventoryItems
    return this.getInventoryItems();
  }

  async getInventoryItems(): Promise<any[]> {
    try {
      const response = await this.apiRequest('/api/v1/inventory', {
        method: 'GET',
      });

      return response.data || [];
    } catch (error) {
      console.error('Failed to fetch inventory items:', error);
      throw new Error('Backend connection required for inventory data');
    }
  }

  async getEmployees(): Promise<any[]> {
    try {
      const response = await this.apiRequest('/api/v1/employees', {
        method: 'GET',
      });

      return response.data || [];
    } catch (error) {
      console.error('Failed to fetch employees from API:', error);
      throw new Error('Backend connection required for employee data');
    }
  }

  async getWeekSchedule(_weekStart: Date, _employees: unknown[]): Promise<any | null> {
    try {
      // FIXED: Use GET request instead of POST to match backend
      const response = await this.apiRequest('/api/v1/schedule/week', {
        method: 'GET',
      });

      console.log('✅ Schedule API response received:', response);
      return response.data || null;
    } catch (error) {
      console.error('Failed to fetch week schedule:', error);
      throw new Error('Backend connection required for schedule data');
    }
  }

  async getOrders(limit: number = 100): Promise<any[]> {
    try {
      const response = await this.apiRequest(`/api/v1/orders?limit=${limit}`, {
        method: 'GET',
      });

      return response.data || [];
    } catch (error) {
      console.error('Failed to fetch orders:', error);
      return [];
    }
  }

<<<<<<< HEAD
  async getOrdersByDateRange(_dateRange: string): Promise<any[]> {
=======
  async getOrdersByDateRange(dateRange: string): Promise<any[]> {
>>>>>>> 2c611b34
    // Renamed to match DataService call intent
    console.warn('DatabaseService.getOrdersByDateRange is a stub and not implemented.');
    throw new Error('DatabaseService.getOrdersByDateRange not implemented yet');
  }

  async getFinancialReportDetail(_period: string): Promise<any | null> {
    console.warn('DatabaseService.getFinancialReportDetail is a stub and not implemented.');
    throw new Error('DatabaseService.getFinancialReportDetail not implemented yet');
  }

  async getSalesReportDetail(_period: string): Promise<any[]> {
    console.warn('DatabaseService.getSalesReportDetail is a stub and not implemented.');
    throw new Error('DatabaseService.getSalesReportDetail not implemented yet');
  }

  async getStaffReportDetail(_period: string): Promise<any[]> {
    console.warn('DatabaseService.getStaffReportDetail is a stub and not implemented.');
    throw new Error('DatabaseService.getStaffReportDetail not implemented yet');
  }

  async getReportsDashboardData(): Promise<any | null> {
    // Alias for getAnalyticsDashboard
    return this.getAnalyticsDashboard();
  }

  async getAnalyticsDashboard(): Promise<any | null> {
    try {
      const response = await this.apiRequest('/api/v1/analytics/dashboard', {
        method: 'GET',
      });

      return response.data || null;
    } catch (error) {
      console.error('Failed to fetch analytics dashboard:', error);
      throw new Error('Backend connection required for analytics dashboard data');
    }
  }

  async getUserProfile(): Promise<any | null> {
    console.warn('DatabaseService.getUserProfile is a stub and not implemented.');
    // Example: return this.apiRequest('/api/v1/users/profile');
    throw new Error('DatabaseService.getUserProfile not implemented yet');
  }
}

export default DatabaseService;<|MERGE_RESOLUTION|>--- conflicted
+++ resolved
@@ -3,11 +3,7 @@
 
 import API_CONFIG from '../config/api';
 import { CHUCHO_MENU_ITEMS, CHUCHO_CATEGORIES } from '../data/chuchoMenu';
-<<<<<<< HEAD
 // TODO: Unused import - import { supabase } from '../lib/supabase';
-=======
-import { supabase } from '../lib/supabase';
->>>>>>> 2c611b34
 import errorLogger from '../utils/ErrorLogger';
 import tokenManager from '../utils/tokenManager';
 
@@ -75,13 +71,8 @@
   private authToken: string | null = null;
   private currentSession: PosSession | null = null;
   private menuCache: {
-<<<<<<< HEAD
-    items: unknown[] | null;
+items: unknown[] | null;
     categories: unknown[] | null;
-=======
-    items: any[] | null;
-    categories: any[] | null;
->>>>>>> 2c611b34
     itemsTimestamp: number;
     categoriesTimestamp: number;
   } = {
@@ -142,11 +133,7 @@
     options: RequestInit = {},
     retryCount: number = 0,
     initialStartTime?: number
-<<<<<<< HEAD
-  ): Promise<unknown> {
-=======
-  ): Promise<any> {
->>>>>>> 2c611b34
+): Promise<unknown> {
     const url = `${API_BASE_URL}${endpoint}`;
     const startTime = initialStartTime || Date.now();
     const elapsedTime = Date.now() - startTime;
@@ -614,11 +601,7 @@
       sort_order?: number;
       is_active?: boolean;
     }>
-<<<<<<< HEAD
-  ): Promise<unknown> {
-=======
-  ): Promise<any> {
->>>>>>> 2c611b34
+): Promise<unknown> {
     try {
       const response = await this.authRequest(
         `${this.baseUrl}/api/v1/products/categories/${categoryId}`,
@@ -714,20 +697,12 @@
       sku?: string;
       prep_time?: number;
       dietary_info?: string[];
-<<<<<<< HEAD
-      modifiers?: unknown[];
-=======
-      modifiers?: any[];
->>>>>>> 2c611b34
+modifiers?: unknown[];
       stock_tracking?: boolean;
       stock_quantity?: number;
       is_active?: boolean;
     }>
-<<<<<<< HEAD
-  ): Promise<unknown> {
-=======
-  ): Promise<any> {
->>>>>>> 2c611b34
+): Promise<unknown> {
     try {
       const response = await this.apiRequest(`/api/v1/products/${productId}`, {
         method: 'PUT',
@@ -1125,11 +1100,7 @@
     }
   }
 
-<<<<<<< HEAD
-  async getOrdersByDateRange(_dateRange: string): Promise<any[]> {
-=======
-  async getOrdersByDateRange(dateRange: string): Promise<any[]> {
->>>>>>> 2c611b34
+async getOrdersByDateRange(_dateRange: string): Promise<any[]> {
     // Renamed to match DataService call intent
     console.warn('DatabaseService.getOrdersByDateRange is a stub and not implemented.');
     throw new Error('DatabaseService.getOrdersByDateRange not implemented yet');
