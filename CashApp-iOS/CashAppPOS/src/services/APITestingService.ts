// APITestingService.ts - Frontend API testing without affecting demo data
import AsyncStorage from '@react-native-async-storage/async-storage';

import API_CONFIG from '../config/api';

// API Test Result Interface
export interface APITestResult {
  endpoint: string;
  method: string;
  success: boolean;
  status?: number;
  response?: unknown;
  error?: string;
  timestamp: Date;
  responseTime?: number;
}

// API Test Suite Interface
export interface APITestSuite {
  name: string;
  tests: APITestResult[];
  overallSuccess: boolean;
  timestamp: Date;
}

/**
 * APITestingService - Test backend APIs without affecting demo data
 *
 * This service allows us to:
 * 1. Test real API endpoints independently
 * 2. Keep mock data intact for demos
 * 3. Validate backend response formats
 * 4. Generate API compatibility reports
 */
class APITestingService {
  private static instance: APITestingService;
  private baseUrl = API_CONFIG.BASE_URL;
  private testResults: APITestResult[] = [];
  private testSuites: APITestSuite[] = [];

  constructor() {
    this.loadTestHistory();
  }

  static getInstance(): APITestingService {
    if (!APITestingService.instance) {
      APITestingService.instance = new APITestingService();
    }
    return APITestingService.instance;
  }

  // Test individual API endpoint
  async testEndpoint(
    endpoint: string,
    method: string = 'GET',
<<<<<<< HEAD
    body?: unknown,
=======
    body?: any,
>>>>>>> 2c611b34
    headers?: Record<string, string>
  ): Promise<APITestResult> {
    const startTime = Date.now();
    const url = `${this.baseUrl}${endpoint}`;

    const testResult: APITestResult = {
      endpoint,
      method,
      success: false,
      timestamp: new Date(),
    };

    try {
      const requestOptions: RequestInit = {
        method,
        headers: {
          'Content-Type': 'application/json',
          Accept: 'application/json',
          ...headers,
        },
      };

      if (body && (method === 'POST' || method === 'PUT')) {
        requestOptions.body = JSON.stringify(body);
      }

      const response = await fetch(url, requestOptions);
      const endTime = Date.now();

      testResult.status = response.status;
      testResult.responseTime = endTime - startTime;

      try {
        testResult.response = await response.json();
      } catch {
        testResult.response = await response.text();
      }

      testResult.success = response.ok;

      if (!response.ok) {
        testResult.error = `HTTP ${response.status}: ${response.statusText}`;
      }
    } catch (error) {
      const endTime = Date.now();
      testResult.responseTime = endTime - startTime;
      testResult.error = error instanceof Error ? error.message : 'Unknown error';
      testResult.success = false;
    }

    this.testResults.push(testResult);
    await this.saveTestHistory();
    return testResult;
  }

  // Test authentication flow
  async testAuthenticationFlow(): Promise<APITestSuite> {
    const suite: APITestSuite = {
      name: 'Authentication Flow',
      tests: [],
      overallSuccess: true,
      timestamp: new Date(),
    };

    // Test health endpoint first
    const healthTest = await this.testEndpoint('/health');
    suite.tests.push(healthTest);

    // Test login endpoint
    const loginTest = await this.testEndpoint('/api/v1/auth/login', 'POST', {
      email: 'test@example.com',
      password: 'password123',
    });
    suite.tests.push(loginTest);

    // Test logout endpoint (if login was successful)
    if (loginTest.success && loginTest.response?.data?.access_token) {
      const logoutTest = await this.testEndpoint('/api/v1/auth/logout', 'POST', null, {
        Authorization: `Bearer ${loginTest.response.data.access_token}`,
      });
      suite.tests.push(logoutTest);
    }

    suite.overallSuccess = suite.tests.every((test) => test.success);
    this.testSuites.push(suite);
    return suite;
  }

  // Test products endpoints
  async testProductsEndpoints(): Promise<APITestSuite> {
    const suite: APITestSuite = {
      name: 'Products API',
      tests: [],
      overallSuccess: true,
      timestamp: new Date(),
    };

    // Test mobile products endpoint
    const mobileProductsTest = await this.testEndpoint('/api/v1/products/mobile');
    suite.tests.push(mobileProductsTest);

    // Test categories endpoint
    const categoriesTest = await this.testEndpoint('/api/v1/categories');
    suite.tests.push(categoriesTest);

    // Test products by category (if categories exist)
    if (categoriesTest.success && categoriesTest.response?.data?.length > 0) {
      const firstCategoryId = categoriesTest.response.data[0].id;
      const categoryProductsTest = await this.testEndpoint(
        `/api/v1/products/category/${firstCategoryId}`
      );
      suite.tests.push(categoryProductsTest);
    }

    suite.overallSuccess = suite.tests.every((test) => test.success);
    this.testSuites.push(suite);
    return suite;
  }

  // Test POS sessions endpoints
  async testPOSSessionsEndpoints(): Promise<APITestSuite> {
    const suite: APITestSuite = {
      name: 'POS Sessions API',
      tests: [],
      overallSuccess: true,
      timestamp: new Date(),
    };

    // Test current session endpoint
    const currentSessionTest = await this.testEndpoint('/api/v1/pos/sessions/current');
    suite.tests.push(currentSessionTest);

    // Test create session endpoint
    const createSessionTest = await this.testEndpoint('/api/v1/pos/sessions', 'POST', {
      config_id: 1,
    });
    suite.tests.push(createSessionTest);

    suite.overallSuccess = suite.tests.every((test) => test.success);
    this.testSuites.push(suite);
    return suite;
  }

  // Test restaurant endpoints
  async testRestaurantEndpoints(): Promise<APITestSuite> {
    const suite: APITestSuite = {
      name: 'Restaurant API',
      tests: [],
      overallSuccess: true,
      timestamp: new Date(),
    };

    // Test floor plan and restaurant data
    const floorPlanTest = await this.testEndpoint('/api/v1/restaurants/floor-plan');
    suite.tests.push(floorPlanTest);

    const sectionsTest = await this.testEndpoint('/api/v1/restaurants/sections');
    suite.tests.push(sectionsTest);

    suite.overallSuccess = suite.tests.every((test) => test.success);
    this.testSuites.push(suite);
    return suite;
  }

  // Test orders endpoints
  async testOrdersEndpoints(): Promise<APITestSuite> {
    const suite: APITestSuite = {
      name: 'Orders API',
      tests: [],
      overallSuccess: true,
      timestamp: new Date(),
    };

    // Test recent orders endpoint
    const recentOrdersTest = await this.testEndpoint('/api/v1/orders/recent?limit=5');
    suite.tests.push(recentOrdersTest);

    // Test create order endpoint
    const createOrderTest = await this.testEndpoint('/api/v1/orders', 'POST', {
      date_order: new Date().toISOString(),
      state: 'draft',
      amount_total: 25.99,
      session_id: 1,
      lines: [
        {
          product_id: 1,
          product_name: 'Test Product',
          qty: 1,
          price_unit: 25.99,
          price_subtotal: 25.99,
        },
      ],
    });
    suite.tests.push(createOrderTest);

    suite.overallSuccess = suite.tests.every((test) => test.success);
    this.testSuites.push(suite);
    return suite;
  }

  // Test payments endpoints
  async testPaymentsEndpoints(): Promise<APITestSuite> {
    const suite: APITestSuite = {
      name: 'Payments API',
      tests: [],
      overallSuccess: true,
      timestamp: new Date(),
    };

    // Test payment processing endpoint
    const paymentTest = await this.testEndpoint('/api/v1/payments', 'POST', {
      order_id: 1,
      payment_method: 'cash',
      amount: 25.99,
    });
    suite.tests.push(paymentTest);

    suite.overallSuccess = suite.tests.every((test) => test.success);
    this.testSuites.push(suite);
    return suite;
  }

  // Run comprehensive API test suite
  async runFullAPITestSuite(): Promise<APITestSuite[]> {
    console.log('🧪 Starting comprehensive API test suite...');

    const allSuites: APITestSuite[] = [];

    try {
      // Test authentication first
      const authSuite = await this.testAuthenticationFlow();
      allSuites.push(authSuite);
      console.log(`✅ Authentication tests: ${authSuite.overallSuccess ? 'PASSED' : 'FAILED'}`);

      // Test products
      const productsSuite = await this.testProductsEndpoints();
      allSuites.push(productsSuite);
      console.log(`✅ Products tests: ${productsSuite.overallSuccess ? 'PASSED' : 'FAILED'}`);

      // Test POS sessions
      const sessionsSuite = await this.testPOSSessionsEndpoints();
      allSuites.push(sessionsSuite);
      console.log(`✅ POS Sessions tests: ${sessionsSuite.overallSuccess ? 'PASSED' : 'FAILED'}`);

      // Test restaurant
      const restaurantSuite = await this.testRestaurantEndpoints();
      allSuites.push(restaurantSuite);
      console.log(`✅ Restaurant tests: ${restaurantSuite.overallSuccess ? 'PASSED' : 'FAILED'}`);

      // Test orders
      const ordersSuite = await this.testOrdersEndpoints();
      allSuites.push(ordersSuite);
      console.log(`✅ Orders tests: ${ordersSuite.overallSuccess ? 'PASSED' : 'FAILED'}`);

      // Test payments
      const paymentsSuite = await this.testPaymentsEndpoints();
      allSuites.push(paymentsSuite);
      console.log(`✅ Payments tests: ${paymentsSuite.overallSuccess ? 'PASSED' : 'FAILED'}`);
    } catch (error) {
      console.error('❌ API test suite failed:', error);
    }

    console.log('🎯 API test suite completed');
    return allSuites;
  }

  // Validate response format matches frontend expectations
  validateResponseFormat(response: unknown, endpoint: string): boolean {
    if (!response) return false;

    // Check for standardized response format
    const hasSuccessField = typeof response.success === 'boolean';
    const hasDataOrError = response.data !== undefined || response.error !== undefined;

    if (!hasSuccessField || !hasDataOrError) {
      console.warn(`⚠️ ${endpoint}: Response format doesn't match frontend expectations`);
      return false;
    }

    return true;
  }

  // Get test results
  getTestResults(): APITestResult[] {
    return [...this.testResults];
  }

  getTestSuites(): APITestSuite[] {
    return [...this.testSuites];
  }

  // Get API health summary
  getAPIHealthSummary(): {
    totalTests: number;
    successfulTests: number;
    failedTests: number;
    successRate: number;
    lastTestTime: Date | null;
  } {
    const totalTests = this.testResults.length;
    const successfulTests = this.testResults.filter((test) => test.success).length;
    const failedTests = totalTests - successfulTests;
    const successRate = totalTests > 0 ? (successfulTests / totalTests) * 100 : 0;
    const lastTestTime =
      totalTests > 0 ? this.testResults[this.testResults.length - 1].timestamp : null;

    return {
      totalTests,
      successfulTests,
      failedTests,
      successRate,
      lastTestTime,
    };
  }

  // Clear test history
  async clearTestHistory(): Promise<void> {
    this.testResults = [];
    this.testSuites = [];
    await AsyncStorage.removeItem('api_test_results');
    await AsyncStorage.removeItem('api_test_suites');
  }

  // Save test history
  private async saveTestHistory(): Promise<void> {
    try {
      await AsyncStorage.setItem('api_test_results', JSON.stringify(this.testResults));
      await AsyncStorage.setItem('api_test_suites', JSON.stringify(this.testSuites));
    } catch (error) {
      console.error('Failed to save test history:', error);
    }
  }

  // Load test history
  private async loadTestHistory(): Promise<void> {
    try {
      const results = await AsyncStorage.getItem('api_test_results');
      const suites = await AsyncStorage.getItem('api_test_suites');

      if (results) {
        this.testResults = JSON.parse(results).map((result: unknown) => ({
          ...result,
          timestamp: new Date(result.timestamp),
        }));
      }

      if (suites) {
        this.testSuites = JSON.parse(suites).map((suite: unknown) => ({
          ...suite,
          timestamp: new Date(suite.timestamp),
        }));
      }
    } catch (error) {
      console.error('Failed to load test history:', error);
    }
  }
}

export default APITestingService;<|MERGE_RESOLUTION|>--- conflicted
+++ resolved
@@ -53,11 +53,7 @@
   async testEndpoint(
     endpoint: string,
     method: string = 'GET',
-<<<<<<< HEAD
-    body?: unknown,
-=======
-    body?: any,
->>>>>>> 2c611b34
+body?: unknown,
     headers?: Record<string, string>
   ): Promise<APITestResult> {
     const startTime = Date.now();
