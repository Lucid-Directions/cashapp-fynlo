/**
 * Backend Compatibility Service
 *
 * TEMPORARY service to handle mismatches between frontend expectations
 * and current backend responses. This allows the app to function while
 * waiting for backend deployment to complete.
 *
 * TODO: Remove this service once backend is fully deployed with correct data structures
 */

<<<<<<< HEAD
// TODO: Unused import - import { OrderItem } from '../types';
=======
import { OrderItem } from '../types';
>>>>>>> 2c611b34

import type { MenuItem } from '../types';

interface BackendMenuItem {
  id: number;
  name: string;
  price: number;
  category: string;
  description?: string;
  image?: string; // Backend sends emoji in 'image' field
  icon?: string;
  // 'available' field is MISSING from current backend
}

interface BackendEmployee {
  id: number;
  name: string;
  email: string;
  role: string;
  hourlyRate: number;
  totalSales: number;
  performanceScore: number;
  isActive: boolean;
  // Missing fields that frontend expects
}

export class BackendCompatibilityService {
  /**
   * Transform backend menu items to match frontend expectations
   */
  static transformMenuItem(backendItem: BackendMenuItem): MenuItem {
    return {
      id: backendItem.id,
      name: backendItem.name,
      price: backendItem.price,
      category: backendItem.category,
      description: backendItem.description,
      // Map 'image' field to 'emoji' if it contains emoji
      emoji: backendItem.image || '🍴',
      image: undefined, // Clear image field since it contains emoji
      icon: backendItem.icon || 'restaurant',
      // CRITICAL: Add missing 'available' field - default to true
      available: true,
      barcode: undefined,
    };
  }

  /**
   * Transform backend employee data to match frontend expectations
   */
  static transformEmployee(backendEmployee: BackendEmployee): unknown {
    const now = new Date();
    const oneYearAgo = new Date(now.getFullYear() - 1, now.getMonth(), now.getDate());
<<<<<<< HEAD
    const _sixMonthsAgo = new Date(now.getFullYear(), now.getMonth() - 6, now.getDate());
=======
    const sixMonthsAgo = new Date(now.getFullYear(), now.getMonth() - 6, now.getDate());
>>>>>>> 2c611b34

    return {
      ...backendEmployee,
      // Add missing required fields with sensible defaults
      hireDate: oneYearAgo.toISOString(),
      startDate: oneYearAgo.toISOString(),
      phone: '+44 7700 900000', // Default UK phone
      totalOrders: Math.floor(backendEmployee.totalSales / 50), // Estimate
      avgOrderValue:
        backendEmployee.totalSales > 0
          ? (backendEmployee.totalSales / Math.floor(backendEmployee.totalSales / 50)).toFixed(2)
          : 0,
      hoursWorked: backendEmployee.role === 'manager' ? 1680 : 1120, // Full-time vs part-time
    };
  }

  /**
   * Transform menu items array
   */
  static transformMenuItems(backendItems: BackendMenuItem[]): MenuItem[] {
    return backendItems.map((item) => this.transformMenuItem(item));
  }

  /**
   * Transform employees array
   */
<<<<<<< HEAD
  static transformEmployees(backendEmployees: BackendEmployee[]): unknown[] {
=======
  static transformEmployees(backendEmployees: BackendEmployee[]): any[] {
>>>>>>> 2c611b34
    return backendEmployees.map((emp) => this.transformEmployee(emp));
  }

  /**
   * Check if backend response needs transformation
   */
  static needsMenuTransformation(items: unknown[]): boolean {
    if (!items || items.length === 0) return false;

    // Check if first item has 'available' field
    const firstItem = items[0];
    return firstItem && typeof firstItem.available === 'undefined';
  }

  /**
   * Check if employee data needs transformation
   */
  static needsEmployeeTransformation(employees: unknown[]): boolean {
    if (!employees || employees.length === 0) return false;

    // Check if first employee has 'hireDate' field
    const firstEmployee = employees[0];
    return firstEmployee && typeof firstEmployee.hireDate === 'undefined';
  }
}

export default BackendCompatibilityService;<|MERGE_RESOLUTION|>--- conflicted
+++ resolved
@@ -8,11 +8,7 @@
  * TODO: Remove this service once backend is fully deployed with correct data structures
  */
 
-<<<<<<< HEAD
 // TODO: Unused import - import { OrderItem } from '../types';
-=======
-import { OrderItem } from '../types';
->>>>>>> 2c611b34
 
 import type { MenuItem } from '../types';
 
@@ -66,11 +62,7 @@
   static transformEmployee(backendEmployee: BackendEmployee): unknown {
     const now = new Date();
     const oneYearAgo = new Date(now.getFullYear() - 1, now.getMonth(), now.getDate());
-<<<<<<< HEAD
-    const _sixMonthsAgo = new Date(now.getFullYear(), now.getMonth() - 6, now.getDate());
-=======
-    const sixMonthsAgo = new Date(now.getFullYear(), now.getMonth() - 6, now.getDate());
->>>>>>> 2c611b34
+const _sixMonthsAgo = new Date(now.getFullYear(), now.getMonth() - 6, now.getDate());
 
     return {
       ...backendEmployee,
@@ -97,11 +89,7 @@
   /**
    * Transform employees array
    */
-<<<<<<< HEAD
-  static transformEmployees(backendEmployees: BackendEmployee[]): unknown[] {
-=======
-  static transformEmployees(backendEmployees: BackendEmployee[]): any[] {
->>>>>>> 2c611b34
+static transformEmployees(backendEmployees: BackendEmployee[]): unknown[] {
     return backendEmployees.map((emp) => this.transformEmployee(emp));
   }
 
