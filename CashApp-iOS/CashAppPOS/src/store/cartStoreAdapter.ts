/**
 * Adapter to provide backward compatibility between old and new cart stores
 * Allows gradual migration of components
 */

import type { OrderItem } from '../types';
import type { EnhancedOrderItem } from '../types/cart';

import useAppStore from './useAppStore';
import useEnhancedCartStore from './useEnhancedCartStore';

/**
 * Hook that returns the appropriate store based on a feature flag
 * This allows gradual rollout of enhanced cart features
 */
export function useCartStore(useEnhanced: boolean = false) {
  const oldStore = useAppStore();
  const enhancedStore = useEnhancedCartStore();

  if (!useEnhanced) {
    return oldStore;
  }

  // Return enhanced store with compatibility layer
  return {
    ...enhancedStore,

    // Provide backward-compatible methods that accept number IDs
    removeFromCart: (itemId: number | string) => {
      enhancedStore.removeFromCart(itemId);
    },

    updateCartItem: (
      itemId: number | string,
      updates: Partial<OrderItem> | Partial<EnhancedOrderItem>
    ) => {
      enhancedStore.updateCartItem(itemId, updates as Partial<EnhancedOrderItem>);
    },

    // Convert enhanced items back to old format for components that expect it
    getOldFormatCart: (): OrderItem[] => {
      return enhancedStore.cart.map((item, index) => ({
        // Use a hash of the string ID to generate a stable numeric ID
        // This avoids collisions while maintaining consistency
        id:
          typeof item.id === 'string' && isNaN(parseInt(item.id, 10))
            ? item.id.split('').reduce((acc, char) => acc + char.charCodeAt(0), index)
            : parseInt(item.id, 10) || index,
        name: item.name,
        price: item.price,
        quantity: item.quantity,
        emoji: item.emoji,
      }));
    },
  };
}

/**
 * Feature flag to control enhanced cart rollout
 * Can be controlled by environment variable or remote config
 */
export function isEnhancedCartEnabled(): boolean {
<<<<<<< HEAD
  // Enhanced cart is now enabled by default for cart persistence and modifications
=======
  // Enhanced cart is now enabled by default for cart persistence
>>>>>>> 6a815858
  // Can be disabled via environment variable if needed
  if (typeof process !== 'undefined' && process.env?.DISABLE_ENHANCED_CART === 'true') {
    return false;
  }

  // Enable enhanced cart features for persistence
  return true;
}

/**
 * Helper to check if a cart item is enhanced or old format
 */
export function isEnhancedItem(item: any): item is EnhancedOrderItem {
  return (
    typeof item.id === 'string' &&
    typeof item.productId === 'string' &&
    Array.isArray(item.modifications) &&
    typeof item.originalPrice === 'number' &&
    typeof item.totalPrice === 'number'
  );
}

/**
 * Convert old cart format to enhanced format for display
 * Useful for components that want to show enhanced UI with old data
 */
export function convertToEnhancedDisplay(item: OrderItem): Partial<EnhancedOrderItem> {
  return {
    id: item.id.toString(),
    productId: item.id.toString(),
    name: item.name,
    price: item.price,
    quantity: item.quantity,
    emoji: item.emoji,
    modifications: [],
    originalPrice: item.price,
    modificationPrice: 0,
    totalPrice: item.price * item.quantity,
  };
}

/**
 * Sync helper to keep both stores in sync during migration period
 * Can be called after critical operations
 */
export function syncCartStores() {
  const oldStore = useAppStore.getState();
  const enhancedStore = useEnhancedCartStore.getState();

  // Only sync if carts are different
  if (oldStore.cart.length !== enhancedStore.cart.length) {
    // Prefer enhanced store as source of truth
    const simplifiedCart = enhancedStore.cart.map((item, index) => ({
      // Use same hash logic as getOldFormatCart for consistency
      id:
        typeof item.id === 'string' && isNaN(parseInt(item.id, 10))
          ? item.id.split('').reduce((acc, char) => acc + char.charCodeAt(0), index)
          : parseInt(item.id, 10) || index,
      name: item.name,
      price: item.price,
      quantity: item.quantity,
      emoji: item.emoji,
    }));

    // Update old store
    useAppStore.setState({ cart: simplifiedCart });
  }
}<|MERGE_RESOLUTION|>--- conflicted
+++ resolved
@@ -60,11 +60,7 @@
  * Can be controlled by environment variable or remote config
  */
 export function isEnhancedCartEnabled(): boolean {
-<<<<<<< HEAD
   // Enhanced cart is now enabled by default for cart persistence and modifications
-=======
-  // Enhanced cart is now enabled by default for cart persistence
->>>>>>> 6a815858
   // Can be disabled via environment variable if needed
   if (typeof process !== 'undefined' && process.env?.DISABLE_ENHANCED_CART === 'true') {
     return false;
