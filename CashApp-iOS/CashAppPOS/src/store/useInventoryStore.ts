import AsyncStorage from '@react-native-async-storage/async-storage';
import { create } from 'zustand';
import { persist, createJSONStorage } from 'zustand/middleware';

import type { InventoryState, InventoryItem, InventoryLedgerEntry } from '../types';
// import { fetchAllInventoryItems, fetchInventoryLedger } from '../services/ApiService'; // To be created or updated

// Define the store interface including actions
interface InventoryStore extends InventoryState {
  // Actions
  setInventoryItems: (items: InventoryItem[]) => void;
  updateInventoryItem: (item: InventoryItem) => void;
  updateMultipleInventoryItems: (items: InventoryItem[]) => void;
  addLedgerEntry: (entry: InventoryLedgerEntry) => void;
  setLedgerEntries: (entries: InventoryLedgerEntry[]) => void;
  setLoading: (isLoading: boolean) => void;
  setError: (error: string | null) => void;
  setLowStockThreshold: (threshold: number) => void;

  // Async actions (thunks)
  loadInitialInventory: () => Promise<void>;

  // Selectors / Computed values might be added here or in components using the store
  getLowStockItems: () => InventoryItem[];
  getOutOfStockItems: () => InventoryItem[];
}

const useInventoryStore = create<InventoryStore>()(
  persist(
    (set, get) => ({
      // Initial state
      inventoryItems: {},
      inventoryLedger: [],
      isLoadingInventory: false,
      inventoryError: null,
      lowStockThreshold: 0.1, // Default 10%

      // --- Synchronous Actions ---
      setInventoryItems: (items) => {
        const itemsBySku: { [sku: string]: InventoryItem } = {};
        items.forEach((item) => {
          itemsBySku[item.sku] = item;
        });
        set({ inventoryItems: itemsBySku, isLoadingInventory: false, inventoryError: null });
      },

      updateInventoryItem: (item) =>
        set((state) => ({
          inventoryItems: {
            ...state.inventoryItems,
            [item.sku]: item,
          },
          isLoadingInventory: false,
        })),

      updateMultipleInventoryItems: (items) =>
        set((state) => {
          const updatedItems = { ...state.inventoryItems };
          items.forEach((item) => {
            updatedItems[item.sku] = item;
          });
          return { inventoryItems: updatedItems, isLoadingInventory: false };
        }),

      addLedgerEntry: (entry) =>
        set((state) => ({
          // Add to start for chronological order (newest first) if desired, or sort later
          inventoryLedger: [entry, ...state.inventoryLedger],
        })),

      setLedgerEntries: (entries) =>
        set({
          inventoryLedger: entries.sort(
            (a, b) => new Date(b.ts).getTime() - new Date(a.ts).getTime()
          ), // Sort newest first
        }),

      setLoading: (isLoading) => set({ isLoadingInventory: isLoading }),
      setError: (error) => set({ inventoryError: error, isLoadingInventory: false }),
      setLowStockThreshold: (threshold) => set({ lowStockThreshold: threshold }),

      // --- Asynchronous Actions (Thunks) ---
      loadInitialInventory: async () => {
        // This is a placeholder for where you'd call your ApiService
        // For now, it just sets loading state.
        // In a real app, you would:
        // set({ isLoadingInventory: true, inventoryError: null });
        // try {
        //   const items = await fetchAllInventoryItems(); // From ApiService
        //   const ledger = await fetchInventoryLedger(); // From ApiService
        //   get().setInventoryItems(items);
        //   get().setLedgerEntries(ledger);
        // } catch (e) {
        //   const errorMsg = e instanceof Error ? e.message : "Failed to load inventory data";
        //   get().setError(errorMsg);
        //   console.error("Error loading initial inventory:", errorMsg);
        // } finally {
        //  set({ isLoadingInventory: false });
        // }
        console.log('loadInitialInventory called - placeholder implementation');
        set({ isLoadingInventory: true });
        // Simulate API call
        setTimeout(() => {
          // const mockItems = [{ sku: 'FLOUR_001', name: 'Plain Flour', qty_g: 5000, par_level_g:10000, unit:'g', last_updated: new Date().toISOString() }];
          // get().setInventoryItems(mockItems);
          set({ isLoadingInventory: false });
        }, 1000);
      },

      // --- Selectors / Computed Values ---
      getLowStockItems: () => {
        const { inventoryItems, lowStockThreshold } = get();
        return Object.values(inventoryItems).filter(
          (item) =>
            item.par_level_g &&
            item.par_level_g > 0 &&
            item.qty_g / item.par_level_g <= lowStockThreshold &&
            item.qty_g > 0
        );
      },
      getOutOfStockItems: () => {
        const { inventoryItems } = get();
        return Object.values(inventoryItems).filter((item) => item.qty_g <= 0);
      },
    }),
    {
      name: 'cashapp-inventory-storage', // Unique name for AsyncStorage
      storage: createJSONStorage(() => AsyncStorage),
      partialize: (state) => ({
        // Only persist what's necessary, or omit to persist everything
        inventoryItems: state.inventoryItems,
        lowStockThreshold: state.lowStockThreshold,
        // inventoryLedger might become very large, consider if it should be persisted
        // or always fetched. For now, not persisting ledger.
      }),
    }
  )
);

// Hook to initialize store or load data on app start if needed
export const useInitializeInventoryStore = () => {
<<<<<<< HEAD
  const _loadInitialInventory = useInventoryStore((state) => state.loadInitialInventory);
=======
  const loadInitialInventory = useInventoryStore((state) => state.loadInitialInventory);
>>>>>>> 2c611b34
  // React.useEffect(() => {
  //   loadInitialInventory();
  // }, [loadInitialInventory]);
  // Call this from your App.tsx or a similar top-level component
};

export default useInventoryStore;<|MERGE_RESOLUTION|>--- conflicted
+++ resolved
@@ -139,11 +139,7 @@
 
 // Hook to initialize store or load data on app start if needed
 export const useInitializeInventoryStore = () => {
-<<<<<<< HEAD
-  const _loadInitialInventory = useInventoryStore((state) => state.loadInitialInventory);
-=======
-  const loadInitialInventory = useInventoryStore((state) => state.loadInitialInventory);
->>>>>>> 2c611b34
+const _loadInitialInventory = useInventoryStore((state) => state.loadInitialInventory);
   // React.useEffect(() => {
   //   loadInitialInventory();
   // }, [loadInitialInventory]);
