import { _AuthTokens, _User } from '@fynlo/shared';
import AsyncStorage from '@react-native-async-storage/async-storage';

import { AUTH_CONFIG } from '../config/auth.config';
import { supabase } from '../lib/supabase';

interface TokenCache {
  token: string | null;
  expiresAt: number | null;
  lastRefresh: number;
}

interface QueuedRequest {
  resolve: (token: string | null) => void;
  reject: (error: Error) => void;
}

class EnhancedTokenManager {
  private static instance: EnhancedTokenManager;

  // Mutex for token refresh
  private refreshPromise: Promise<string | null> | null = null;
  private requestQueue: QueuedRequest[] = [];

  // Token cache
  private tokenCache: TokenCache = {
    token: null,
    expiresAt: null,
    lastRefresh: 0,
  };

  // Configuration
  private readonly refreshBuffer = 60; // Refresh 60 seconds before expiry
  private readonly minRefreshInterval = 5000; // Don't refresh more than once per 5s

  // Event listeners
  private listeners: Map<string, Set<Function>> = new Map();

  // Refresh timer
  private refreshTimer: NodeJS.Timeout | null = null;

  private constructor() {
    this.loadCachedToken();
    this.setupTokenRefreshTimer();
  }

  static getInstance(): EnhancedTokenManager {
    if (!EnhancedTokenManager.instance) {
      EnhancedTokenManager.instance = new EnhancedTokenManager();
    }
    return EnhancedTokenManager.instance;
  }

  private async loadCachedToken(): Promise<void> {
    try {
      const [token, sessionData] = await Promise.all([
        AsyncStorage.getItem('auth_token'),
        AsyncStorage.getItem('supabase_session'),
      ]);

      if (token && sessionData) {
        const session = JSON.parse(sessionData);
        this.tokenCache = {
          token,
          expiresAt: session.expires_at,
          lastRefresh: Date.now(),
        };
      }
    } catch (error) {
      console.error('Failed to load cached token:', error);
    }
  }

  async getTokenWithRefresh(): Promise<string | null> {
    // Mock auth bypass
    if (AUTH_CONFIG.USE_MOCK_AUTH) {
      return await AsyncStorage.getItem('auth_token');
    }

    // Check if token is valid
    if (this.isTokenValid()) {
      return this.tokenCache.token;
    }

    // If refresh is in progress, queue this request
    if (this.refreshPromise) {
      return new Promise((resolve, reject) => {
        this.requestQueue.push({ resolve, reject });
      });
    }

    // Check minimum refresh interval
    const now = Date.now();
    if (now - this.tokenCache.lastRefresh < this.minRefreshInterval) {
      console.log('⏳ Token refresh too recent, using cached token');
      return this.tokenCache.token;
    }

    // Perform refresh
    return this.performRefresh();
  }

  private isTokenValid(): boolean {
    if (!this.tokenCache.token || !this.tokenCache.expiresAt) {
      return false;
    }

    // Validate JWT structure
    try {
      const parts = this.tokenCache.token.split('.');
      if (parts.length !== 3) {
        console.error('Invalid JWT structure');
        return false;
      }

      // Decode and validate payload
      const payload = JSON.parse(atob(parts[1]));
      const now = Math.floor(Date.now() / 1000);

      // Check expiration with buffer
      const expiresAt = Math.min(payload.exp || Infinity, this.tokenCache.expiresAt);

      return now < expiresAt - this.refreshBuffer;
    } catch (error) {
      console.error('Token validation error:', error);
      return false;
    }
  }

  private async performRefresh(): Promise<string | null> {
    // Set refresh promise to prevent concurrent refreshes
    this.refreshPromise = this.doRefresh();

    try {
      const token = await this.refreshPromise;

      // Process queued requests
      this.processQueue(null, token);

      return token;
    } catch (error) {
      // Process queue with error
      this.processQueue(error as Error, null);
      throw error;
    } finally {
      // Clear refresh promise
      this.refreshPromise = null;
    }
  }

  private async doRefresh(): Promise<string | null> {
    try {
      console.log('🔄 Refreshing authentication token...');

      const { data, error } = await supabase.auth.refreshSession();

      if (error) {
        console.error('❌ Token refresh failed:', error);
        this.emit('token:refresh:failed', error);
        throw error;
      }

      if (!data.session) {
        const noSessionError = new Error('No session after refresh');
        this.emit('token:refresh:failed', noSessionError);
        throw noSessionError;
      }

      // Update cache
      this.tokenCache = {
        token: data.session.access_token,
        expiresAt: data.session.expires_at,
        lastRefresh: Date.now(),
      };

      // Persist to storage
      await Promise.all([
        AsyncStorage.setItem('auth_token', data.session.access_token),
        AsyncStorage.setItem('supabase_session', JSON.stringify(data.session)),
      ]);

      console.log('✅ Token refreshed successfully');
      this.emit('token:refreshed', data.session.access_token);

      // Reset refresh timer
      this.setupTokenRefreshTimer();

      return data.session.access_token;
    } catch (error) {
      console.error('❌ Error in token refresh:', error);
      this.emit('token:refresh:failed', error);

      // Clear invalid token
      this.tokenCache = {
        token: null,
        expiresAt: null,
        lastRefresh: Date.now(),
      };

      throw error;
    }
  }

  private processQueue(error: Error | null, token: string | null): void {
    const queue = [...this.requestQueue];
    this.requestQueue = [];

    queue.forEach(({ resolve, reject }) => {
      if (error) {
        reject(error);
      } else {
        resolve(token);
      }
    });
  }

  private setupTokenRefreshTimer(): void {
    // Clear existing timer
    if (this.refreshTimer) {
      clearTimeout(this.refreshTimer);
    }

    if (!this.tokenCache.expiresAt) return;

    // Calculate time until refresh needed
    const now = Math.floor(Date.now() / 1000);
    const refreshAt = this.tokenCache.expiresAt - this.refreshBuffer;
    const delaySeconds = Math.max(refreshAt - now, 0);

    if (delaySeconds > 0) {
      console.log(`⏰ Scheduling token refresh in ${delaySeconds}s`);

      this.refreshTimer = setTimeout(() => {
        this.getTokenWithRefresh().catch((error) => {
          console.error('Scheduled token refresh failed:', error);
        });
      }, delaySeconds * 1000);
    }
  }

  async forceRefresh(): Promise<string | null> {
    console.log('🔄 Forcing token refresh...');

    // Clear cache to force refresh
    this.tokenCache.expiresAt = 0;

    return this.getTokenWithRefresh();
  }

  async clearTokens(): Promise<void> {
    // Clear cache
    this.tokenCache = {
      token: null,
      expiresAt: null,
      lastRefresh: 0,
    };

    // Clear storage
    await AsyncStorage.multiRemove(['auth_token', 'supabase_session', 'userInfo']);

    // Clear refresh timer
    if (this.refreshTimer) {
      clearTimeout(this.refreshTimer);
      this.refreshTimer = null;
    }

    this.emit('token:cleared');
  }

  // Event emitter methods
  on(event: string, listener: Function): void {
    if (!this.listeners.has(event)) {
      this.listeners.set(event, new Set());
    }
    this.listeners.get(event)!.add(listener);
  }

  off(event: string, listener: Function): void {
    this.listeners.get(event)?.delete(listener);
  }

<<<<<<< HEAD
  private emit(event: string, ...args: unknown[]): void {
=======
  private emit(event: string, ...args: any[]): void {
>>>>>>> 2c611b34
    this.listeners.get(event)?.forEach((listener) => {
      try {
        listener(...args);
      } catch (error) {
        console.error(`Error in token manager listener for ${event}:`, error);
      }
    });
  }

  // Singleton cleanup
  destroy(): void {
    this.clearTokens();
    this.listeners.clear();
    if (this.refreshTimer) {
      clearTimeout(this.refreshTimer);
    }
  }
}

// Export singleton instance
export const tokenManager = EnhancedTokenManager.getInstance();
export default tokenManager;<|MERGE_RESOLUTION|>--- conflicted
+++ resolved
@@ -279,11 +279,7 @@
     this.listeners.get(event)?.delete(listener);
   }
 
-<<<<<<< HEAD
-  private emit(event: string, ...args: unknown[]): void {
-=======
-  private emit(event: string, ...args: any[]): void {
->>>>>>> 2c611b34
+private emit(event: string, ...args: unknown[]): void {
     this.listeners.get(event)?.forEach((listener) => {
       try {
         listener(...args);
