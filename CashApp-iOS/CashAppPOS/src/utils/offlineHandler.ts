--- conflicted
+++ resolved
@@ -335,11 +335,7 @@
 
         // Remove from queue on success
         await this.removeFromQueue(action.id);
-<<<<<<< HEAD
-      } catch (_error) {
-=======
-      } catch (error) {
->>>>>>> 2c611b34
+} catch (_error) {
         // Increment retry count
         action.retryCount++;
 
