--- conflicted
+++ resolved
@@ -1,17 +1,9 @@
-<<<<<<< HEAD
 // TODO: Unused import - import React from 'react';
-=======
-import React from 'react';
->>>>>>> 2c611b34
 
 import { Alert } from 'react-native';
 
 import AsyncStorage from '@react-native-async-storage/async-storage';
-<<<<<<< HEAD
 // TODO: Unused import - import { NavigationContainer } from '@react-navigation/native';
-=======
-import { NavigationContainer } from '@react-navigation/native';
->>>>>>> 2c611b34
 import { render, fireEvent, waitFor } from '@testing-library/react-native';
 
 // Mock the navigation
@@ -211,13 +203,8 @@
 
   describe('RestaurantProfileScreen', () => {
     it('should load restaurant data from config', async () => {
-<<<<<<< HEAD
-      // eslint-disable-next-line @typescript-eslint/no-require-imports
+// eslint-disable-next-line @typescript-eslint/no-require-imports
       const RestaurantProfileScreen = require('../screens/settings/RestaurantProfileScreen').default;
-=======
-      const RestaurantProfileScreen =
-        require('../screens/settings/RestaurantProfileScreen').default;
->>>>>>> 2c611b34
 
       // Mock existing restaurant data
       (AsyncStorage.getItem as jest.Mock).mockResolvedValue(
@@ -240,13 +227,8 @@
     });
 
     it('should save changes when Save button is pressed', async () => {
-<<<<<<< HEAD
-      // eslint-disable-next-line @typescript-eslint/no-require-imports
+// eslint-disable-next-line @typescript-eslint/no-require-imports
       const RestaurantProfileScreen = require('../screens/settings/RestaurantProfileScreen').default;
-=======
-      const RestaurantProfileScreen =
-        require('../screens/settings/RestaurantProfileScreen').default;
->>>>>>> 2c611b34
 
       const { getByText, getByDisplayValue } = render(<RestaurantProfileScreen />);
 
