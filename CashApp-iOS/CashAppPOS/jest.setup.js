/**
 * Jest Setup File for Fynlo POS Testing
 * Configures mocks, testing utilities, and global test setup
 */

import 'react-native-gesture-handler/jestSetup';
import fetchMock from 'jest-fetch-mock';

// Mock react-native modules
jest.mock('react-native/Libraries/EventEmitter/NativeEventEmitter');

// Mock react-native-vector-icons
jest.mock('react-native-vector-icons/MaterialIcons', () => 'Icon');

// Mock React Navigation
jest.mock('@react-navigation/native', () => {
  const actualNav = jest.requireActual('@react-navigation/native');
  return {
    ...actualNav,
    useNavigation: () => ({
      navigate: jest.fn(),
      dispatch: jest.fn(),
      goBack: jest.fn(),
      setParams: jest.fn(),
      reset: jest.fn(),
    }),
    useRoute: () => ({
      params: {},
    }),
    useFocusEffect: jest.fn(),
    useIsFocused: () => true,
    DrawerActions: {
      openDrawer: jest.fn(),
      closeDrawer: jest.fn(),
      toggleDrawer: jest.fn(),
    },
  };
});

// Mock AsyncStorage
jest.mock('@react-native-async-storage/async-storage', () =>
  require('@react-native-async-storage/async-storage/jest/async-storage-mock')
);

// Mock react-native-reanimated
jest.mock('react-native-reanimated', () => {
  const Reanimated = require('react-native-reanimated/mock');
  
  // The mock for `call` immediately calls the callback which is incorrect
  // So we override it with a no-op
  Reanimated.default.call = () => {};
  
  return Reanimated;
});

// Mock Keychain
jest.mock('react-native-keychain', () => ({
  setInternetCredentials: jest.fn(),
  getInternetCredentials: jest.fn(),
  resetInternetCredentials: jest.fn(),
  hasInternetCredentials: jest.fn(),
}));

// Mock Biometrics
jest.mock(
  'react-native-biometrics',
  () => ({
    isSensorAvailable: jest.fn(),
    simplePrompt: jest.fn(),
    createKeys: jest.fn(),
    deleteKeys: jest.fn(),
  }),
  { virtual: true }
);

// Mock Camera
jest.mock(
  'react-native-camera',
  () => ({
    RNCamera: 'Camera',
    Constants: {
      BarCodeType: {
        qr: 'qr',
        pdf417: 'pdf417',
        aztec: 'aztec',
        ean13: 'ean13',
        ean8: 'ean8',
        code128: 'code128',
        code39: 'code39',
        code93: 'code93',
        codabar: 'codabar',
        datamatrix: 'datamatrix',
        upc_e: 'upc_e',
        interleaved2of5: 'interleaved2of5',
        itf14: 'itf14',
        upc_a: 'upc_a',
      },
    },
  }),
  { virtual: true }
);

// Global test utilities
global.mockNavigate = jest.fn();
global.mockGoBack = jest.fn();
global.mockDispatch = jest.fn();

// Silence the warning: Animated: `useNativeDriver` is not supported
jest.mock('react-native/Libraries/Animated/NativeAnimatedHelper');

// Mock console methods to reduce test output noise
global.console = {
  ...console,
  log: jest.fn(),
  debug: jest.fn(),
  info: jest.fn(),
  warn: jest.fn(),
  error: jest.fn(),
};

// Global test timeout
jest.setTimeout(10000);

// Custom matchers (if needed)
expect.extend({
  toBeValidNumber(received) {
    const pass = typeof received === 'number' && !isNaN(received);
    if (pass) {
      return {
        message: () => `expected ${received} not to be a valid number`,
        pass: true,
      };
    } else {
      return {
        message: () => `expected ${received} to be a valid number`,
        pass: false,
      };
    }
  },
});

// Setup fake timers if needed
// jest.useFakeTimers();

fetchMock.enableMocks();

// Mock SumUp native module to avoid ESM issues during tests
jest.mock('sumup-react-native-alpha', () => ({
  __esModule: true,
  SumUpProvider: ({ children }) => children,
  useSumUp: () => ({
    initPaymentSheet: jest.fn(),
    presentPaymentSheet: jest.fn(),
  }),
}));

<<<<<<< HEAD
// Mock Supabase
jest.mock('@supabase/supabase-js', () => ({
  createClient: jest.fn(() => ({
    auth: {
      getSession: jest.fn().mockResolvedValue({ data: { session: null }, error: null }),
      signInWithPassword: jest.fn().mockResolvedValue({ data: { user: null }, error: null }),
      signOut: jest.fn().mockResolvedValue({ error: null }),
=======
// Mock Supabase to avoid ESM issues
jest.mock('@supabase/supabase-js', () => ({
  createClient: jest.fn(() => ({
    auth: {
      signIn: jest.fn(),
      signOut: jest.fn(),
      getSession: jest.fn(),
>>>>>>> b4b864c2
      onAuthStateChange: jest.fn(() => ({ data: { subscription: { unsubscribe: jest.fn() } } })),
    },
    from: jest.fn(() => ({
      select: jest.fn().mockReturnThis(),
      insert: jest.fn().mockReturnThis(),
      update: jest.fn().mockReturnThis(),
      delete: jest.fn().mockReturnThis(),
      eq: jest.fn().mockReturnThis(),
<<<<<<< HEAD
      single: jest.fn().mockResolvedValue({ data: null, error: null }),
=======
      single: jest.fn(),
>>>>>>> b4b864c2
    })),
  })),
}));

// Mock react-native-config
jest.mock('react-native-config', () => ({
<<<<<<< HEAD
  SUPABASE_URL: 'https://test.supabase.co',
  SUPABASE_ANON_KEY: 'test-anon-key',
}));

// Mock isows module that's causing ESM issues
jest.mock('isows', () => ({
  WebSocket: global.WebSocket || class MockWebSocket {},
}));

// Mock react-native-url-polyfill
jest.mock('react-native-url-polyfill/auto', () => {});
=======
  SUPABASE_URL: 'http://localhost:54321',
  SUPABASE_ANON_KEY: 'test-anon-key',
  API_URL: 'http://localhost:8000',
}));
>>>>>>> b4b864c2
<|MERGE_RESOLUTION|>--- conflicted
+++ resolved
@@ -154,23 +154,14 @@
   }),
 }));
 
-<<<<<<< HEAD
-// Mock Supabase
+// Mock Supabase to avoid ESM issues
 jest.mock('@supabase/supabase-js', () => ({
   createClient: jest.fn(() => ({
     auth: {
       getSession: jest.fn().mockResolvedValue({ data: { session: null }, error: null }),
       signInWithPassword: jest.fn().mockResolvedValue({ data: { user: null }, error: null }),
       signOut: jest.fn().mockResolvedValue({ error: null }),
-=======
-// Mock Supabase to avoid ESM issues
-jest.mock('@supabase/supabase-js', () => ({
-  createClient: jest.fn(() => ({
-    auth: {
       signIn: jest.fn(),
-      signOut: jest.fn(),
-      getSession: jest.fn(),
->>>>>>> b4b864c2
       onAuthStateChange: jest.fn(() => ({ data: { subscription: { unsubscribe: jest.fn() } } })),
     },
     from: jest.fn(() => ({
@@ -179,20 +170,16 @@
       update: jest.fn().mockReturnThis(),
       delete: jest.fn().mockReturnThis(),
       eq: jest.fn().mockReturnThis(),
-<<<<<<< HEAD
       single: jest.fn().mockResolvedValue({ data: null, error: null }),
-=======
-      single: jest.fn(),
->>>>>>> b4b864c2
     })),
   })),
 }));
 
 // Mock react-native-config
 jest.mock('react-native-config', () => ({
-<<<<<<< HEAD
-  SUPABASE_URL: 'https://test.supabase.co',
+  SUPABASE_URL: 'http://localhost:54321',
   SUPABASE_ANON_KEY: 'test-anon-key',
+  API_URL: 'http://localhost:8000',
 }));
 
 // Mock isows module that's causing ESM issues
@@ -201,10 +188,4 @@
 }));
 
 // Mock react-native-url-polyfill
-jest.mock('react-native-url-polyfill/auto', () => {});
-=======
-  SUPABASE_URL: 'http://localhost:54321',
-  SUPABASE_ANON_KEY: 'test-anon-key',
-  API_URL: 'http://localhost:8000',
-}));
->>>>>>> b4b864c2
+jest.mock('react-native-url-polyfill/auto', () => {});