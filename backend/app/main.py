"""
Fynlo POS Backend API
Clean FastAPI implementation for hardware-free restaurant management
"""

from fastapi import FastAPI, Depends, HTTPException, status
from datetime import datetime
from fastapi.middleware.cors import CORSMiddleware
from fastapi.security import HTTPBearer
import uvicorn
import logging
from contextlib import asynccontextmanager

from app.core.config import settings
from app.core.database import init_db
from app.api.v1.api import api_router
from app.api.mobile.endpoints import router as mobile_router
from app.core.redis_client import init_redis
from app.core.websocket import websocket_manager
from app.core.exceptions import register_exception_handlers
from app.core.responses import APIResponseHelper
from app.core.mobile_middleware import (
    MobileCompatibilityMiddleware,
    MobileDataOptimizationMiddleware
)
from app.middleware.version_middleware import APIVersionMiddleware
from app.middleware.security_headers_middleware import SecurityHeadersMiddleware # Added import
from datetime import datetime

# Configure logging
# Logging level will be set by Uvicorn based on settings.LOG_LEVEL
# logging.basicConfig(level=settings.LOG_LEVEL.upper()) # Not needed if uvicorn handles it
logger = logging.getLogger(__name__)

# Apply logging filters for production
# This should be done after basic logging config but before the app starts handling requests.
# Note: Uvicorn sets up its own handlers. This filter will apply to log records
# processed by the application's loggers. For Uvicorn's access logs,
# different configuration might be needed if they also contain sensitive data.
from app.core.logging_filters import setup_logging_filters
if settings.ENVIRONMENT == "production" or not settings.ERROR_DETAIL_ENABLED:
    # We call this early, but it depends on `settings` being initialized.
    # Logging needs to be configured before this call if it relies on basicConfig.
    # If Uvicorn manages basicConfig, this should be fine.
    setup_logging_filters()


security = HTTPBearer()

@asynccontextmanager
async def lifespan(app: FastAPI):
    """Initialize application on startup"""
    logger.info(f"🚀 Fynlo POS Backend starting in {settings.ENVIRONMENT} mode...")
    logger.info(f"Debug mode: {settings.DEBUG}")
    
    # Initialize database
    await init_db()
    logger.info("✅ Database initialized")
    
    # Initialize Redis
    await init_redis()
    logger.info("✅ Redis connected")
    
    # WebSocket manager is ready (no initialization needed)
    logger.info("✅ WebSocket manager ready")
    
    # Log version middleware configuration
    logger.info("✅ API version middleware enabled (backward compatibility)")
    
    yield
    
    # Cleanup on shutdown
    logger.info("🔄 Shutting down Fynlo POS Backend...")
    logger.info("✅ Cleanup complete")

app = FastAPI(
    title=settings.APP_NAME,
    description="Hardware-Free Restaurant Management Platform",
    version="1.0.0",
    lifespan=lifespan,
    debug=settings.DEBUG  # Set FastAPI debug mode from settings
)

<<<<<<< HEAD
# CORS middleware for React Native frontend
if settings.ENVIRONMENT == "production":
    allowed_origins = settings.PRODUCTION_ALLOWED_ORIGINS
else:
    allowed_origins = ["*"] # Permissive for development

app.add_middleware(
    CORSMiddleware,
    allow_origins=allowed_origins,
=======
# CORS middleware
# Uses CORS_ORIGINS from settings, which is populated from the .env file
app.add_middleware(
    CORSMiddleware,
    allow_origins=settings.CORS_ORIGINS,
>>>>>>> a4779e96
    allow_credentials=True,
    allow_methods=["*"], # Can be restricted further if needed e.g. ["GET", "POST", "PUT", "DELETE"]
    allow_headers=["*"], # Can be restricted further e.g. ["Content-Type", "Authorization"]
)

# Add API version middleware for backward compatibility (FIRST in middleware stack)
# This must be added before other middleware to ensure path rewriting happens first
app.add_middleware(APIVersionMiddleware)

# Add Security Headers Middleware (after CORS and Versioning, before others)
# Ensure this import is added at the top of the file:
# from app.middleware.security_headers_middleware import SecurityHeadersMiddleware
app.add_middleware(SecurityHeadersMiddleware)

# Add mobile compatibility middleware
app.add_middleware(MobileCompatibilityMiddleware, enable_cors=True, enable_port_redirect=True)
app.add_middleware(MobileDataOptimizationMiddleware)

# Register standardized exception handlers
register_exception_handlers(app)

# Include API routes
app.include_router(api_router, prefix="/api/v1")

# Include mobile-optimized routes (both prefixed and Odoo-style)
app.include_router(mobile_router, prefix="/api/mobile", tags=["mobile"])
app.include_router(mobile_router, prefix="", tags=["mobile-compatibility"])  # For Odoo-style endpoints

# WebSocket routes are handled through the websocket router in api.py

@app.get("/")
async def root():
    """Health check endpoint with standardized response"""
    return APIResponseHelper.success(
        data={
            "service": "Fynlo POS Backend API",
            "version": "1.0.0",
            "status": "healthy",
            "api_version": "v1",
            "backward_compatible": True
        },
        message="Fynlo POS API is running"
    )

@app.get("/health")
async def health_check():
    """Detailed health check with standardized response"""
    return APIResponseHelper.success(
        data={
            "status": "healthy",
            "database": "connected",
            "redis": "connected",
            "websocket": "ready",
            "api_version": "v1",
            "version_middleware": "enabled",
            "backward_compatibility": "enabled",
            "timestamp": datetime.utcnow().isoformat()
        },
        message="All systems operational"
    )

@app.get("/api/version")
async def api_version_info():
    """API version information endpoint"""
    return APIResponseHelper.success(
        data={
            "current_version": "v1",
            "supported_versions": ["v1"],
            "backward_compatible": True,
            "version_middleware_enabled": True,
            "websocket_path_normalization": True,
            "documentation": {
                "versioned_endpoints": "/api/v1/{resource}",
                "unversioned_fallback": "/api/{resource} → /api/v1/{resource}",
                "websocket_paths": {
                    "/ws/{id}": "/api/v1/websocket/ws/{id}",
                    "/websocket/{id}": "/api/v1/websocket/ws/{id}"
                }
            }
        },
        message="API version information"
    )

if __name__ == "__main__":
    uvicorn.run(
        "app.main:app",
        host="0.0.0.0", # Make sure this is configurable if needed for production
        port=8000, # Make sure this is configurable if needed for production
        reload=settings.ENVIRONMENT == "development", # Disable reload in production
        log_level=settings.LOG_LEVEL.lower() # Use log_level from settings
    )<|MERGE_RESOLUTION|>--- conflicted
+++ resolved
@@ -81,23 +81,16 @@
     debug=settings.DEBUG  # Set FastAPI debug mode from settings
 )
 
-<<<<<<< HEAD
 # CORS middleware for React Native frontend
 if settings.ENVIRONMENT == "production":
     allowed_origins = settings.PRODUCTION_ALLOWED_ORIGINS
 else:
-    allowed_origins = ["*"] # Permissive for development
+    # Use CORS_ORIGINS from settings for development, fallback to permissive
+    allowed_origins = settings.CORS_ORIGINS if settings.CORS_ORIGINS else ["*"]
 
 app.add_middleware(
     CORSMiddleware,
     allow_origins=allowed_origins,
-=======
-# CORS middleware
-# Uses CORS_ORIGINS from settings, which is populated from the .env file
-app.add_middleware(
-    CORSMiddleware,
-    allow_origins=settings.CORS_ORIGINS,
->>>>>>> a4779e96
     allow_credentials=True,
     allow_methods=["*"], # Can be restricted further if needed e.g. ["GET", "POST", "PUT", "DELETE"]
     allow_headers=["*"], # Can be restricted further e.g. ["Content-Type", "Authorization"]
