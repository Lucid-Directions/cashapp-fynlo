--- conflicted
+++ resolved
@@ -43,11 +43,7 @@
             A list of dictionaries, where each dictionary represents a parsed line item.
             Example: [{"raw_text": "Milk 1L", "quantity": 1, "price": 2.50}, ...]
         """
-<<<<<<< HEAD
         logger.debug(f"OCRService: Received image_bytes of length {len(image_bytes)}")
-=======
-        logger.info(f"OCRService: Received image_bytes of length {len(image_bytes)}")
->>>>>>> cc77553e
 
         # Simulate OCR processing delay
         # import asyncio
@@ -101,13 +97,7 @@
 # ocr_service_instance = OCRService(ocr_provider_config={"provider": "mock"})
 # image_content = b"some image data"
 # parsed_data = await ocr_service_instance.parse_receipt_image(image_content)
-<<<<<<< HEAD
 # # Fuzzy matching service would be separate, e.g., in product_service.py or a new fuzzy_matching_service.py
-=======
-# logger.info(parsed_data)
-
-# Fuzzy matching service would be separate, e.g., in product_service.py or a new fuzzy_matching_service.py
->>>>>>> cc77553e
 # It would take the parsed item names and try to match them against existing product names/SKUs in the database.
 # from fuzzywuzzy import fuzz, process # Example library
 # def find_sku_match(parsed_name: str, product_list: List[Dict[str, str]]) -> Optional[str]:
