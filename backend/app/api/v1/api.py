"""
API Router for Fynlo POS Backend
"""

from fastapi import APIRouter
<<<<<<< HEAD

=======
>>>>>>> cc77553e

from app.api.v1.endpoints import (
    auth, restaurants, products, orders, payments, customers,
    analytics, files, platform, platform_settings, platform_settings_public, payment_configurations,
    websocket, sync, notifications, menu, public_menu,
    pos, admin, inventory, recipes, employees, # Added inventory, recipes, and employees
    exports, dashboard, websocket_portal, storage_health,  # Portal-specific endpoints + storage health
    platform_settings_optimized,  # Optimized endpoints for mobile app
    platform_admin,  # Secure platform administration
    sumup,  # SumUp payment provider initialization
    restaurant_switch,  # Multi-restaurant management
    health, monitoring  # Instance health and monitoring endpoints
)
from app.api.v1 import subscriptions
from app.api.v1.platform import platform_router

# Apply a default rate limit to all routes in this router - TEMPORARILY DISABLED.
# Specific routes can override this with their own @limiter.limit decorator.
# api_router = APIRouter(dependencies=[Depends(limiter.limit(DEFAULT_RATE))])
api_router = APIRouter()


# Include all endpoint routers
# Routes that have their own @limiter.limit decorator (e.g., auth, payments)
# will use their specific limit instead of this default one.
api_router.include_router(auth.router, prefix="/auth", tags=["authentication"])
api_router.include_router(restaurants.router, prefix="/restaurants", tags=["restaurants"])
api_router.include_router(products.router, prefix="/products", tags=["products"])
api_router.include_router(orders.router, prefix="/orders", tags=["orders"])
api_router.include_router(payments.router, prefix="/payments", tags=["payments"])
api_router.include_router(customers.router, prefix="/customers", tags=["customers"])
api_router.include_router(analytics.router, prefix="/analytics", tags=["analytics"])
api_router.include_router(files.router, prefix="/files", tags=["file_upload"])
api_router.include_router(platform.router, prefix="/platform", tags=["platform"])
api_router.include_router(platform_settings.router, prefix="/platform/settings", tags=["platform_settings"])
api_router.include_router(platform_settings_public.router, prefix="/platform/public", tags=["platform_public"])
api_router.include_router(payment_configurations.router, prefix="/platform", tags=["payment_configurations"])
api_router.include_router(websocket.router, prefix="/websocket", tags=["websocket"])
api_router.include_router(sync.router, prefix="/sync", tags=["sync"])
api_router.include_router(notifications.router, prefix="/notifications", tags=["notifications"])
api_router.include_router(pos.router, prefix="/pos", tags=["pos"])
api_router.include_router(admin.router, prefix="/admin", tags=["admin"])

# Inventory and Recipe Management
api_router.include_router(inventory.router, prefix="/inventory", tags=["inventory_management"])
api_router.include_router(recipes.router, prefix="/recipes", tags=["recipe_management"])

# Employee Management
api_router.include_router(employees.router, prefix="/employees", tags=["employee_management"])

# Restaurant Switching (Multi-restaurant management)
api_router.include_router(restaurant_switch.router, prefix="/restaurant-switch", tags=["restaurant_management"])

# Menu Management (Frontend compatibility endpoints)
api_router.include_router(menu.router, prefix="/menu", tags=["menu"])
# Public menu endpoints (no auth required)
api_router.include_router(public_menu.router, prefix="/public/menu", tags=["public-menu"])

# Subscription Management
api_router.include_router(subscriptions.router, prefix="/subscriptions", tags=["subscriptions"])

# New Platform API for web dashboard (not used by mobile app)
# This contains comprehensive platform management endpoints
api_router.include_router(platform_router)

# Portal-specific endpoints
api_router.include_router(exports.router, prefix="/exports", tags=["exports"])
api_router.include_router(dashboard.router, prefix="/dashboard", tags=["dashboard"])
api_router.include_router(websocket_portal.router, tags=["websocket_portal"])

# Storage management endpoints
api_router.include_router(storage_health.router, prefix="/storage", tags=["storage"])

# Optimized platform endpoints for mobile app performance
api_router.include_router(platform_settings_optimized.router, prefix="/platform/optimized", tags=["platform_optimized"])

# Secure platform administration endpoints
api_router.include_router(platform_admin.router, prefix="/platform/admin", tags=["platform_admin"])

# SumUp payment provider endpoints
api_router.include_router(sumup.router, prefix="/sumup", tags=["sumup"])

# Health and monitoring endpoints
api_router.include_router(health.router, prefix="/health", tags=["health"])
api_router.include_router(monitoring.router, prefix="/monitoring", tags=["monitoring"])<|MERGE_RESOLUTION|>--- conflicted
+++ resolved
@@ -3,10 +3,6 @@
 """
 
 from fastapi import APIRouter
-<<<<<<< HEAD
-
-=======
->>>>>>> cc77553e
 
 from app.api.v1.endpoints import (
     auth, restaurants, products, orders, payments, customers,
@@ -27,7 +23,6 @@
 # Specific routes can override this with their own @limiter.limit decorator.
 # api_router = APIRouter(dependencies=[Depends(limiter.limit(DEFAULT_RATE))])
 api_router = APIRouter()
-
 
 # Include all endpoint routers
 # Routes that have their own @limiter.limit decorator (e.g., auth, payments)
