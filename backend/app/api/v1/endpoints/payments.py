--- conflicted
+++ resolved
@@ -23,12 +23,9 @@
 from app.core.exceptions import FynloException, ErrorCodes
 from app.core.transaction_manager import transactional, transaction_manager
 from app.services.payment_factory import payment_factory
-<<<<<<< HEAD
 from app.services.audit_logger import AuditLoggerService
 from app.models.audit_log import AuditEventType, AuditEventStatus
-=======
 from app.middleware.rate_limit_middleware import limiter, PAYMENT_RATE
->>>>>>> 8413938d
 
 router = APIRouter()
 logger = logging.getLogger(__name__)
@@ -125,27 +122,18 @@
 @router.post("/qr/generate", response_model=QRPaymentResponse)
 @limiter.limit(PAYMENT_RATE)
 async def generate_qr_payment(
-<<<<<<< HEAD
-    http_request: Request,
     payment_request: QRPaymentRequest, # Renamed from 'request' to avoid conflict
-=======
-    qr_request: QRPaymentRequest, # Renamed to avoid clash with FastAPI Request
     request: Request, # Added for rate limiter
->>>>>>> 8413938d
     db: Session = Depends(get_db),
     current_user: User = Depends(get_current_user)
 ):
     """Generate QR code for payment with 1.2% fee advantage"""
     audit_service = AuditLoggerService(db)
-    ip_address = http_request.client.host if http_request.client else "unknown"
-    user_agent = http_request.headers.get("user-agent", "unknown")
+    ip_address = request.client.host if request.client else "unknown"
+    user_agent = request.headers.get("user-agent", "unknown")
 
     # Verify order exists
-<<<<<<< HEAD
     order = db.query(Order).filter(Order.id == payment_request.order_id).first()
-=======
-    order = db.query(Order).filter(Order.id == qr_request.order_id).first()
->>>>>>> 8413938d
     if not order:
         # Log attempt to generate QR for non-existent order?
         # This might be more of a validation error than a payment initiation failure.
@@ -165,7 +153,6 @@
         raise HTTPException(status_code=404, detail="Order not found")
     
     # Calculate fees
-<<<<<<< HEAD
     fee_amount = calculate_payment_fee(payment_request.amount, "qr_code")
     net_amount = payment_request.amount - fee_amount
     
@@ -185,25 +172,6 @@
         order_id=payment_request.order_id,
         qr_code_data=str(payment_data_for_qr), # Storing the data that went into QR
         amount=payment_request.amount,
-=======
-    fee_amount = calculate_payment_fee(qr_request.amount, "qr_code")
-    net_amount = qr_request.amount - fee_amount
-    
-    # Generate unique payment data
-    payment_data = {
-        "payment_id": str(uuid.uuid4()),
-        "order_id": qr_request.order_id,
-        "amount": qr_request.amount,
-        "merchant": "Fynlo POS",
-        "timestamp": datetime.utcnow().isoformat()
-    }
-    
-    # Create QR payment record
-    qr_payment = QRPayment(
-        order_id=qr_request.order_id,
-        qr_code_data=str(payment_data),
-        amount=qr_request.amount,
->>>>>>> 8413938d
         fee_amount=fee_amount,
         net_amount=net_amount,
         expires_at=datetime.utcnow() + timedelta(minutes=15)  # 15-minute expiry
@@ -236,11 +204,7 @@
     # Generate QR code image using the data that includes the internal_qr_payment_id
     qr_code_image = generate_qr_code(str(payment_data_for_qr))
     
-<<<<<<< HEAD
     logger.info(f"QR payment generated: {qr_payment_db_record.id} for order {payment_request.order_id}")
-=======
-    logger.info(f"QR payment generated: {qr_payment.id} for order {qr_request.order_id}")
->>>>>>> 8413938d
     
     return QRPaymentResponse(
         qr_payment_id=str(qr_payment_db_record.id),
@@ -256,15 +220,15 @@
 @router.post("/qr/{qr_payment_id}/confirm")
 @transactional(max_retries=3, retry_delay=0.1)
 async def confirm_qr_payment(
-    http_request: Request,
+    request: Request,
     qr_payment_id: str,
     db: Session = Depends(get_db),
     current_user: User = Depends(get_current_user)
 ):
     """Confirm QR payment completion"""
     audit_service = AuditLoggerService(db)
-    ip_address = http_request.client.host if http_request.client else "unknown"
-    user_agent = http_request.headers.get("user-agent", "unknown")
+    ip_address = request.client.host if request.client else "unknown"
+    user_agent = request.headers.get("user-agent", "unknown")
     
     qr_payment_db_record = db.query(QRPayment).filter(QRPayment.id == qr_payment_id).first()
     if not qr_payment_db_record:
@@ -420,28 +384,18 @@
 @limiter.limit(PAYMENT_RATE)
 @transactional(max_retries=2, retry_delay=0.2)
 async def process_stripe_payment(
-<<<<<<< HEAD
-    http_request: Request,
     payment_request_data: StripePaymentRequest, # Renamed from 'request'
-=======
-    stripe_request: StripePaymentRequest, # Renamed to avoid clash
     request: Request, # Added for rate limiter
->>>>>>> 8413938d
     db: Session = Depends(get_db),
     current_user: User = Depends(get_current_user)
 ):
     """Process Stripe payment"""
-<<<<<<< HEAD
     audit_service = AuditLoggerService(db)
-    ip_address = http_request.client.host if http_request.client else "unknown"
-    user_agent = http_request.headers.get("user-agent", "unknown")
-
+    ip_address = request.client.host if request.client else "unknown"
+    user_agent = request.headers.get("user-agent", "unknown")
+
+    # Verify order exists
     order = db.query(Order).filter(Order.id == payment_request_data.order_id).first()
-=======
-    
-    # Verify order exists
-    order = db.query(Order).filter(Order.id == stripe_request.order_id).first()
->>>>>>> 8413938d
     if not order:
         # Log attempt for non-existent order
         await audit_service.create_audit_log(
@@ -465,11 +419,12 @@
             commit=True
         )
         raise HTTPException(status_code=400, detail="Order already paid")
-<<<<<<< HEAD
-
+
+    # Calculate fees
     fee_amount = calculate_payment_fee(payment_request_data.amount, "card")
     net_amount = payment_request_data.amount - fee_amount
 
+    # Create payment record first (with pending status)
     payment_db_record = Payment(
         order_id=payment_request_data.order_id,
         payment_method="stripe",
@@ -478,22 +433,6 @@
         net_amount=net_amount,
         status="pending", # Initial status
         payment_metadata={"stripe_payment_method_id": payment_request_data.payment_method_id}
-=======
-    
-    # Calculate fees
-    fee_amount = calculate_payment_fee(stripe_request.amount, "card")
-    net_amount = stripe_request.amount - fee_amount
-    
-    # Create payment record first (with pending status)
-    payment = Payment(
-        order_id=stripe_request.order_id,
-        payment_method="stripe",
-        amount=stripe_request.amount,
-        fee_amount=fee_amount,
-        net_amount=net_amount,
-        status="pending",
-        payment_metadata={"stripe_payment_method_id": stripe_request.payment_method_id}
->>>>>>> 8413938d
     )
     db.add(payment_db_record)
     db.flush() # Get payment_db_record.id before external API call & audit log
@@ -515,21 +454,12 @@
 
     try:
         payment_intent = stripe.PaymentIntent.create(
-<<<<<<< HEAD
-            amount=int(payment_request_data.amount * 100),
+            amount=int(payment_request_data.amount * 100),  # Stripe uses cents
             currency=payment_request_data.currency,
             payment_method=payment_request_data.payment_method_id,
             metadata={
                 "order_id": str(payment_request_data.order_id),
                 "payment_id": str(payment_db_record.id),
-=======
-            amount=int(stripe_request.amount * 100),  # Stripe uses cents
-            currency=stripe_request.currency,
-            payment_method=stripe_request.payment_method_id,
-            metadata={
-                "order_id": str(stripe_request.order_id),
-                "payment_id": str(payment.id),
->>>>>>> 8413938d
                 "restaurant_id": str(order.restaurant_id)
             },
             confirmation_method='manual',
@@ -560,7 +490,6 @@
                 commit=False
             )
         else:
-<<<<<<< HEAD
             payment_db_record.status = "failed"
             logger.warning(f"Stripe payment failed for order {payment_request_data.order_id}: {payment_intent.status}")
             await audit_service.create_audit_log(
@@ -579,16 +508,10 @@
                 commit=False
             )
         
+        # Transaction auto-commits on success
         db.refresh(payment_db_record) # Refresh before returning
-=======
-            # Payment failed, don't update order
-            logger.warning(f"Stripe payment failed for order {stripe_request.order_id}: {payment_intent.status}")
-        
-        # Transaction auto-commits on success
-        db.refresh(payment)
-        
-        logger.info(f"Stripe payment processed: {payment.id} for order {stripe_request.order_id}")
->>>>>>> 8413938d
+        
+        logger.info(f"Stripe payment processed: {payment_db_record.id} for order {payment_request_data.order_id}")
         
         return PaymentResponse(
             payment_id=str(payment_db_record.id),
@@ -631,15 +554,15 @@
 
 @router.post("/cash", response_model=PaymentResponse)
 async def process_cash_payment(
-    http_request: Request,
     payment_request_data: CashPaymentRequest, # Renamed from 'request'
+    request: Request,
     db: Session = Depends(get_db),
     current_user: User = Depends(get_current_user)
 ):
     """Process cash payment"""
     audit_service = AuditLoggerService(db)
-    ip_address = http_request.client.host if http_request.client else "unknown"
-    user_agent = http_request.headers.get("user-agent", "unknown")
+    ip_address = request.client.host if request.client else "unknown"
+    user_agent = request.headers.get("user-agent", "unknown")
 
     order = db.query(Order).filter(Order.id == payment_request_data.order_id).first()
     if not order:
@@ -768,8 +691,8 @@
 
 @router.post("/process")
 async def process_payment(
-    http_request: Request,
     payment_data_req: PaymentRequest, # Renamed from payment_data to avoid confusion
+    request: Request,
     provider_query: Optional[str] = Query(None, alias="provider", description="Force specific provider"), # Renamed provider
     db: Session = Depends(get_db),
     current_user: User = Depends(get_current_user)
@@ -787,8 +710,8 @@
     - customer_id: Optional customer ID
     """
     audit_service = AuditLoggerService(db)
-    ip_address = http_request.client.host if http_request.client else "unknown"
-    user_agent = http_request.headers.get("user-agent", "unknown")
+    ip_address = request.client.host if request.client else "unknown"
+    user_agent = request.headers.get("user-agent", "unknown")
     payment_db_record = None # Initialize
 
     try:
@@ -942,16 +865,16 @@
 
 @router.post("/refund/{transaction_id}")
 async def refund_payment(
-    http_request: Request,
     transaction_id: str,
     refund_data_req: RefundRequest, # Renamed from refund_data
+    request: Request,
     db: Session = Depends(get_db),
     current_user: User = Depends(get_current_user)
 ):
     """Refund a payment"""
     audit_service = AuditLoggerService(db)
-    ip_address = http_request.client.host if http_request.client else "unknown"
-    user_agent = http_request.headers.get("user-agent", "unknown")
+    ip_address = request.client.host if request.client else "unknown"
+    user_agent = request.headers.get("user-agent", "unknown")
 
     payment_db_record = db.query(Payment).filter(Payment.external_id == transaction_id).first()
     if not payment_db_record:
