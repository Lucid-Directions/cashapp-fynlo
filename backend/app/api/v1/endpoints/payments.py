--- conflicted
+++ resolved
@@ -20,12 +20,7 @@
 from app.core.config import settings
 from app.core.auth import get_current_user
 from app.core.responses import APIResponseHelper
-<<<<<<< HEAD
-from app.core.exceptions import ValidationException, AuthenticationException, FynloException, ResourceNotFoundException, ConflictException
-=======
-from app.core.exceptions import FynloException, InventoryException, PaymentException, ResourceNotFoundException, ValidationException
->>>>>>> dc26fc55
-from app.core.transaction_manager import transactional, transaction_manager
+from app.core.exceptions import ValidationException, AuthenticationException, FynloException, ResourceNotFoundException, ConflictExceptionfrom app.core.transaction_manager import transactional, transaction_manager
 from app.core.tenant_security import TenantSecurity
 from app.services.payment_factory import payment_factory
 from app.services.audit_logger import AuditLoggerService
@@ -164,12 +159,7 @@
         #     details={"order_id": payment_request.order_id, "amount": payment_request.amount, "reason": "Order not found"},
         #     commit=True
         # )
-<<<<<<< HEAD
-        raise ResourceNotFoundException(resource="Order", resource_id=payment_request_data.order_id)
-=======
-        raise ResourceNotFoundException(resource="Order")
->>>>>>> dc26fc55
-    
+        raise ResourceNotFoundException(resource="Order", resource_id=payment_request_data.order_id)    
     # Calculate fees
     fee_amount = calculate_payment_fee(payment_request.amount, "qr_code")
     net_amount = payment_request.amount - fee_amount
@@ -268,12 +258,7 @@
             details={"reason": "QR payment record not found."},
             commit=True
         )
-<<<<<<< HEAD
-        raise ResourceNotFoundException(resource="QR payment", resource_id=qr_payment_id)
-=======
-        raise ResourceNotFoundException(resource="Payment", message="QR payment not found")
->>>>>>> dc26fc55
-    
+        raise ResourceNotFoundException(resource="QR payment", resource_id=qr_payment_id)    
     if qr_payment_db_record.expires_at < datetime.utcnow():
         await audit_service.create_audit_log(
             event_type=AuditEventType.PAYMENT_FAILURE,
@@ -285,12 +270,7 @@
             details={"order_id": str(qr_payment_db_record.order_id), "amount": qr_payment_db_record.amount, "reason": "QR payment expired."},
             commit=True
         )
-<<<<<<< HEAD
-        raise ValidationException(message="QR payment expired", field="qr_payment_id")
-=======
-        raise PaymentException(message="QR payment expired")
->>>>>>> dc26fc55
-    
+        raise ValidationException(message="QR payment expired", field="qr_payment_id")    
     if qr_payment_db_record.status == "completed":
         await audit_service.create_audit_log(
             event_type=AuditEventType.PAYMENT_FAILURE, # Or INFO, as it's not a new failure
@@ -302,12 +282,7 @@
             details={"order_id": str(qr_payment_db_record.order_id), "amount": qr_payment_db_record.amount, "reason": "QR payment already processed."},
             commit=True
         )
-<<<<<<< HEAD
-        raise ValidationException(message="QR payment already processed")
-=======
-        raise PaymentException(message="QR payment already processed")
->>>>>>> dc26fc55
-    
+        raise ValidationException(message="QR payment already processed")    
     if qr_payment_db_record.status != "pending":
         await audit_service.create_audit_log(
             event_type=AuditEventType.PAYMENT_FAILURE,
@@ -338,12 +313,7 @@
             details={"order_id": str(qr_payment_db_record.order_id), "reason": "Associated order not found internally."},
             commit=True
         )
-<<<<<<< HEAD
-        raise ResourceNotFoundException(resource="Associated order", resource_id=qr_payment_db_record.order_id)
-=======
-        raise ResourceNotFoundException(resource="Order", message="Associated order not found")
->>>>>>> dc26fc55
-    
+        raise ResourceNotFoundException(resource="Associated order", resource_id=qr_payment_db_record.order_id)    
     if order.payment_status == "completed":
         await audit_service.create_audit_log(
             event_type=AuditEventType.PAYMENT_FAILURE, event_status=AuditEventStatus.INFO, # Info, as order already paid
@@ -412,12 +382,7 @@
             commit=False # Will be rolled back by @transactional
         )
         logger.error(f"QR payment confirmation failed for {qr_payment_id}: {e}")
-<<<<<<< HEAD
-        raise FynloException(message="Payment confirmation failed")
-=======
-        raise PaymentException(message="Payment confirmation failed")
->>>>>>> dc26fc55
-    
+        raise FynloException(message="Payment confirmation failed")    
     logger.info(f"QR payment confirmed: {qr_payment_id}")
     
     # The payment_record might not have its ID fully populated here if there was an error
@@ -464,12 +429,7 @@
             details={"order_id": payment_request_data.order_id, "amount": payment_request_data.amount, "reason": "Order not found"},
             commit=True
         )
-<<<<<<< HEAD
         raise ResourceNotFoundException(resource="Order", resource_id=payment_request_data.order_id)
-=======
-        raise ResourceNotFoundException(resource="Order")
->>>>>>> dc26fc55
-
     if order.payment_status == "completed":
         await audit_service.create_audit_log(
             event_type=AuditEventType.PAYMENT_FAILURE, event_status=AuditEventStatus.INFO,
@@ -597,12 +557,7 @@
             commit=False
         )
         logger.error(f"Stripe payment failed: {str(e)}")
-<<<<<<< HEAD
-        raise ValidationException(message=f"Payment failed: {str(e)}")
-=======
-        raise ValidationException(message=f"Stripe payment failed: {str(e)}")
->>>>>>> dc26fc55
-    except Exception as e:
+        raise ValidationException(message=f"Payment failed: {str(e)}")    except Exception as e:
         payment_db_record.status = "failed" # Ensure status is marked failed
         await audit_service.create_audit_log(
             event_type=AuditEventType.PAYMENT_FAILURE,
@@ -615,12 +570,7 @@
             commit=False
         )
         logger.error(f"Unexpected error during Stripe payment: {e}")
-<<<<<<< HEAD
         raise FynloException(message="Payment processing failed")
-=======
-        raise PaymentException(message="Payment processing failed")
->>>>>>> dc26fc55
-
 @router.post("/cash", response_model=PaymentResponse)
 async def process_cash_payment(
     payment_request_data: CashPaymentRequest, # Renamed from 'request'
@@ -646,12 +596,7 @@
     ).first()
     if not order:
         # No audit log here as it's a basic validation, not a payment process failure yet.
-<<<<<<< HEAD
         raise ResourceNotFoundException(resource="Order", resource_id=payment_request_data.order_id)
-=======
-        raise ResourceNotFoundException(resource="Order")
->>>>>>> dc26fc55
-
     if order.payment_status == "completed":
          await audit_service.create_audit_log(
             event_type=AuditEventType.PAYMENT_FAILURE, event_status=AuditEventStatus.INFO,
@@ -667,12 +612,7 @@
     if payment_request_data.received_amount < payment_request_data.amount:
         # Log this specific failure if desired, though it's a validation error.
         # For now, let the HTTP exception handle it.
-<<<<<<< HEAD
-        raise ValidationException(message="Insufficient cash received")
-=======
-        raise InventoryException(message="Insufficient cash received")
->>>>>>> dc26fc55
-    
+        raise ValidationException(message="Insufficient cash received")    
     change_amount = payment_request_data.received_amount - payment_request_data.amount
     
     payment_db_record = Payment(
@@ -741,12 +681,7 @@
         Order.restaurant_id == restaurant_id
     ).first()
     if not order:
-<<<<<<< HEAD
-        raise ResourceNotFoundException(resource="Order", resource_id=order_id)
-=======
-        raise ResourceNotFoundException(resource="Order")
->>>>>>> dc26fc55
-    
+        raise ResourceNotFoundException(resource="Order", resource_id=order_id)    
     payments = db.query(Payment).filter(Payment.order_id == order_id).all()
     
     payment_data = [
@@ -777,12 +712,7 @@
     
     qr_payment = db.query(QRPayment).filter(QRPayment.id == qr_payment_id).first()
     if not qr_payment:
-<<<<<<< HEAD
-        raise ResourceNotFoundException(resource="QR payment", resource_id=qr_payment_id)
-=======
-        raise ResourceNotFoundException(resource="Payment", message="QR payment not found")
->>>>>>> dc26fc55
-    
+        raise ResourceNotFoundException(resource="QR payment", resource_id=qr_payment_id)    
     data = {
         "qr_payment_id": str(qr_payment.id),
         "status": qr_payment.status,
@@ -843,12 +773,7 @@
                 details={"order_id": payment_data_req.order_id, "amount": payment_data_req.amount, "reason": "Order not found"},
                 commit=True
             )
-<<<<<<< HEAD
             raise ResourceNotFoundException(resource="Order", resource_id=payment_data_req.order_id)
-=======
-            raise ResourceNotFoundException(resource="Order")
->>>>>>> dc26fc55
-
         if order.payment_status == "completed":
             await audit_service.create_audit_log(
                 event_type=AuditEventType.PAYMENT_FAILURE, event_status=AuditEventStatus.INFO,
@@ -984,12 +909,7 @@
             details=details_for_error_log,
             commit=True # Attempt to commit this log even if outer transaction (if any) rolls back
         )
-<<<<<<< HEAD
         raise FynloException(message=str(e))
-=======
-        raise FynloException(message=f"Payment processing failed: {str(e)}", status_code=500)
->>>>>>> dc26fc55
-
 @router.post("/refund/{transaction_id}")
 async def refund_payment(
     transaction_id: str,
@@ -1023,12 +943,7 @@
             details={"external_transaction_id": transaction_id, "reason": "Payment not found"},
             commit=True
         )
-<<<<<<< HEAD
         raise ResourceNotFoundException(resource="Payment", resource_id=payment_id)
-=======
-        raise ResourceNotFoundException(resource="Payment")
->>>>>>> dc26fc55
-
     provider_name_from_meta = payment_db_record.payment_metadata.get("provider", payment_db_record.payment_method)
     # Ensure provider_name is a string, e.g. if payment_method was 'stripe_payment'
     provider_name = provider_name_from_meta.lower().replace("_payment","") if isinstance(provider_name_from_meta, str) else "unknown"
@@ -1075,12 +990,7 @@
             details={"external_transaction_id": transaction_id, "error": str(e)},
             commit=True # Commit this failure log
         )
-<<<<<<< HEAD
         raise FynloException(message=f"Refund processing error: {str(e)}")
-=======
-        raise FynloException(message=f"Payment processing failed: {str(e)}", status_code=500)
->>>>>>> dc26fc55
-
 
     if result["status"] == "refunded":
         payment_db_record.status = "refunded" # Update local payment status
