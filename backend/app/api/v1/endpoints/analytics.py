--- conflicted
+++ resolved
@@ -3,13 +3,8 @@
 Real-time dashboard metrics optimized for mobile consumption
 """
 
-<<<<<<< HEAD
 from typing import List, Optional, Dict, Any
 from fastapi import APIRouter, Depends, Query, Path
-=======
-from typing import List, Optional
-from fastapi import APIRouter, Depends, Query
->>>>>>> cc77553e
 from sqlalchemy.orm import Session
 from sqlalchemy import func, and_
 from datetime import datetime, timedelta
