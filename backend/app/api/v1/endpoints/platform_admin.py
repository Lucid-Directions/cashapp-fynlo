--- conflicted
+++ resolved
@@ -41,12 +41,7 @@
     Verify that the current user is a platform owner with proper authentication
     """
     if current_user.role != 'platform_owner':
-<<<<<<< HEAD
-        raise AuthorizationException(message="Access denied: Platform owner role required", details={"required_role": "platform_owner"})
-=======
-        raise AuthorizationException(message="Access denied: Platform owner role required")
->>>>>>> dc26fc55
-    
+        raise AuthorizationException(message="Access denied: Platform owner role required", details={"required_role": "platform_owner"})    
     # Additional verification for sensitive operations
     if settings.PLATFORM_OWNER_SECRET_KEY and verification_token:
         # Verify the token matches expected format
@@ -58,12 +53,7 @@
         
         if not hmac.compare_digest(verification_token, expected_token):
             logger.warning(f"Invalid platform owner verification token for user {current_user.id}")
-<<<<<<< HEAD
             raise AuthorizationException(message="Invalid verification token", details={"reason": "Token mismatch"})
-=======
-            raise ValidationException(message="Invalid verification token", field="verification")
->>>>>>> dc26fc55
-
 
 @router.post("/grant-platform-owner")
 async def grant_platform_owner_role(
@@ -81,21 +71,11 @@
     # Verify the verification code (this should be sent via secure channel)
     # In production, this would check against a time-limited code sent via SMS/email
     if not request.verification_code or len(request.verification_code) < 6:
-<<<<<<< HEAD
-        raise ValidationException(message="Invalid verification code", field="verification_code")
-=======
-        raise ValidationException(message="Invalid verification code", field="verification")
->>>>>>> dc26fc55
-    
+        raise ValidationException(message="Invalid verification code", field="verification_code")    
     # Find the target user
     target_user = db.query(User).filter(User.email == request.user_email).first()
     if not target_user:
-<<<<<<< HEAD
-        raise ResourceNotFoundException(resource="User", resource_id=request.user_email)
-=======
-        raise ResourceNotFoundException(resource="User")
->>>>>>> dc26fc55
-    
+        raise ResourceNotFoundException(resource="User", resource_id=request.user_email)    
     if target_user.role == 'platform_owner':
         return APIResponseHelper.success(
             message="User already has platform owner role"
@@ -131,21 +111,11 @@
     
     # Prevent self-revocation
     if request.user_email == current_user.email:
-<<<<<<< HEAD
-        raise ValidationException(message="Cannot revoke your own platform owner role", field="user_email")
-=======
-        raise ValidationException(message="Cannot revoke your own platform owner role")
->>>>>>> dc26fc55
-    
+        raise ValidationException(message="Cannot revoke your own platform owner role", field="user_email")    
     # Find the target user
     target_user = db.query(User).filter(User.email == request.user_email).first()
     if not target_user:
-<<<<<<< HEAD
-        raise ResourceNotFoundException(resource="User", resource_id=request.user_email)
-=======
-        raise ResourceNotFoundException(resource="User")
->>>>>>> dc26fc55
-    
+        raise ResourceNotFoundException(resource="User", resource_id=request.user_email)    
     if target_user.role != 'platform_owner':
         return APIResponseHelper.success(
             message="User does not have platform owner role"
@@ -154,12 +124,7 @@
     # Check if this would leave no platform owners
     platform_owner_count = db.query(User).filter(User.role == 'platform_owner').count()
     if platform_owner_count <= 1:
-<<<<<<< HEAD
-        raise ValidationException(message="Cannot revoke: This would leave no platform owners in the system", field="platform_owner_count")
-=======
-        raise ValidationException(message="Cannot revoke: This would leave no platform owners in the system")
->>>>>>> dc26fc55
-    
+        raise ValidationException(message="Cannot revoke: This would leave no platform owners in the system", field="platform_owner_count")    
     # Update user role to restaurant_owner
     target_user.role = 'restaurant_owner'
     target_user.updated_at = datetime.utcnow()
@@ -185,12 +150,7 @@
     Requires: Current user must be platform owner
     """
     if current_user.role != 'platform_owner':
-<<<<<<< HEAD
-        raise AuthorizationException(message="Access denied: Platform owner role required", details={"required_role": "platform_owner"})
-=======
-        raise AuthorizationException(message="Access denied: Platform owner role required")
->>>>>>> dc26fc55
-    
+        raise AuthorizationException(message="Access denied: Platform owner role required", details={"required_role": "platform_owner"})    
     platform_owners = db.query(User).filter(User.role == 'platform_owner').all()
     
     return APIResponseHelper.success(
