"""
WebSocket API endpoints for Fynlo POS
Real-time communication endpoints
"""

from typing import Optional, List
from fastapi import APIRouter, WebSocket, WebSocketDisconnect, Depends, Query, Path, HTTPException
from sqlalchemy.orm import Session
import json
from datetime import datetime
import logging

from app.core.database import get_db, User, Restaurant

logger = logging.getLogger(__name__)
from app.core.websocket import (
    websocket_manager, 
    ConnectionType, 
    EventType,
    WebSocketMessage
)
from app.core.exceptions import FynloException, ErrorCodes
from app.core.responses import APIResponseHelper
from app.core.auth import get_current_user
from app.core.config import settings
from app.core.supabase import supabase_admin

router = APIRouter()

async def verify_websocket_access(
    restaurant_id: str,
    user_id: Optional[str] = None,
    token: Optional[str] = None,
    connection_type: str = "pos",
    db: Session = None
) -> bool:
    """Verify WebSocket access permissions with Supabase token validation"""
    try:
        # Verify restaurant exists
        restaurant = db.query(Restaurant).filter(Restaurant.id == restaurant_id).first()
        if not restaurant or not restaurant.is_active:
            return False
        
        # Verify user authentication if user_id provided
        if user_id:
            # Token is REQUIRED for authenticated connections
            if not token:
                return False
            
            # Validate the token with Supabase
            try:
                # Verify token with Supabase Admin API
                if not supabase_admin:
                    logger.error("Supabase admin client not initialized")
                    return False
                
                user_response = supabase_admin.auth.get_user(token)
                supabase_user = user_response.user
                
                if not supabase_user:
                    logger.error("Invalid Supabase token - no user found")
                    return False
                
<<<<<<< HEAD
                # Generate deterministic temporary user ID
                supabase_user_id = str(supabase_user.id)
                
                # Find user in our database by Supabase ID
                user = db.query(User).filter(User.supabase_id == supabase_user_id).first()
                if not user:
                    # Check by email for backward compatibility
                    user = db.query(User).filter(User.email == supabase_user.email).first()
                    if user and not user.supabase_id:
                        # Update the supabase_id if missing
                        user.supabase_id = supabase_user_id
                        db.commit()
                        logger.info(f"Updated user {user.id} with Supabase ID during WebSocket auth")
                    
                if not user:
                    logger.error(f"User not found in database for Supabase ID: {supabase_user_id}")
=======
                # Find user in our database by supabase_id
                user = db.query(User).filter(User.supabase_id == supabase_user.id).first()
                if not user:
                    logger.error(f"User not found in database for supabase_id: {supabase_user.id}")
>>>>>>> 0088684f
                    return False
                
                # Verify the user is active
                if not user.is_active:
                    logger.warning(f"User is not active: {user.id}")
                    return False
                
                # Verify user_id matches (critical security check)
                if str(user.id) != str(user_id):
                    logger.error(f"User ID mismatch - potential security violation: {user.id} != {user_id}")
                    return False
                    
            except Exception as e:
                logger.error(f"Supabase token validation error: {str(e)}")
                return False
            
            # Check if user has access to this restaurant
            if user.role == "restaurant_owner" and str(user.restaurant_id) != restaurant_id:
                logger.warning(f"Restaurant owner access denied: {user.restaurant_id} != {restaurant_id}")
                return False
            elif user.role == "platform_owner":
                # Platform owners have access to all restaurants
                pass
            elif user.role in ["manager", "employee"] and str(user.restaurant_id) != restaurant_id:
                logger.warning(f"Staff access denied: {user.restaurant_id} != {restaurant_id}")
                return False
        
        return True
        
    except Exception as e:
        logger.error(f"WebSocket access verification error: {str(e)}")
        return False

@router.websocket("/ws/{restaurant_id}")
async def websocket_endpoint_general(
    websocket: WebSocket,
    restaurant_id: str = Path(..., description="Restaurant ID"),
    user_id: Optional[str] = Query(None, description="User ID"),
    connection_type: str = Query("pos", description="Connection type"),
    db: Session = Depends(get_db)
):
    """
    General WebSocket endpoint for restaurant updates
    Supports POS terminals, management dashboards, and customer displays
    """
    connection_id = None
    
    try:
        # Get token from query parameters
        token = websocket.query_params.get("token")
        
        # Verify access with token validation
        has_access = await verify_websocket_access(restaurant_id, user_id, token, connection_type, db)
        if not has_access:
            await websocket.close(code=4003, reason="Access denied")
            return
        
        # Determine connection type
        conn_type = ConnectionType.POS
        if connection_type == "kitchen":
            conn_type = ConnectionType.KITCHEN
        elif connection_type == "management":
            conn_type = ConnectionType.MANAGEMENT
        elif connection_type == "customer":
            conn_type = ConnectionType.CUSTOMER
        
        # Get user roles if user_id provided
        roles = []
        if user_id:
            user = db.query(User).filter(User.id == user_id).first()
            if user:
                roles = [user.role]
        
        # Connect to WebSocket manager
        connection_id = await websocket_manager.connect(
            websocket=websocket,
            restaurant_id=restaurant_id,
            user_id=user_id,
            connection_type=conn_type,
            roles=roles
        )
        
        # Handle incoming messages
        while True:
            try:
                # Receive message from client
                data = await websocket.receive_text()
                message_data = json.loads(data)
                
                # Handle different message types
                message_type = message_data.get("type")
                
                if message_type == "pong":
                    # Handle pong response
                    continue
                elif message_type == "subscribe":
                    # Handle event subscription
                    await handle_subscription(connection_id, message_data)
                elif message_type == "unsubscribe":
                    # Handle event unsubscription
                    await handle_unsubscription(connection_id, message_data)
                elif message_type == "ping":
                    # Send pong response
                    await websocket.send_text(json.dumps({
                        "type": "pong",
                        "timestamp": datetime.now().isoformat()
                    }))
                else:
                    # Echo unknown message types for debugging
                    await websocket.send_text(json.dumps({
                        "type": "error",
                        "message": f"Unknown message type: {message_type}",
                        "original_message": message_data
                    }))
                    
            except json.JSONDecodeError:
                await websocket.send_text(json.dumps({
                    "type": "error",
                    "message": "Invalid JSON format"
                }))
            except Exception as e:
                await websocket.send_text(json.dumps({
                    "type": "error",
                    "message": f"Message processing error: {str(e)}"
                }))
                
    except WebSocketDisconnect:
        pass
    except Exception as e:
        try:
            await websocket.close(code=4000, reason=f"Connection error: {str(e)}")
        except:
            pass
    finally:
        if connection_id:
            await websocket_manager.disconnect(connection_id)

@router.websocket("/ws/kitchen/{restaurant_id}")
async def websocket_kitchen_endpoint(
    websocket: WebSocket,
    restaurant_id: str = Path(..., description="Restaurant ID"),
    user_id: Optional[str] = Query(None, description="User ID"),
    db: Session = Depends(get_db)
):
    """
    Kitchen-specific WebSocket endpoint
    Receives order updates, preparation status, and kitchen notifications
    """
    connection_id = None
    
    try:
        # Get token from query parameters
        token = websocket.query_params.get("token")
        
        # Verify access with token validation
        has_access = await verify_websocket_access(restaurant_id, user_id, token, "kitchen", db)
        if not has_access:
            await websocket.close(code=4003, reason="Access denied")
            return
        
        # Get user roles
        roles = []
        if user_id:
            user = db.query(User).filter(User.id == user_id).first()
            if user:
                roles = [user.role]
        
        # Connect with kitchen-specific type
        connection_id = await websocket_manager.connect(
            websocket=websocket,
            restaurant_id=restaurant_id,
            user_id=user_id,
            connection_type=ConnectionType.KITCHEN,
            roles=roles
        )
        
        # Send kitchen-specific welcome message
        welcome_message = WebSocketMessage(
            event_type=EventType.SYSTEM_NOTIFICATION,
            data={
                "type": "kitchen_connected",
                "message": "Kitchen display connected successfully",
                "features": ["order_notifications", "status_updates", "preparation_times"]
            },
            restaurant_id=restaurant_id,
            user_id=user_id
        )
        
        await websocket_manager.send_to_connection(connection_id, welcome_message)
        
        # Handle kitchen-specific messages
        while True:
            try:
                data = await websocket.receive_text()
                message_data = json.loads(data)
                
                message_type = message_data.get("type")
                
                if message_type == "order_status_update":
                    await handle_kitchen_status_update(connection_id, restaurant_id, message_data, db)
                elif message_type == "preparation_time_update":
                    await handle_preparation_time_update(connection_id, restaurant_id, message_data, db)
                elif message_type == "ping":
                    await websocket.send_text(json.dumps({
                        "type": "pong",
                        "timestamp": datetime.now().isoformat()
                    }))
                    
            except json.JSONDecodeError:
                await websocket.send_text(json.dumps({
                    "type": "error",
                    "message": "Invalid JSON format in kitchen message"
                }))
            except Exception as e:
                await websocket.send_text(json.dumps({
                    "type": "error",
                    "message": f"Kitchen message processing error: {str(e)}"
                }))
                
    except WebSocketDisconnect:
        pass
    except Exception as e:
        try:
            await websocket.close(code=4000, reason=f"Kitchen connection error: {str(e)}")
        except:
            pass
    finally:
        if connection_id:
            await websocket_manager.disconnect(connection_id)

@router.websocket("/ws/pos/{restaurant_id}")
async def websocket_pos_endpoint(
    websocket: WebSocket,
    restaurant_id: str = Path(..., description="Restaurant ID"),
    user_id: Optional[str] = Query(None, description="User ID"),
    db: Session = Depends(get_db)
):
    """
    POS-specific WebSocket endpoint
    Handles order updates, payment notifications, and inventory alerts
    """
    connection_id = None
    
    try:
        # Get token from query parameters
        token = websocket.query_params.get("token")
        
        # Verify access with token validation
        has_access = await verify_websocket_access(restaurant_id, user_id, token, "pos", db)
        if not has_access:
            await websocket.close(code=4003, reason="Access denied")
            return
        
        # Get user roles
        roles = []
        if user_id:
            user = db.query(User).filter(User.id == user_id).first()
            if user:
                roles = [user.role]
        
        # Connect with POS-specific type
        connection_id = await websocket_manager.connect(
            websocket=websocket,
            restaurant_id=restaurant_id,
            user_id=user_id,
            connection_type=ConnectionType.POS,
            roles=roles
        )
        
        # Send POS-specific welcome message
        welcome_message = WebSocketMessage(
            event_type=EventType.SYSTEM_NOTIFICATION,
            data={
                "type": "pos_connected",
                "message": "POS terminal connected successfully",
                "features": ["order_updates", "payment_notifications", "inventory_alerts"]
            },
            restaurant_id=restaurant_id,
            user_id=user_id
        )
        
        await websocket_manager.send_to_connection(connection_id, welcome_message)
        
        # Handle POS messages
        while True:
            try:
                data = await websocket.receive_text()
                message_data = json.loads(data)
                
                message_type = message_data.get("type")
                
                if message_type == "order_created":
                    await handle_pos_order_created(connection_id, restaurant_id, message_data, db)
                elif message_type == "payment_processed":
                    await handle_pos_payment_processed(connection_id, restaurant_id, message_data, db)
                elif message_type == "ping":
                    await websocket.send_text(json.dumps({
                        "type": "pong",
                        "timestamp": datetime.now().isoformat()
                    }))
                    
            except json.JSONDecodeError:
                await websocket.send_text(json.dumps({
                    "type": "error",
                    "message": "Invalid JSON format in POS message"
                }))
            except Exception as e:
                await websocket.send_text(json.dumps({
                    "type": "error",
                    "message": f"POS message processing error: {str(e)}"
                }))
                
    except WebSocketDisconnect:
        pass
    except Exception as e:
        try:
            await websocket.close(code=4000, reason=f"POS connection error: {str(e)}")
        except:
            pass
    finally:
        if connection_id:
            await websocket_manager.disconnect(connection_id)

@router.websocket("/ws/management/{restaurant_id}")
async def websocket_management_endpoint(
    websocket: WebSocket,
    restaurant_id: str = Path(..., description="Restaurant ID"),
    user_id: Optional[str] = Query(None, description="User ID"),
    db: Session = Depends(get_db)
):
    """
    Management dashboard WebSocket endpoint
    Provides real-time analytics, alerts, and system status
    """
    connection_id = None
    
    try:
        # Get token from query parameters
        token = websocket.query_params.get("token")
        
        # Verify management access with token validation
        has_access = await verify_websocket_access(restaurant_id, user_id, token, "management", db)
        if not has_access:
            await websocket.close(code=4003, reason="Access denied")
            return
        
        # Verify user has management permissions
        if user_id:
            user = db.query(User).filter(User.id == user_id).first()
            if not user or user.role not in ["restaurant_owner", "platform_owner", "manager"]:
                await websocket.close(code=4003, reason="Management access required")
                return
        
        # Connect with management-specific type
        connection_id = await websocket_manager.connect(
            websocket=websocket,
            restaurant_id=restaurant_id,
            user_id=user_id,
            connection_type=ConnectionType.MANAGEMENT,
            roles=[user.role] if user_id else []
        )
        
        # Send management dashboard data
        welcome_message = WebSocketMessage(
            event_type=EventType.SYSTEM_NOTIFICATION,
            data={
                "type": "management_connected",
                "message": "Management dashboard connected",
                "features": ["real_time_analytics", "system_alerts", "performance_metrics"]
            },
            restaurant_id=restaurant_id,
            user_id=user_id
        )
        
        await websocket_manager.send_to_connection(connection_id, welcome_message)
        
        # Handle management messages
        while True:
            try:
                data = await websocket.receive_text()
                message_data = json.loads(data)
                
                message_type = message_data.get("type")
                
                if message_type == "request_analytics":
                    await handle_analytics_request(connection_id, restaurant_id, message_data, db)
                elif message_type == "ping":
                    await websocket.send_text(json.dumps({
                        "type": "pong",
                        "timestamp": datetime.now().isoformat()
                    }))
                    
            except json.JSONDecodeError:
                await websocket.send_text(json.dumps({
                    "type": "error",
                    "message": "Invalid JSON format in management message"
                }))
            except Exception as e:
                await websocket.send_text(json.dumps({
                    "type": "error",
                    "message": f"Management message processing error: {str(e)}"
                }))
                
    except WebSocketDisconnect:
        pass
    except Exception as e:
        try:
            await websocket.close(code=4000, reason=f"Management connection error: {str(e)}")
        except:
            pass
    finally:
        if connection_id:
            await websocket_manager.disconnect(connection_id)

# Message handlers
async def handle_subscription(connection_id: str, message_data: dict):
    """Handle event subscription requests"""
    try:
        events = message_data.get("events", [])
        # Store subscription preferences for this connection
        # This would be implemented based on specific requirements
        response = {
            "type": "subscription_confirmed",
            "events": events,
            "message": f"Subscribed to {len(events)} event types"
        }
        
        # Send confirmation (implementation would depend on WebSocket manager)
        pass
        
    except Exception as e:
        logger.error(f"Subscription error: {str(e)}")

async def handle_unsubscription(connection_id: str, message_data: dict):
    """Handle event unsubscription requests"""
    try:
        events = message_data.get("events", [])
        # Remove subscription preferences for this connection
        # Implementation would depend on specific requirements
        pass
        
    except Exception as e:
        logger.error(f"Unsubscription error: {str(e)}")

async def handle_kitchen_status_update(connection_id: str, restaurant_id: str, message_data: dict, db: Session):
    """Handle kitchen status updates"""
    try:
        order_id = message_data.get("order_id")
        new_status = message_data.get("status")
        
        if not order_id or not new_status:
            return
        
        # Broadcast status update to all relevant connections
        update_message = WebSocketMessage(
            event_type=EventType.ORDER_STATUS_CHANGED,
            data={
                "order_id": order_id,
                "new_status": new_status,
                "updated_by": "kitchen",
                "updated_at": datetime.now().isoformat()
            },
            restaurant_id=restaurant_id,
            connection_types=[ConnectionType.POS, ConnectionType.MANAGEMENT]
        )
        
        await websocket_manager.broadcast_to_restaurant(
            restaurant_id,
            update_message,
            connection_types=[ConnectionType.POS, ConnectionType.MANAGEMENT]
        )
        
    except Exception as e:
        logger.error(f"Kitchen status update error: {str(e)}")

async def handle_preparation_time_update(connection_id: str, restaurant_id: str, message_data: dict, db: Session):
    """Handle preparation time updates"""
    try:
        order_id = message_data.get("order_id")
        estimated_time = message_data.get("estimated_time")
        
        if not order_id or not estimated_time:
            return
        
        # Broadcast preparation time update
        time_message = WebSocketMessage(
            event_type=EventType.KITCHEN_UPDATE,
            data={
                "order_id": order_id,
                "update_type": "preparation_time",
                "estimated_time": estimated_time,
                "updated_at": datetime.now().isoformat()
            },
            restaurant_id=restaurant_id,
            connection_types=[ConnectionType.POS, ConnectionType.MANAGEMENT]
        )
        
        await websocket_manager.broadcast_to_restaurant(
            restaurant_id,
            time_message,
            connection_types=[ConnectionType.POS, ConnectionType.MANAGEMENT]
        )
        
    except Exception as e:
        logger.error(f"Preparation time update error: {str(e)}")

async def handle_pos_order_created(connection_id: str, restaurant_id: str, message_data: dict, db: Session):
    """Handle new order from POS"""
    try:
        order_data = message_data.get("order", {})
        
        # Broadcast new order to kitchen and management
        order_message = WebSocketMessage(
            event_type=EventType.ORDER_CREATED,
            data=order_data,
            restaurant_id=restaurant_id,
            connection_types=[ConnectionType.KITCHEN, ConnectionType.MANAGEMENT]
        )
        
        await websocket_manager.broadcast_to_restaurant(
            restaurant_id,
            order_message,
            connection_types=[ConnectionType.KITCHEN, ConnectionType.MANAGEMENT]
        )
        
    except Exception as e:
        logger.error(f"POS order created error: {str(e)}")

async def handle_pos_payment_processed(connection_id: str, restaurant_id: str, message_data: dict, db: Session):
    """Handle payment processing from POS"""
    try:
        payment_data = message_data.get("payment", {})
        
        # Broadcast payment completion
        payment_message = WebSocketMessage(
            event_type=EventType.PAYMENT_COMPLETED,
            data=payment_data,
            restaurant_id=restaurant_id,
            connection_types=[ConnectionType.MANAGEMENT]
        )
        
        await websocket_manager.broadcast_to_restaurant(
            restaurant_id,
            payment_message,
            connection_types=[ConnectionType.MANAGEMENT]
        )
        
    except Exception as e:
        logger.error(f"POS payment processed error: {str(e)}")

async def handle_analytics_request(connection_id: str, restaurant_id: str, message_data: dict, db: Session):
    """Handle real-time analytics requests"""
    try:
        analytics_type = message_data.get("analytics_type", "dashboard")
        
        # This would fetch real-time analytics data
        # For now, send a placeholder response
        analytics_data = {
            "type": "analytics_data",
            "analytics_type": analytics_type,
            "data": {
                "timestamp": datetime.now().isoformat(),
                "message": "Analytics data would be provided here"
            }
        }
        
        # Send analytics data to requesting connection
        # Implementation would depend on specific analytics requirements
        
    except Exception as e:
        logger.error(f"Analytics request error: {str(e)}")

# REST endpoints for WebSocket management
@router.get("/stats")
async def get_websocket_stats(
    current_user: User = Depends(get_current_user),
    db: Session = Depends(get_db)
):
    """Get WebSocket connection statistics"""
    try:
        # Only allow managers and owners to view stats
        if current_user.role not in ["restaurant_owner", "platform_owner", "manager"]:
            raise FynloException(
                message="Access denied - management permissions required",
                error_code=ErrorCodes.FORBIDDEN,
                status_code=403
            )
        
        stats = websocket_manager.get_connection_stats()
        
        return APIResponseHelper.success(
            data=stats,
            message="WebSocket statistics retrieved successfully"
        )
        
    except FynloException:
        raise
    except Exception as e:
        raise FynloException(
            message=f"Failed to retrieve WebSocket statistics: {str(e)}",
            error_code=ErrorCodes.INTERNAL_ERROR,
            status_code=500
        )

@router.post("/broadcast/{restaurant_id}")
async def broadcast_message(
    restaurant_id: str = Path(..., description="Restaurant ID"),
    message: dict = None,
    current_user: User = Depends(get_current_user),
    db: Session = Depends(get_db)
):
    """Broadcast message to all connections in a restaurant"""
    try:
        # Verify permissions
        if current_user.role not in ["restaurant_owner", "platform_owner", "manager"]:
            raise FynloException(
                message="Access denied - management permissions required",
                error_code=ErrorCodes.FORBIDDEN,
                status_code=403
            )
        
        # Verify restaurant access
        restaurant = db.query(Restaurant).filter(Restaurant.id == restaurant_id).first()
        if not restaurant:
            raise FynloException(
                message="Restaurant not found",
                error_code=ErrorCodes.NOT_FOUND,
                status_code=404
            )
        
        # Create broadcast message
        broadcast_msg = WebSocketMessage(
            event_type=EventType.SYSTEM_NOTIFICATION,
            data={
                "type": "admin_broadcast",
                "message": message.get("message", "System notification"),
                "priority": message.get("priority", "normal"),
                "sent_by": current_user.username
            },
            restaurant_id=restaurant_id,
            user_id=str(current_user.id)
        )
        
        await websocket_manager.broadcast_to_restaurant(restaurant_id, broadcast_msg)
        
        return APIResponseHelper.success(
            message="Message broadcasted successfully",
            meta={"restaurant_id": restaurant_id}
        )
        
    except FynloException:
        raise
    except Exception as e:
        raise FynloException(
            message=f"Failed to broadcast message: {str(e)}",
            error_code=ErrorCodes.INTERNAL_ERROR,
            status_code=500
        )<|MERGE_RESOLUTION|>--- conflicted
+++ resolved
@@ -61,29 +61,24 @@
                     logger.error("Invalid Supabase token - no user found")
                     return False
                 
-<<<<<<< HEAD
-                # Generate deterministic temporary user ID
-                supabase_user_id = str(supabase_user.id)
-                
-                # Find user in our database by Supabase ID
-                user = db.query(User).filter(User.supabase_id == supabase_user_id).first()
+                # Find user in our database by supabase_id
+                user = db.query(User).filter(User.supabase_id == supabase_user.id).first()
                 if not user:
                     # Check by email for backward compatibility
                     user = db.query(User).filter(User.email == supabase_user.email).first()
                     if user and not user.supabase_id:
-                        # Update the supabase_id if missing
-                        user.supabase_id = supabase_user_id
-                        db.commit()
-                        logger.info(f"Updated user {user.id} with Supabase ID during WebSocket auth")
-                    
-                if not user:
-                    logger.error(f"User not found in database for Supabase ID: {supabase_user_id}")
-=======
-                # Find user in our database by supabase_id
-                user = db.query(User).filter(User.supabase_id == supabase_user.id).first()
+                        # Update the supabase_id if missing with proper error handling
+                        try:
+                            user.supabase_id = supabase_user.id
+                            db.commit()
+                            logger.info(f"Updated user {user.id} with Supabase ID during WebSocket auth")
+                        except Exception as e:
+                            logger.error(f"Failed to update user supabase_id: {str(e)}")
+                            db.rollback()
+                            # Continue with authentication even if update fails
+                
                 if not user:
                     logger.error(f"User not found in database for supabase_id: {supabase_user.id}")
->>>>>>> 0088684f
                     return False
                 
                 # Verify the user is active
