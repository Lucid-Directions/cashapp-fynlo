--- conflicted
+++ resolved
@@ -97,11 +97,7 @@
         # Find or create user in our database with proper error handling
         db_user = None
         try:
-<<<<<<< HEAD
-            # Find user by Supabase ID (the correct approach)
-=======
             # Use supabase_id for secure lookup
->>>>>>> 0088684f
             db_user = db.query(User).filter(
                 User.supabase_id == supabase_user.id
             ).first()
@@ -133,18 +129,13 @@
                 # Create new user with proper defaults
                 db_user = User(
                     id=uuid.uuid4(),
-<<<<<<< HEAD
-                    supabase_id=supabase_user_id,  # Set Supabase ID properly
-                    email=supabase_user.email,
-                    username=supabase_user.email,  # Use email as username for now
-=======
                     email=supabase_user.email,
                     username=supabase_user.email,  # Use email as username
                     supabase_id=supabase_user.id,  # Store the Supabase ID for secure lookups
->>>>>>> 0088684f
                     first_name=supabase_user.user_metadata.get('first_name', ''),
                     last_name=supabase_user.user_metadata.get('last_name', ''),
                     role='restaurant_owner',  # Default role for new users
+                    auth_provider='supabase',
                     is_active=True,
                     last_login=datetime.utcnow()
                 )
