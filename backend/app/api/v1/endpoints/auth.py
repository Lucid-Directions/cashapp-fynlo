"""
Authentication endpoints for Fynlo POS
"""

from datetime import datetime, timedelta
from typing import Optional
from fastapi import APIRouter, Depends, HTTPException, status, Request
from fastapi.security import HTTPBearer, HTTPAuthorizationCredentials
from sqlalchemy.orm import Session
from jose import JWTError, jwt
from passlib.context import CryptContext
from pydantic import BaseModel, EmailStr

from app.core.database import get_db, User
from app.core.config import settings
from app.core.redis_client import get_redis, RedisClient
from app.core.responses import APIResponseHelper, iOSResponseHelper
from app.core.exceptions import (
    AuthenticationException,
    ValidationException,
    ConflictException,
    iOSErrorHelper
)
from app.middleware.rate_limit_middleware import limiter, AUTH_RATE


from app.services.audit_logger import AuditLoggerService
from app.models.audit_log import AuditEventType, AuditEventStatus

router = APIRouter()
security = HTTPBearer()
pwd_context = CryptContext(schemes=["bcrypt"], deprecated="auto")

# Pydantic models
class UserLogin(BaseModel):
    email: EmailStr
    password: str

class UserRegister(BaseModel):
    email: EmailStr
    password: str
    first_name: str
    last_name: str
    role: str = "employee"
    restaurant_id: Optional[str] = None
    platform_id: Optional[str] = None

class Token(BaseModel):
    access_token: str
    token_type: str = "bearer"
    user_id: str
    role: str
    restaurant_id: Optional[str] = None
    platform_id: Optional[str] = None

class UserResponse(BaseModel):
    id: str
    email: str
    first_name: str
    last_name: str
    role: str
    restaurant_id: Optional[str] = None
    platform_id: Optional[str] = None
    is_active: bool

def verify_password(plain_password: str, hashed_password: str) -> bool:
    """Verify password"""
    return pwd_context.verify(plain_password, hashed_password)

def get_password_hash(password: str) -> str:
    """Hash password"""
    return pwd_context.hash(password)

def authenticate_user(db: Session, email: str, password: str) -> Optional[User]:
    """Authenticate user with email and password
    
    This function is used by mobile endpoints for authentication.
    Returns the user if authentication succeeds, None if it fails.
    """
    user = db.query(User).filter(User.email == email).first()
    
    if not user:
        return None
    
    if not verify_password(password, user.password_hash):
        return None
    
    if not user.is_active:
        return None
    
    return user

def create_access_token(data: dict, expires_delta: Optional[timedelta] = None):
    """Create JWT access token"""
    to_encode = data.copy()
    if expires_delta:
        expire = datetime.utcnow() + expires_delta
    else:
        expire = datetime.utcnow() + timedelta(minutes=settings.ACCESS_TOKEN_EXPIRE_MINUTES)
    
    to_encode.update({"exp": expire})
    encoded_jwt = jwt.encode(to_encode, settings.SECRET_KEY, algorithm=settings.ALGORITHM)
    return encoded_jwt

async def get_current_user(
    request: Request, # Added Request
    credentials: HTTPAuthorizationCredentials = Depends(security),
    db: Session = Depends(get_db),
    redis: RedisClient = Depends(get_redis)
) -> User:
    """Get current authenticated user"""
    audit_service = AuditLoggerService(db)
    ip_address = request.client.host if request.client else "unknown"
    user_agent = request.headers.get("user-agent", "unknown")
    action_prefix = f"Access to {request.url.path} denied"

    credentials_exception = HTTPException(
        status_code=status.HTTP_401_UNAUTHORIZED,
        detail="Could not validate credentials",
        headers={"WWW-Authenticate": "Bearer"},
    )
    
    user_id_from_token: Optional[str] = None
    try:
        payload = jwt.decode(credentials.credentials, settings.SECRET_KEY, algorithms=[settings.ALGORITHM])
        user_id_from_token = payload.get("sub")
        if user_id_from_token is None:
            await audit_service.create_audit_log(
                event_type=AuditEventType.ACCESS_DENIED, event_status=AuditEventStatus.FAILURE,
                action_performed=f"{action_prefix}: Invalid token (no sub).",
                ip_address=ip_address, user_agent=user_agent,
                details={"token_prefix": credentials.credentials[:10]+"...", "reason": "Token missing 'sub' field."},
                commit=True
            )
            raise credentials_exception
    except JWTError as e:
        await audit_service.create_audit_log(
            event_type=AuditEventType.ACCESS_DENIED, event_status=AuditEventStatus.FAILURE,
            action_performed=f"{action_prefix}: JWT decoding error.",
            ip_address=ip_address, user_agent=user_agent,
            details={"token_prefix": credentials.credentials[:10]+"...", "error": str(e), "reason": "JWTError"},
            commit=True
        )
        raise credentials_exception
    
    is_blacklisted = await redis.exists(f"blacklist:{credentials.credentials}")
    if is_blacklisted:
        await audit_service.create_audit_log(
            event_type=AuditEventType.ACCESS_DENIED, event_status=AuditEventStatus.FAILURE,
            action_performed=f"{action_prefix}: Token blacklisted.",
            username_or_email=user_id_from_token, # Attempted user from token
            ip_address=ip_address, user_agent=user_agent,
            details={"token_prefix": credentials.credentials[:10]+"...", "reason": "Token is blacklisted (logged out)."},
            commit=True
        )
        raise iOSErrorHelper.token_expired() # This might be better as a generic 401
    
    user = db.query(User).filter(User.id == user_id_from_token).first()
    if user is None:
        await audit_service.create_audit_log(
            event_type=AuditEventType.ACCESS_DENIED, event_status=AuditEventStatus.FAILURE,
            action_performed=f"{action_prefix}: User not found.",
            username_or_email=user_id_from_token, # Attempted user ID from token
            ip_address=ip_address, user_agent=user_agent,
            details={"reason": "User ID from token not found in database."},
            commit=True
        )
        raise AuthenticationException("User not found") # This might be better as a generic 401
    
    if not user.is_active:
        await audit_service.create_audit_log(
            event_type=AuditEventType.ACCESS_DENIED, event_status=AuditEventStatus.FAILURE,
            action_performed=f"{action_prefix}: Account inactive.",
            user_id=user.id, username_or_email=user.email,
            ip_address=ip_address, user_agent=user_agent,
            details={"reason": "User account is inactive."},
            commit=True
        )
        raise AuthenticationException("Account is inactive") # This might be better as a generic 401
    
    # If we reach here, access is implicitly granted for this stage.
    # Explicit ACCESS_GRANTED could be logged in the endpoint itself if needed for specific sensitive operations.
    return user

async def get_current_user_optional(
    request: Request, # Added Request
    credentials: Optional[HTTPAuthorizationCredentials] = Depends(security),
    db: Session = Depends(get_db),
    redis: RedisClient = Depends(get_redis)
) -> Optional[User]:
    """Get current authenticated user, returns None if not authenticated"""
    if not credentials:
        return None
    
    try:
        payload = jwt.decode(credentials.credentials, settings.SECRET_KEY, algorithms=[settings.ALGORITHM])
        user_id: str = payload.get("sub")
        if user_id is None:
            return None
    except JWTError:
        return None
    
    # Check if token is blacklisted in Redis
    try:
        is_blacklisted = await redis.exists(f"blacklist:{credentials.credentials}")
        if is_blacklisted:
            return None
    except Exception:
        # If Redis is unavailable, continue without blacklist check
        pass
    
    user = db.query(User).filter(User.id == user_id).first()
    if user is None or not user.is_active:
        return None
    
    return user

@router.post("/login")
@limiter.limit(AUTH_RATE)
async def login(
<<<<<<< HEAD
    request: Request,
=======
    request: Request, # Added for rate limiter
>>>>>>> 8413938d
    user_data: UserLogin,
    db: Session = Depends(get_db),
    redis: RedisClient = Depends(get_redis)
):
    """User login with standardized iOS response"""
    audit_service = AuditLoggerService(db)
    ip_address = request.client.host if request.client else "unknown"
    user_agent = request.headers.get("user-agent", "unknown")

    user = db.query(User).filter(User.email == user_data.email).first()
    
    if not user or not verify_password(user_data.password, user.password_hash):
        await audit_service.create_audit_log(
            event_type=AuditEventType.USER_LOGIN_FAILURE,
            event_status=AuditEventStatus.FAILURE,
            action_performed="User login attempt failed: Invalid credentials.",
            username_or_email=user_data.email,
            ip_address=ip_address,
            user_agent=user_agent,
            details={"reason": "Invalid email or password."},
            commit=True # Commit immediately as this is a standalone failure event
        )
        raise iOSErrorHelper.invalid_credentials()
    
    if not user.is_active:
        await audit_service.create_audit_log(
            event_type=AuditEventType.USER_LOGIN_FAILURE,
            event_status=AuditEventStatus.FAILURE,
            action_performed="User login attempt failed: Account inactive.",
            user_id=user.id,
            username_or_email=user.email,
            ip_address=ip_address,
            user_agent=user_agent,
            details={"reason": "User account is inactive."},
            commit=True # Commit immediately
        )
        raise AuthenticationException("Account is inactive")
    
    # Update last login
    user.last_login = datetime.utcnow()
    # db.commit() will be called after successful audit logging or by audit_service if commit=True

    # Create access token
    access_token_expires = timedelta(minutes=settings.ACCESS_TOKEN_EXPIRE_MINUTES)
    access_token = create_access_token(
        data={"sub": str(user.id)}, expires_delta=access_token_expires
    )
    
    # Store session in Redis
    await redis.set_session(str(user.id), {
        "user_id": str(user.id),
        "email": user.email,
        "role": user.role,
        "restaurant_id": str(user.restaurant_id) if user.restaurant_id else None,
        "platform_id": str(user.platform_id) if user.platform_id else None,
        "login_time": datetime.utcnow().isoformat()
    })
    
    user_response = {
        "id": str(user.id),
        "email": user.email,
        "first_name": user.first_name,
        "last_name": user.last_name,
        "role": user.role,
        "restaurant_id": str(user.restaurant_id) if user.restaurant_id else None,
        "platform_id": str(user.platform_id) if user.platform_id else None,
        "is_active": user.is_active,
        "last_login": user.last_login.isoformat() if user.last_login else None
    }

    # Log successful login
    await audit_service.create_audit_log(
        event_type=AuditEventType.USER_LOGIN_SUCCESS,
        event_status=AuditEventStatus.SUCCESS,
        action_performed="User logged in successfully.",
        user_id=user.id,
        username_or_email=user.email,
        ip_address=ip_address,
        user_agent=user_agent,
        commit=False # User last_login update and this log will be committed together
    )
    db.commit() # Commit user.last_login and audit log
    db.refresh(user) # Refresh user to get updated last_login if needed by response
    
    return iOSResponseHelper.login_success(
        access_token=access_token,
        user_data=user_response
    )

@router.post("/register")
@limiter.limit(AUTH_RATE)
async def register(
<<<<<<< HEAD
    request: Request,
=======
    request: Request, # Added for rate limiter
>>>>>>> 8413938d
    user_data: UserRegister,
    db: Session = Depends(get_db)
):
    """User registration with standardized response"""
    audit_service = AuditLoggerService(db)
    ip_address = request.client.host if request.client else "unknown"
    user_agent = request.headers.get("user-agent", "unknown")

    # Check if user already exists
    existing_user = db.query(User).filter(User.email == user_data.email).first()
    if existing_user:
        await audit_service.create_audit_log(
            event_type=AuditEventType.USER_REGISTRATION_FAILURE,
            event_status=AuditEventStatus.FAILURE,
            action_performed="User registration failed: Email already registered.",
            username_or_email=user_data.email,
            ip_address=ip_address,
            user_agent=user_agent,
            details={"reason": "Email already registered.", "conflicting_field": "email"},
            commit=True # Standalone failure event
        )
        raise ConflictException(
            message="Email already registered",
            conflicting_field="email"
        )
    
    # Create new user
    hashed_password = get_password_hash(user_data.password)
    new_user = User(
        email=user_data.email,
        password_hash=hashed_password,
        first_name=user_data.first_name,
        last_name=user_data.last_name,
        role=user_data.role,
        restaurant_id=user_data.restaurant_id,
        platform_id=user_data.platform_id
    )
    
    db.add(new_user)
    # db.commit() will be called after successful audit logging

    await audit_service.create_audit_log(
        event_type=AuditEventType.USER_REGISTRATION_SUCCESS,
        event_status=AuditEventStatus.SUCCESS,
        action_performed="User registered successfully.",
        user_id=new_user.id, # Will be available after flush if not committed by audit_service
        username_or_email=new_user.email,
        ip_address=ip_address,
        user_agent=user_agent,
        resource_type="User",
        resource_id=str(new_user.id), # Will be available after flush
        commit=False # Commit with user creation
    )

    db.commit() # Commits new_user and audit_log
    db.refresh(new_user)
    
    user_response = {
        "id": str(new_user.id),
        "email": new_user.email,
        "first_name": new_user.first_name,
        "last_name": new_user.last_name,
        "role": new_user.role,
        "restaurant_id": str(new_user.restaurant_id) if new_user.restaurant_id else None,
        "platform_id": str(new_user.platform_id) if new_user.platform_id else None,
        "is_active": new_user.is_active,
        "created_at": new_user.created_at.isoformat() if hasattr(new_user, 'created_at') else None
    }
    
    return APIResponseHelper.created(
        data=user_response,
        message="User registered successfully"
    )

@router.post("/logout")
async def logout(
    request: Request,
    credentials: HTTPAuthorizationCredentials = Depends(security),
    current_user: User = Depends(get_current_user),
    redis: RedisClient = Depends(get_redis),
    db: Session = Depends(get_db)
):
    """User logout with standardized response"""
    audit_service = AuditLoggerService(db)
    ip_address = request.client.host if request.client else "unknown"
    user_agent = request.headers.get("user-agent", "unknown")

    # Add token to blacklist
    await redis.set(f"blacklist:{credentials.credentials}", "1", expire=86400)  # 24 hours
    
    # Remove session
    await redis.delete_session(str(current_user.id))

    await audit_service.create_audit_log(
        event_type=AuditEventType.USER_LOGOUT,
        event_status=AuditEventStatus.SUCCESS,
        action_performed="User logged out successfully.",
        user_id=current_user.id,
        username_or_email=current_user.email,
        ip_address=ip_address,
        user_agent=user_agent,
        commit=True # Standalone action
    )

    # Log token blacklisting as a separate event for clarity
    await audit_service.create_audit_log(
        event_type=AuditEventType.TOKEN_BLACKLISTED,
        event_status=AuditEventStatus.SUCCESS,
        action_performed="Access token blacklisted during logout.",
        user_id=current_user.id,
        username_or_email=current_user.email,
        ip_address=ip_address,
        user_agent=user_agent,
        details={"token_prefix": credentials.credentials[:10] + "..."}, # Avoid logging full token
        commit=True # Standalone action
    )
    
    return iOSResponseHelper.logout_success()

@router.get("/me")
async def get_current_user_info(current_user: User = Depends(get_current_user)):
    """Get current user information with standardized response"""
    user_data = {
        "id": str(current_user.id),
        "email": current_user.email,
        "first_name": current_user.first_name,
        "last_name": current_user.last_name,
        "role": current_user.role,
        "restaurant_id": str(current_user.restaurant_id) if current_user.restaurant_id else None,
        "platform_id": str(current_user.platform_id) if current_user.platform_id else None,
        "is_active": current_user.is_active,
        "last_login": current_user.last_login.isoformat() if current_user.last_login else None
    }
    
    return APIResponseHelper.success(
        data=user_data,
        message="User information retrieved successfully"
    )<|MERGE_RESOLUTION|>--- conflicted
+++ resolved
@@ -218,11 +218,7 @@
 @router.post("/login")
 @limiter.limit(AUTH_RATE)
 async def login(
-<<<<<<< HEAD
-    request: Request,
-=======
     request: Request, # Added for rate limiter
->>>>>>> 8413938d
     user_data: UserLogin,
     db: Session = Depends(get_db),
     redis: RedisClient = Depends(get_redis)
@@ -315,11 +311,7 @@
 @router.post("/register")
 @limiter.limit(AUTH_RATE)
 async def register(
-<<<<<<< HEAD
-    request: Request,
-=======
     request: Request, # Added for rate limiter
->>>>>>> 8413938d
     user_data: UserRegister,
     db: Session = Depends(get_db)
 ):
