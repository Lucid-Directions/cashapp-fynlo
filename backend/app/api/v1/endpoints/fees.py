from fastapi import APIRouter, Depends, Body
from sqlalchemy.orm import Session
from typing import Dict, Any, Optional

from app.core.database import get_db
from app.core.exceptions import FynloException, ResourceNotFoundException, ValidationException
from app.schemas.fee_schemas import (
    PaymentMethodEnum,
    CustomerTotalBreakdown,
    ServiceChargeBreakdown, # For potential separate return or internal use
    PlatformFeeRecordSchema # For response model
)
from app.services.platform_service import PlatformSettingsService
from app.services.payment_fee_calculator import PaymentFeeCalculator
from app.services.platform_fee_service import PlatformFeeService
from app.services.service_charge_calculator import ServiceChargeCalculator
from app.services.payment_config_service import PaymentConfigService
from app.services.financial_records_service import FinancialRecordsService # New service
from pydantic import BaseModel, Field
from app.core.exceptions import ValidationException, AuthenticationException, FynloException, ResourceNotFoundException, ConflictException

router = APIRouter()

# --- Request Models ---
class FeeCalculationRequest(BaseModel):
    subtotal: float = Field(..., gt=0, description="Order subtotal before VAT and any service charges or fees.")
    vat_amount: float = Field(..., ge=0, description="Total VAT amount for the order.")

    # If service charge is applied, its configured rate (e.g., 0.1 for 10%)
    # This rate is determined by the client based on restaurant/platform settings for service charge.
    service_charge_config_rate: Optional[float] = Field(None, ge=0, le=1, description="Configured service charge rate, e.g., 0.1 for 10%. Null if no SC.")

    payment_method: PaymentMethodEnum
    restaurant_id: Optional[str] = Field(None, description="ID of the restaurant, if applicable.")

    # Optional: For payment providers like SumUp that might have volume-based pricing
    monthly_volume_for_restaurant: Optional[float] = Field(None, description="Estimated monthly transaction volume for the restaurant.")

    # Optional: Client can specify if they want to override the default customer_pays_processor_fees setting.
    # This would only be allowed if `allow_toggle_by_merchant` is true for the payment method.
    force_customer_pays_processor_fees: Optional[bool] = None

class PlatformFeeRecordInput(BaseModel):
    order_id: str = Field(..., description="Client-generated or Odoo order reference.")
    platform_fee_amount: float
    processor_fee_amount: float
    customer_paid_processor: bool
    payment_method: PaymentMethodEnum
    # transaction_timestamp: Optional[str] = None # Optional: client can provide, or server defaults


# --- Dependency Injection for Services ---
# These would typically be more sophisticated in a full app, e.g., using a DI container
# or FastAPI's Depends with classes. For now, direct instantiation in endpoint.

def get_platform_settings_service(db: Session = Depends(get_db)) -> PlatformSettingsService:
    return PlatformSettingsService(db=db)

def get_payment_config_service(db: Session = Depends(get_db)) -> PaymentConfigService:
    return PaymentConfigService(db=db)

def get_payment_fee_calculator(
    pss: PlatformSettingsService = Depends(get_platform_settings_service)
) -> PaymentFeeCalculator:
    return PaymentFeeCalculator(platform_settings_service=pss)

def get_service_charge_calculator(
    pfc: PaymentFeeCalculator = Depends(get_payment_fee_calculator),
    pss: PlatformSettingsService = Depends(get_platform_settings_service)) -> ServiceChargeCalculator:
    return ServiceChargeCalculator(payment_fee_calculator=pfc, platform_settings_service=pss)

def get_platform_fee_service(
    pfc: PaymentFeeCalculator = Depends(get_payment_fee_calculator),
    pss: PlatformSettingsService = Depends(get_platform_settings_service)) -> PlatformFeeService:
    return PlatformFeeService(payment_fee_calculator=pfc, platform_settings_service=pss)

def get_financial_records_service(db: Session = Depends(get_db)) -> FinancialRecordsService:
    return FinancialRecordsService(db=db)


@router.post("/calculate-fees", response_model=CustomerTotalBreakdown)
async def calculate_fees_for_order(
    request: FeeCalculationRequest,
    db: Session = Depends(get_db), # get_db for direct session if needed by services not using DI functions above
    payment_config_service: PaymentConfigService = Depends(get_payment_config_service),
    service_charge_calc: ServiceChargeCalculator = Depends(get_service_charge_calculator),
    platform_fee_service: PlatformFeeService = Depends(get_platform_fee_service)
):
    """
    Calculates the detailed fee breakdown for a given order's subtotal and payment method.
    This endpoint determines processor fees, platform fees, and service charges.
    """

    # 1. Determine fee payment rules (who pays processor fee, is it part of SC)
    payment_method_setting = payment_config_service.get_payment_method_setting(
        payment_method=request.payment_method,
        restaurant_id=request.restaurant_id
    )

    if not payment_method_setting:
        # This should ideally not happen if defaults are seeded for all PaymentMethodEnums
<<<<<<< HEAD
        raise ResourceNotFoundException(detail=f"Fee configuration not found for payment method {request.payment_method.value} for restaurant {request.restaurant_id or 'platform default'}."
        )
=======
        raise ResourceNotFoundException(resource="Resource", message=f"Fee configuration not found for payment method {request.payment_method.value} for restaurant {request.restaurant_id or 'unknown'}")
>>>>>>> dc26fc55

    # Determine who pays processor fees
    customer_pays_processor_fees = payment_method_setting.customer_pays_default
    if request.force_customer_pays_processor_fees is not None:
        if payment_method_setting.allow_toggle_by_merchant:
            customer_pays_processor_fees = request.force_customer_pays_processor_fees
        else:
            # Client tried to override but not allowed
<<<<<<< HEAD
            raise ValidationException(detail=f"Toggling who pays processor fee is not allowed for payment method {request.payment_method.value}."
            )
=======
            raise ValidationException(message=f"Toggling who pays processor fee is not allowed for payment method {request.payment_method.value}.")
>>>>>>> dc26fc55

    include_processor_fee_in_sc = payment_method_setting.include_processor_fee_in_service_charge

    # 2. Calculate final Service Charge
    final_service_charge_amount = 0.0
    service_charge_breakdown_details: Optional[ServiceChargeBreakdown] = None

    if request.service_charge_config_rate is not None and request.service_charge_config_rate > 0:
        try:
            service_charge_breakdown_details = await service_charge_calc.calculate_service_charge_with_fees(
                order_subtotal=request.subtotal,
                service_charge_config_rate=request.service_charge_config_rate,
                payment_method=request.payment_method,
                customer_pays_processor_fees=customer_pays_processor_fees, # Crucial: SC structure depends on this
                include_processor_fee_in_service_charge=include_processor_fee_in_sc,
                restaurant_id=request.restaurant_id,
                monthly_volume_for_restaurant=request.monthly_volume_for_restaurant
            )
            final_service_charge_amount = service_charge_breakdown_details['final_service_charge_amount']
        except Exception as e:
            # Log the exception details
            # logger.error(f"Error in ServiceChargeCalculator: {e}", exc_info=True)
<<<<<<< HEAD
            raise FynloException(detail=f"Error calculating service charge: {str(e)}")
=======
            raise FynloException(message=f"Service charge calculation error: {str(e)}", status_code=500)
>>>>>>> dc26fc55


    # 3. Calculate final Customer Total Breakdown using PlatformFeeService
    try:
        customer_total_breakdown = await platform_fee_service.calculate_customer_total(
            subtotal=request.subtotal,
            vat_amount=request.vat_amount,
            service_charge_final_amount=final_service_charge_amount,
            payment_method=request.payment_method,
            customer_pays_processor_fees=customer_pays_processor_fees, # This is the effective decision
            restaurant_id=request.restaurant_id,
            monthly_volume_for_restaurant=request.monthly_volume_for_restaurant
        )
        # Could augment with more details if needed
        # customer_total_breakdown['service_charge_details'] = service_charge_breakdown_details
        return customer_total_breakdown

    except ValueError as ve: # From underlying services if config is missing etc.
<<<<<<< HEAD
        raise ValidationException(detail=str(ve))
    except Exception as e:
        # logger.error(f"Error in PlatformFeeService's calculate_customer_total: {e}", exc_info=True)
        raise FynloException(detail=f"Error calculating final customer total: {str(e)}")
=======
        raise ValidationException(message=str(ve))
    except Exception as e:
        # logger.error(f"Error in PlatformFeeService's calculate_customer_total: {e}", exc_info=True)
        raise FynloException(message=f"Customer total calculation error: {str(e)}", status_code=500)
>>>>>>> dc26fc55

# To include this router in the main application:
# In backend/app/api/v1/api.py (or equivalent main router aggregation file):
# from .endpoints import fees
# api_router.include_router(fees.router, prefix="/fees", tags=["Fees & Calculations"])
#
# And ensure models are imported in backend/app/models/__init__.py if using that pattern.
# e.g. from .payment_config import PaymentMethodSetting
#      from .financial_records import PlatformFeeRecord, StaffTipDistributionRecord
#
# And schemas in backend/app/schemas/__init__.py
# e.g. from .fee_schemas import *


@router.post("/platform-fees/record", response_model=PlatformFeeRecordSchema, status_code=201)
async def record_platform_fee(
    fee_data_input: PlatformFeeRecordInput, # Using the Pydantic model for input
    financial_records_service: FinancialRecordsService = Depends(get_financial_records_service)
):
    """
    Records a platform fee transaction.
    The fee calculation should have been done prior to calling this.
    """
    try:
        # Convert Pydantic input model to the TypedDict schema expected by the service
        # This explicit conversion step is good for clarity if schemas differ slightly
        # or if service expects a TypedDict. If service can take Pydantic, it's simpler.
        # For now, assuming PlatformFeeRecordSchema can be constructed from PlatformFeeRecordInput.

        fee_data_schema = PlatformFeeRecordSchema(
            order_id=fee_data_input.order_id,
            platform_fee_amount=fee_data_input.platform_fee_amount,
            processor_fee_amount=fee_data_input.processor_fee_amount,
            customer_paid_processor=fee_data_input.customer_paid_processor,
            payment_method=fee_data_input.payment_method,
            # transaction_timestamp is not in input, will be set by server_default or None
        )

        db_record = financial_records_service.create_platform_fee_record(fee_data_schema)

        # Convert SQLAlchemy model back to Pydantic schema for response
        # (FastAPI does this automatically if response_model is a Pydantic model and ORM mode is enabled)
        # To be absolutely explicit or if ORM mode isn't perfect:
        return PlatformFeeRecordSchema(
            id=db_record.id,
            order_id=db_record.order_reference,
            platform_fee_amount=float(db_record.platform_fee_amount),
            processor_fee_amount=float(db_record.processor_fee_amount),
            customer_paid_processor=db_record.customer_paid_processor_fee,
            payment_method=PaymentMethodEnum(db_record.payment_method), # Ensure enum conversion
            transaction_timestamp=db_record.transaction_timestamp.isoformat()
        )
    except ValueError as ve: # Catch specific errors if service raises them
<<<<<<< HEAD
        raise ValidationException(detail=str(ve))
    except Exception as e:
        # logger.error(f"Error recording platform fee for order {fee_data_input.order_id}: {e}", exc_info=True)
        raise FynloException(detail=f"Failed to record platform fee: {str(e)}")
=======
        raise ValidationException(message=str(ve))
    except Exception as e:
        # logger.error(f"Error recording platform fee for order {fee_data_input.order_id}: {e}", exc_info=True)
        raise FynloException(message=f"Error recording platform fee: {str(e)}", status_code=500)
>>>>>>> dc26fc55
<|MERGE_RESOLUTION|>--- conflicted
+++ resolved
@@ -99,13 +99,8 @@
 
     if not payment_method_setting:
         # This should ideally not happen if defaults are seeded for all PaymentMethodEnums
-<<<<<<< HEAD
         raise ResourceNotFoundException(detail=f"Fee configuration not found for payment method {request.payment_method.value} for restaurant {request.restaurant_id or 'platform default'}."
         )
-=======
-        raise ResourceNotFoundException(resource="Resource", message=f"Fee configuration not found for payment method {request.payment_method.value} for restaurant {request.restaurant_id or 'unknown'}")
->>>>>>> dc26fc55
-
     # Determine who pays processor fees
     customer_pays_processor_fees = payment_method_setting.customer_pays_default
     if request.force_customer_pays_processor_fees is not None:
@@ -113,13 +108,8 @@
             customer_pays_processor_fees = request.force_customer_pays_processor_fees
         else:
             # Client tried to override but not allowed
-<<<<<<< HEAD
-            raise ValidationException(detail=f"Toggling who pays processor fee is not allowed for payment method {request.payment_method.value}."
+            raise ValidationException(message=f"Toggling who pays processor fee is not allowed for payment method {request.payment_method.value}."
             )
-=======
-            raise ValidationException(message=f"Toggling who pays processor fee is not allowed for payment method {request.payment_method.value}.")
->>>>>>> dc26fc55
-
     include_processor_fee_in_sc = payment_method_setting.include_processor_fee_in_service_charge
 
     # 2. Calculate final Service Charge
@@ -141,12 +131,7 @@
         except Exception as e:
             # Log the exception details
             # logger.error(f"Error in ServiceChargeCalculator: {e}", exc_info=True)
-<<<<<<< HEAD
-            raise FynloException(detail=f"Error calculating service charge: {str(e)}")
-=======
-            raise FynloException(message=f"Service charge calculation error: {str(e)}", status_code=500)
->>>>>>> dc26fc55
-
+            raise FynloException(message=f"Error calculating service charge: {str(e)}")
 
     # 3. Calculate final Customer Total Breakdown using PlatformFeeService
     try:
@@ -164,18 +149,10 @@
         return customer_total_breakdown
 
     except ValueError as ve: # From underlying services if config is missing etc.
-<<<<<<< HEAD
-        raise ValidationException(detail=str(ve))
-    except Exception as e:
-        # logger.error(f"Error in PlatformFeeService's calculate_customer_total: {e}", exc_info=True)
-        raise FynloException(detail=f"Error calculating final customer total: {str(e)}")
-=======
         raise ValidationException(message=str(ve))
     except Exception as e:
         # logger.error(f"Error in PlatformFeeService's calculate_customer_total: {e}", exc_info=True)
-        raise FynloException(message=f"Customer total calculation error: {str(e)}", status_code=500)
->>>>>>> dc26fc55
-
+        raise FynloException(message=f"Error calculating final customer total: {str(e)}")
 # To include this router in the main application:
 # In backend/app/api/v1/api.py (or equivalent main router aggregation file):
 # from .endpoints import fees
@@ -228,14 +205,7 @@
             transaction_timestamp=db_record.transaction_timestamp.isoformat()
         )
     except ValueError as ve: # Catch specific errors if service raises them
-<<<<<<< HEAD
-        raise ValidationException(detail=str(ve))
-    except Exception as e:
-        # logger.error(f"Error recording platform fee for order {fee_data_input.order_id}: {e}", exc_info=True)
-        raise FynloException(detail=f"Failed to record platform fee: {str(e)}")
-=======
         raise ValidationException(message=str(ve))
     except Exception as e:
         # logger.error(f"Error recording platform fee for order {fee_data_input.order_id}: {e}", exc_info=True)
-        raise FynloException(message=f"Error recording platform fee: {str(e)}", status_code=500)
->>>>>>> dc26fc55
+        raise FynloException(message=f"Failed to record platform fee: {str(e)}")