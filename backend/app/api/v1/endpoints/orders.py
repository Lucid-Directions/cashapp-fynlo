"""
Orders Management API endpoints for Fynlo POS
"""

from typing import List, Optional
from fastapi import APIRouter, Depends, HTTPException, status, Query
from sqlalchemy.orm import Session
from sqlalchemy import and_, or_, desc
from pydantic import BaseModel, EmailStr
from datetime import datetime, timedelta
import uuid
import logging

logger = logging.getLogger(__name__)

from app.core.database import get_db, Order, Product, Customer, User
from app.core.auth import get_current_user
from app.api.v1.endpoints.customers import CustomerCreate as CustomerCreateSchema # Renamed to avoid conflict
from app.core.redis_client import get_redis, RedisClient
from app.core.responses import APIResponseHelper
<<<<<<< HEAD
from app.core.exceptions import ValidationException, AuthenticationException, FynloException, ResourceNotFoundException, ConflictException
=======
from app.core.exceptions import AuthorizationException, FynloException, ResourceNotFoundException, ValidationException
>>>>>>> dc26fc55
from app.core.onboarding_helper import OnboardingHelper
from app.core.websocket import (
    websocket_manager, 
    notify_order_created, 
    notify_order_status_changed, 
    notify_kitchen_update,
    WebSocketMessage,
    EventType
)
from app.core.transaction_manager import transactional, transaction_manager
from app.schemas.refund_schemas import RefundRequestSchema, RefundResponseSchema
from app.api.v1.endpoints.customers import CustomerBasicInfo # Import CustomerBasicInfo
from app.services.payment_factory import get_payment_provider # Assuming you have this
# Or import specific providers if needed:
# from app.services.square_provider import SquareProvider
# from app.services.stripe_provider import StripeProvider
# from app.services.sumup_provider import SumUpProvider
from app.models.refund import Refund, RefundLedger # SQLAlchemy models
from app.core.database import User as UserModel
from app.services.email_service import EmailService # Import the new EmailService
from decimal import Decimal # Ensure Decimal is imported if used for amounts

router = APIRouter()
email_service = EmailService() # Instantiate EmailService globally or per request

# Pydantic models
class OrderItem(BaseModel):
    product_id: str
    quantity: int
    unit_price: float
    total_price: float
    modifiers: List[dict] = []
    special_instructions: Optional[str] = None

class OrderCreate(BaseModel):
    customer_id: Optional[str] = None
    customer_email: Optional[EmailStr] = None
    customer_name: Optional[str] = None # Expecting "First Last"
    table_number: Optional[str] = None
    order_type: str = "dine_in"  # dine_in, takeaway, delivery
    items: List[OrderItem]
    special_instructions: Optional[str] = None

class OrderUpdate(BaseModel):
    status: Optional[str] = None
    table_number: Optional[str] = None
    items: Optional[List[OrderItem]] = None
    special_instructions: Optional[str] = None

class OrderResponse(BaseModel):
    id: str
    restaurant_id: str
    customer_id: Optional[str] # Keep this for backward compatibility or internal use
    customer: Optional[CustomerBasicInfo] = None
    order_number: str
    table_number: Optional[str]
    order_type: str
    status: str
    items: List[OrderItem]
    subtotal: float
    tax_amount: float
    service_charge: float
    discount_amount: float
    total_amount: float
    payment_status: str
    special_instructions: Optional[str]
    created_by: str
    created_at: datetime
    updated_at: Optional[datetime]

class OrderSummary(BaseModel):
    id: str
    order_number: str
    table_number: Optional[str]
    status: str
    total_amount: float
    item_count: int
    customer_name: Optional[str] = None
    created_at: datetime

def calculate_order_totals(items: List[OrderItem], tax_rate: float = 0.20, service_rate: float = 0.125) -> dict:
    """Calculate order totals with tax and service charge"""
    subtotal = sum(item.total_price for item in items)
    tax_amount = subtotal * tax_rate
    service_charge = subtotal * service_rate
    total_amount = subtotal + tax_amount + service_charge
    
    return {
        "subtotal": round(subtotal, 2),
        "tax_amount": round(tax_amount, 2),
        "service_charge": round(service_charge, 2),
        "total_amount": round(total_amount, 2)
    }

def generate_order_number() -> str:
    """Generate unique order number"""
    return f"ORD-{datetime.now().strftime('%Y%m%d')}-{str(uuid.uuid4())[:8].upper()}"

def verify_order_access(order, current_user):
    """Verify user has access to the order's restaurant"""
    if current_user.role != 'platform_owner':
        user_restaurant_id = current_user.current_restaurant_id or current_user.restaurant_id
        if user_restaurant_id is None:
<<<<<<< HEAD
            raise AuthenticationException(detail="Access denied: No restaurant assigned to user"
            , error_code="ACCESS_DENIED")
        if str(order.restaurant_id) != str(user_restaurant_id):
            raise AuthenticationException(detail="Access denied: You can only access orders from your own restaurant"
            , error_code="ACCESS_DENIED")
=======
            raise AuthorizationException(message="Access denied: No restaurant assigned to user")
        if str(order.restaurant_id) != str(user_restaurant_id):
            raise AuthorizationException(message="Access denied: You can only access orders from your own restaurant")
>>>>>>> dc26fc55

@router.get("/", response_model=List[OrderSummary])
async def get_orders(
    restaurant_id: Optional[str] = Query(None),
    status: Optional[str] = Query(None),
    order_type: Optional[str] = Query(None),
    date_from: Optional[datetime] = Query(None),
    date_to: Optional[datetime] = Query(None),
    limit: int = Query(50, le=100),
    offset: int = Query(0),
    db: Session = Depends(get_db),
    current_user: User = Depends(get_current_user)
):
    """Get orders with filtering options"""
    
    # Check if user needs onboarding (no restaurant)
    onboarding_response = OnboardingHelper.handle_onboarding_response(
        user=current_user,
        resource_type="orders",
        endpoint_requires_restaurant=True
    )
    if onboarding_response:
        return onboarding_response
    
    # Access control: Check user's role and restaurant access
    if current_user.role == 'platform_owner':
        # Platform owners can access any restaurant
        if not restaurant_id:
            # If no restaurant specified, show all orders
            query = db.query(Order)
        else:
            query = db.query(Order).filter(Order.restaurant_id == restaurant_id)
    else:
        # Restaurant owners, managers, and employees can only access their own restaurant(s)
        user_restaurant_id = current_user.current_restaurant_id or current_user.restaurant_id
        if user_restaurant_id is None:
<<<<<<< HEAD
            raise AuthenticationException(detail="Access denied: No restaurant assigned to user"
            , error_code="ACCESS_DENIED")
=======
            raise AuthorizationException(message="Access denied: No restaurant assigned to user")
>>>>>>> dc26fc55
        
        # Use provided restaurant_id or fallback to user's current restaurant
        if not restaurant_id:
            restaurant_id = str(user_restaurant_id)
        else:
            # Validate that user has access to the requested restaurant
            from app.core.tenant_security import TenantSecurity
            await TenantSecurity.validate_restaurant_access(
                user=current_user,
                restaurant_id=restaurant_id,
                operation="access",
                resource_type="orders",
                resource_id=None,
                db=db
            )
        
        query = db.query(Order).filter(Order.restaurant_id == restaurant_id)
    
    if status:
        query = query.filter(Order.status == status)
    
    if order_type:
        query = query.filter(Order.order_type == order_type)
    
    if date_from:
        query = query.filter(Order.created_at >= date_from)
    
    if date_to:
        query = query.filter(Order.created_at <= date_to)
    
    orders = query.order_by(desc(Order.created_at)).offset(offset).limit(limit).all()

    # Fetch customer information for the orders
    customer_ids = [order.customer_id for order in orders if order.customer_id]
    customers_map = {}
    if customer_ids:
        customers = db.query(Customer.id, Customer.first_name, Customer.last_name).filter(Customer.id.in_(customer_ids)).all()
        customers_map = {str(c.id): f"{c.first_name} {c.last_name}" for c in customers}
    
    # Fetch customer information for the orders
    customer_ids = [order.customer_id for order in orders if order.customer_id]
    customers_map = {}
    if customer_ids:
        customers = db.query(Customer.id, Customer.first_name, Customer.last_name).filter(Customer.id.in_(customer_ids)).all()
        customers_map = {str(c.id): f"{c.first_name} {c.last_name}" for c in customers}

    result = [
        OrderSummary(
            id=str(order.id),
            order_number=order.order_number,
            table_number=order.table_number,
            status=order.status,
            total_amount=order.total_amount,
            item_count=len(order.items),
            customer_name=customers_map.get(str(order.customer_id)) if order.customer_id else None,
            created_at=order.created_at
        )
        for order in orders
    ]
    
    return APIResponseHelper.success(
        data=result,
        message=f"Retrieved {len(result)} orders",
        meta={
            "total_count": len(result),
            "filters": {
                "status": status,
                "order_type": order_type,
                "date_range": f"{date_from} to {date_to}" if date_from or date_to else None
            },
            "pagination": {"limit": limit, "offset": offset}
        }
    )

@router.get("/today", response_model=List[OrderSummary])
async def get_todays_orders(
    restaurant_id: Optional[str] = Query(None),
    db: Session = Depends(get_db),
    current_user: User = Depends(get_current_user),
    redis: RedisClient = Depends(get_redis)
):
    """Get today's orders for kitchen display and POS"""
    
    # Check if user needs onboarding (no restaurant)
    onboarding_response = OnboardingHelper.handle_onboarding_response(
        user=current_user,
        resource_type="orders",
        endpoint_requires_restaurant=True
    )
    if onboarding_response:
        return onboarding_response
    
    # Access control: Check user's role and restaurant access
    if current_user.role == 'platform_owner':
        # Platform owners can access any restaurant
        if not restaurant_id:
            # Platform owner must specify which restaurant to view
<<<<<<< HEAD
            raise ValidationException(detail="Restaurant ID is required for platform owners"
            )
=======
            raise ValidationException(message="Restaurant ID is required for platform owners", field="id")
>>>>>>> dc26fc55
    else:
        # Restaurant owners, managers, and employees can only access their own restaurant(s)
        user_restaurant_id = current_user.current_restaurant_id or current_user.restaurant_id
        if user_restaurant_id is None:
<<<<<<< HEAD
            raise AuthenticationException(detail="Access denied: No restaurant assigned to user"
            , error_code="ACCESS_DENIED")
=======
            raise AuthorizationException(message="Access denied: No restaurant assigned to user")
>>>>>>> dc26fc55
        
        # Use provided restaurant_id or fallback to user's current restaurant
        if not restaurant_id:
            restaurant_id = str(user_restaurant_id)
        else:
            # Validate that user has access to the requested restaurant
            from app.core.tenant_security import TenantSecurity
            await TenantSecurity.validate_restaurant_access(
                user=current_user,
                restaurant_id=restaurant_id,
                operation="access",
                resource_type="orders",
                resource_id=None,
                db=db
            )
    
    # Check cache first
    cache_key = f"orders:today:{restaurant_id}"
    cached_orders = await redis.get(cache_key)
    if cached_orders:
        return cached_orders
    
    today_start = datetime.now().replace(hour=0, minute=0, second=0, microsecond=0)
    today_end = today_start + timedelta(days=1)
    
    orders = db.query(Order).filter(
        and_(
            Order.restaurant_id == restaurant_id,
            Order.created_at >= today_start,
            Order.created_at < today_end,
            Order.status.in_(["pending", "confirmed", "preparing", "ready"])
        )
    ).order_by(desc(Order.created_at)).all()
    
    # Fetch customer information for the orders
    customer_ids = [order.customer_id for order in orders if order.customer_id]
    customers_map = {}
    if customer_ids:
        customers = db.query(Customer.id, Customer.first_name, Customer.last_name).filter(Customer.id.in_(customer_ids)).all()
        customers_map = {str(c.id): f"{c.first_name} {c.last_name}" for c in customers}
    
    result = [
        OrderSummary(
            id=str(order.id),
            order_number=order.order_number,
            table_number=order.table_number,
            status=order.status,
            total_amount=order.total_amount,
            item_count=len(order.items),
            customer_name=customers_map.get(str(order.customer_id)) if order.customer_id else None,
            created_at=order.created_at
        )
        for order in orders
    ]
    
    # Cache for 1 minute (frequent updates expected)
    # Note: Pydantic models in a list need to be converted to dicts for JSON serialization if not handled by redis client.
    # Assuming redis.set handles Pydantic models correctly or they are converted before caching.
    # For simplicity, if `result` is a list of Pydantic models, this might need adjustment:
    # cached_data = [r.dict() for r in result]
    # await redis.set(cache_key, cached_data, expire=60)
    # However, if `APIResponseHelper.success` handles this, then it might be fine.
    # Let's assume for now that the existing caching mechanism handles this.
    # If `cached_orders` returns a string that needs parsing, then the caching needs to be consistent.
    # The current `redis.set(cache_key, result, expire=60)` might store list of Pydantic objects directly.
    # Let's ensure it's JSON serializable if it's not already.

    # Convert result to list of dicts for caching if necessary, depends on redis client implementation
    # For now, assume `result` (list of Pydantic models) is directly cachable or APIResponseHelper handles it.

    await redis.set(cache_key, [r.dict() for r in result], expire=60) # Explicitly convert to dicts for caching
    
    return APIResponseHelper.success(
        data=result,
        message=f"Retrieved {len(result)} active orders for today",
        meta={
            "restaurant_id": restaurant_id,
            "date": today_start.date().isoformat(),
            "active_statuses": ["pending", "confirmed", "preparing", "ready"]
        }
    )

@router.post("/", response_model=OrderResponse)
@transactional(max_retries=3, retry_delay=0.1)
async def create_order(
    order_data: OrderCreate,
    restaurant_id: Optional[str] = Query(None),
    db: Session = Depends(get_db),
    current_user: User = Depends(get_current_user),
    redis: RedisClient = Depends(get_redis)
):
    """Create a new order"""
    
    # Access control: Check user's role and restaurant access
    if current_user.role == 'platform_owner':
        # Platform owners must specify which restaurant
        if not restaurant_id:
<<<<<<< HEAD
            raise ValidationException(detail="Restaurant ID is required for platform owners"
            )
=======
            raise ValidationException(message="Restaurant ID is required for platform owners", field="id")
>>>>>>> dc26fc55
    else:
        # Restaurant owners, managers, and employees can only create orders for their own restaurant(s)
        user_restaurant_id = current_user.current_restaurant_id or current_user.restaurant_id
        if user_restaurant_id is None:
<<<<<<< HEAD
            raise AuthenticationException(detail="Access denied: No restaurant assigned to user"
            , error_code="ACCESS_DENIED")
=======
            raise AuthorizationException(message="Access denied: No restaurant assigned to user")
>>>>>>> dc26fc55
        
        # Use provided restaurant_id or fallback to user's current restaurant
        if not restaurant_id:
            restaurant_id = str(user_restaurant_id)
        else:
            # Validate that user has access to the requested restaurant
            from app.core.tenant_security import TenantSecurity
            await TenantSecurity.validate_restaurant_access(
                user=current_user,
                restaurant_id=restaurant_id,
                operation="modify",
                resource_type="orders",
                resource_id=None,
                db=db
            )

    customer_id_to_save = order_data.customer_id

    # Customer lookup/creation
    if not customer_id_to_save and order_data.customer_email:
        customer = db.query(Customer).filter(
            Customer.email == order_data.customer_email,
            Customer.restaurant_id == restaurant_id
        ).first()
        if customer:
            customer_id_to_save = str(customer.id)
        elif order_data.customer_name: # Create customer if email and name provided
            first_name, *last_name_parts = order_data.customer_name.split(" ", 1)
            last_name = last_name_parts[0] if last_name_parts else ""

            new_customer_schema = CustomerCreateSchema(
                email=order_data.customer_email,
                phone=None, # Assuming phone is not passed during order creation for now
                first_name=first_name,
                last_name=last_name,
                restaurant_id=restaurant_id
            )
            # Directly create customer model instance
            # This assumes Customer model has a similar constructor or fields
            # Ideally, this would call a CRUD function like `crud.customer.create()`
            created_customer = Customer(
                **new_customer_schema.dict(),
                loyalty_points=0,
                total_spent=0.0,
                visit_count=0
            )
            db.add(created_customer)
            db.flush() # To get the ID
            db.refresh(created_customer)
            customer_id_to_save = str(created_customer.id)
            # Clear customer stats cache as a new customer is added
            await redis.delete(f"customer_stats:{restaurant_id}")

    # Validate products exist
    product_ids = [item.product_id for item in order_data.items]
    products = db.query(Product).filter(
        and_(
            Product.id.in_(product_ids),
            Product.restaurant_id == restaurant_id,
            Product.is_active == True
        )
    ).all()
    
    if len(products) != len(product_ids):
<<<<<<< HEAD
        raise ValidationException(detail="One or more products not found")
=======
        raise ResourceNotFoundException(resource="Product", message="One or more products not found")
>>>>>>> dc26fc55
    
    # Calculate totals
    totals = calculate_order_totals(order_data.items)
    
    try:
        # Check stock availability for tracked products
        for item in order_data.items:
            product = next(p for p in products if str(p.id) == item.product_id)
            if product.stock_tracking and product.stock_quantity < item.quantity:
<<<<<<< HEAD
                raise ValidationException(detail=f"Insufficient stock for {product.name}. Available: {product.stock_quantity}, Required: {item.quantity}"
                )
=======
                raise ValidationException(message=f"Insufficient stock for {product.name}. Available: {product.stock_quantity}, Required: {item.quantity}")
>>>>>>> dc26fc55
        
        # Create order
        new_order = Order(
            restaurant_id=restaurant_id,
            customer_id=customer_id_to_save, # Use the resolved customer_id
            order_number=generate_order_number(),
            table_number=order_data.table_number,
            order_type=order_data.order_type,
            status="pending",
            items=[item.dict() for item in order_data.items],
            subtotal=totals["subtotal"],
            tax_amount=totals["tax_amount"],
            service_charge=totals["service_charge"],
            discount_amount=0.0,
            total_amount=totals["total_amount"],
            payment_status="pending",
            special_instructions=order_data.special_instructions,
            created_by=str(current_user.id)
        )
        
        db.add(new_order)
        
        # Update stock quantities for tracked products (atomic with order creation)
        for item in order_data.items:
            product = next(p for p in products if str(p.id) == item.product_id)
            if product.stock_tracking:
                product.stock_quantity -= item.quantity
                db.add(product)  # Ensure product is tracked for updates
        
        # Flush to get the order ID before commit
        db.flush()
        db.refresh(new_order)
        
        # Cache order (part of transaction)
        await redis.cache_order(str(new_order.id), {
            "id": str(new_order.id),
            "order_number": new_order.order_number,
            "status": new_order.status,
            "total_amount": new_order.total_amount,
            "items": new_order.items
        })
        
        # Clear today's orders cache (part of transaction)
        await redis.delete(f"orders:today:{restaurant_id}")
        
        # Transaction will auto-commit at this point due to @transactional decorator
        
        # Post-transaction operations (these can fail without affecting DB consistency)
        try:
            # Broadcast order creation to WebSocket clients
            await notify_order_created(str(new_order.id), restaurant_id, {
                "id": str(new_order.id),
                "order_number": new_order.order_number,
                "status": new_order.status,
                "items": new_order.items,
                "total_amount": new_order.total_amount,
                "table_number": new_order.table_number
            })
        except Exception as ws_error:
            # Log WebSocket errors but don't fail the order creation
            logger.warning(f"WebSocket notification failed for order {new_order.id}: {ws_error}")
        
    except HTTPException:
        # Re-raise HTTP exceptions (validation errors)
        raise
    except Exception as e:
        # Log unexpected errors
        logger.error(f"Order creation failed: {e}")
<<<<<<< HEAD
        raise FynloException(detail="Failed to create order")
=======
        raise FynloException(message="Failed to create order", status_code=500)
>>>>>>> dc26fc55

    customer_info_response = None
    if new_order.customer_id:
        customer_model = db.query(Customer).filter(Customer.id == new_order.customer_id).first()
        if customer_model:
            customer_info_response = CustomerBasicInfo(
                id=str(customer_model.id),
                name=f"{customer_model.first_name} {customer_model.last_name}",
                email=customer_model.email
            )
    
    return OrderResponse(
        id=str(new_order.id),
        restaurant_id=str(new_order.restaurant_id),
        customer_id=str(new_order.customer_id) if new_order.customer_id else None,
        customer=customer_info_response,
        order_number=new_order.order_number,
        table_number=new_order.table_number,
        order_type=new_order.order_type,
        status=new_order.status,
        items=[OrderItem(**item) for item in new_order.items],
        subtotal=new_order.subtotal,
        tax_amount=new_order.tax_amount,
        service_charge=new_order.service_charge,
        discount_amount=new_order.discount_amount,
        total_amount=new_order.total_amount,
        payment_status=new_order.payment_status,
        special_instructions=new_order.special_instructions,
        created_by=str(new_order.created_by),
        created_at=new_order.created_at,
        updated_at=new_order.updated_at
    )

@router.get("/{order_id}", response_model=OrderResponse)
async def get_order(
    order_id: str,
    db: Session = Depends(get_db),
    current_user: User = Depends(get_current_user),
    redis: RedisClient = Depends(get_redis)
):
    """Get a specific order"""
    
    # Check cache first
    cached_order = await redis.get_cached_order(order_id)
    if cached_order:
        # Get full order from database for complete response
        pass
    
    order = db.query(Order).filter(Order.id == order_id).first()
    if not order:
        raise FynloException(
            message="Order not found",
            error_code=ErrorCodes.NOT_FOUND,
            details={"order_id": order_id},
            status_code=404
        )
    
    # Access control: Verify user has access to this order's restaurant
    verify_order_access(order, current_user)

    customer_info_response = None
    if order.customer_id:
        customer_model = db.query(Customer).filter(Customer.id == order.customer_id).first()
        if customer_model:
            customer_info_response = CustomerBasicInfo(
                id=str(customer_model.id),
                name=f"{customer_model.first_name} {customer_model.last_name}",
                email=customer_model.email
            )
    
    return OrderResponse(
        id=str(order.id),
        restaurant_id=str(order.restaurant_id),
        customer_id=str(order.customer_id) if order.customer_id else None,
        customer=customer_info_response,
        order_number=order.order_number,
        table_number=order.table_number,
        order_type=order.order_type,
        status=order.status,
        items=[OrderItem(**item) for item in order.items],
        subtotal=order.subtotal,
        tax_amount=order.tax_amount,
        service_charge=order.service_charge,
        discount_amount=order.discount_amount,
        total_amount=order.total_amount,
        payment_status=order.payment_status,
        special_instructions=order.special_instructions,
        created_by=str(order.created_by),
        created_at=order.created_at,
        updated_at=order.updated_at
    )

@router.put("/{order_id}", response_model=OrderResponse)
async def update_order(
    order_id: str,
    order_data: OrderUpdate,
    db: Session = Depends(get_db),
    current_user: User = Depends(get_current_user),
    redis: RedisClient = Depends(get_redis)
):
    """Update an order"""
    
    order = db.query(Order).filter(Order.id == order_id).first()
    if not order:
        raise FynloException(
            message="Order not found",
            error_code=ErrorCodes.NOT_FOUND,
            details={"order_id": order_id},
            status_code=404
        )
    
    # Access control: Verify user has access to this order's restaurant
    verify_order_access(order, current_user)
    
    # Update fields if provided
    update_data = order_data.dict(exclude_unset=True)
    
    # If updating items, recalculate totals
    if "items" in update_data and update_data["items"]:
        items = [OrderItem(**item) for item in update_data["items"]]
        totals = calculate_order_totals(items)
        update_data.update(totals)
        update_data["items"] = [item.dict() for item in items]
    
    for field, value in update_data.items():
        setattr(order, field, value)
    
    order.updated_at = datetime.utcnow()
    db.commit()
    db.refresh(order)
    
    # Update cache
    await redis.cache_order(str(order.id), {
        "id": str(order.id),
        "order_number": order.order_number,
        "status": order.status,
        "total_amount": order.total_amount,
        "items": order.items
    })
    
    # Clear today's orders cache
    restaurant_id = str(order.restaurant_id)
    await redis.delete(f"orders:today:{restaurant_id}")
    
    # Broadcast order update via WebSocket
    message = WebSocketMessage(
        event_type=EventType.ORDER_STATUS_CHANGED,
        data={
            "id": str(order.id),
            "order_number": order.order_number,
            "status": order.status,
            "action": "updated",
            "items": order.items,
            "total_amount": order.total_amount,
            "table_number": order.table_number
        },
        target_restaurant=restaurant_id
    )
    await websocket_manager.broadcast_to_restaurant(restaurant_id, message)
    
    customer_info_response = None
    if order.customer_id:
        customer_model = db.query(Customer).filter(Customer.id == order.customer_id).first()
        if customer_model:
            customer_info_response = CustomerBasicInfo(
                id=str(customer_model.id),
                name=f"{customer_model.first_name} {customer_model.last_name}",
                email=customer_model.email
            )

    return OrderResponse(
        id=str(order.id),
        restaurant_id=str(order.restaurant_id),
        customer_id=str(order.customer_id) if order.customer_id else None,
        customer=customer_info_response,
        order_number=order.order_number,
        table_number=order.table_number,
        order_type=order.order_type,
        status=order.status,
        items=[OrderItem(**item) for item in order.items],
        subtotal=order.subtotal,
        tax_amount=order.tax_amount,
        service_charge=order.service_charge,
        discount_amount=order.discount_amount,
        total_amount=order.total_amount,
        payment_status=order.payment_status,
        special_instructions=order.special_instructions,
        created_by=str(order.created_by),
        created_at=order.created_at,
        updated_at=order.updated_at
    )

@router.post("/{order_id}/confirm")
async def confirm_order(
    order_id: str,
    db: Session = Depends(get_db),
    current_user: User = Depends(get_current_user),
    redis: RedisClient = Depends(get_redis)
):
    """
    Confirm order for kitchen preparation and apply recipe deductions.
    """
    from app.services.inventory_service import apply_recipe_deductions_for_order # Import here to avoid circular deps at module level
    
    order = db.query(Order).filter(Order.id == order_id).first()
    if not order:
        raise FynloException(
            message="Order not found",
            error_code=ErrorCodes.NOT_FOUND,
            details={"order_id": order_id},
            status_code=404
        )
    
    # Access control: Verify user has access to this order's restaurant
    verify_order_access(order, current_user)
    
    if order.status != "pending":
        raise FynloException(
            message=f"Order cannot be confirmed - current status: {order.status}",
            error_code=ErrorCodes.VALIDATION_ERROR,
            details={"current_status": order.status, "required_status": "pending"},
            status_code=400
        )
    
    order.status = "confirmed"
    order.updated_at = datetime.utcnow()
    # db.commit() # Will be committed after recipe deductions or by transactional decorator if used

    try:
        # Apply recipe deductions BEFORE final commit of order status
        # This assumes apply_recipe_deductions_for_order is synchronous or handled within the same DB transaction.
        # If it's async and involves external calls that shouldn't be part of this transaction,
        # this might need to be a background task triggered after successful order confirmation.
        # For now, direct call for simplicity, assuming it works within the same transaction context.

        deductions_result = await apply_recipe_deductions_for_order(db, order_id=order.id, websocket_manager=websocket_manager)

        logger.info(f"Recipe deductions applied for order {order.id}. {len(deductions_result)} items affected.")

        db.commit() # Commit both order status update and inventory changes
    except Exception as e:
        db.rollback() # Rollback order status change if deductions fail
        logger.error(f"Failed to apply recipe deductions for order {order.id}: {e}. Order status not confirmed.")
<<<<<<< HEAD
        raise FynloException(detail=f"Failed to confirm order due to inventory processing error: {str(e)}")
=======
        raise FynloException(message=f"Failed to apply recipe deductions: {str(e)}", status_code=500)
>>>>>>> dc26fc55

    # Update cache
    await redis.cache_order(str(order.id), {
        "id": str(order.id),
        "order_number": order.order_number,
        "status": order.status,
        "total_amount": order.total_amount,
        "items": order.items
    })
    
    # Broadcast to kitchen displays
    restaurant_id = str(order.restaurant_id)
    await redis.delete(f"orders:today:{restaurant_id}")
    
    # Send kitchen notification
    await notify_kitchen_update(str(order.id), restaurant_id, "new_order", {
        "order_id": str(order.id),
        "order_number": order.order_number,
        "status": "confirmed",
        "items": order.items,
        "table_number": order.table_number,
        "special_instructions": order.special_instructions
    })
    
    return APIResponseHelper.success(
        data={"order_id": str(order.id), "status": order.status},
        message=f"Order {order.order_number} confirmed for kitchen preparation"
    )

@router.post("/{order_id}/cancel")
async def cancel_order(
    order_id: str,
    reason: Optional[str] = Query(None),
    db: Session = Depends(get_db),
    current_user: User = Depends(get_current_user),
    redis: RedisClient = Depends(get_redis)
):
    """Cancel an order"""
    
    order = db.query(Order).filter(Order.id == order_id).first()
    if not order:
        raise FynloException(
            message="Order not found",
            error_code=ErrorCodes.NOT_FOUND,
            details={"order_id": order_id},
            status_code=404
        )
    
    # Access control: Verify user has access to this order's restaurant
    verify_order_access(order, current_user)
    
    if order.status in ["completed", "cancelled"]:
        raise FynloException(
            message=f"Order cannot be cancelled - current status: {order.status}",
            error_code=ErrorCodes.VALIDATION_ERROR,
            details={"current_status": order.status, "invalid_statuses": ["completed", "cancelled"]},
            status_code=400
        )
    
    # Capture original status for notification
    original_status = order.status
    order.status = "cancelled"
    order.updated_at = datetime.utcnow()
    
    # Add cancellation reason to special instructions
    if reason:
        order.special_instructions = f"{order.special_instructions or ''}\nCancelled: {reason}".strip()
    
    db.commit()
    
    # Clear caches
    restaurant_id = str(order.restaurant_id)
    await redis.delete(f"orders:today:{restaurant_id}")
    await redis.delete(f"order:{order_id}")
    
    # Broadcast cancellation
    await notify_order_status_changed(str(order.id), restaurant_id, original_status, "cancelled", {
        "id": str(order.id),
        "order_number": order.order_number,
        "status": "cancelled",
        "reason": reason
    })
    
    return APIResponseHelper.success(
        data={"order_id": str(order.id), "status": order.status, "reason": reason},
        message=f"Order {order.order_number} cancelled successfully"
    )

@router.post("/{order_id}/refund", response_model=RefundResponseSchema)
async def refund_order(
    order_id: str,
    refund_data: RefundRequestSchema,
    db: Session = Depends(get_db),
    current_user: User = Depends(get_current_user) # Ensure this User is the Pydantic model from auth
):
    """
    Process a full or partial refund for an order.
    Requires Manager role or above.
    """
    # Permission Check (FR-7)
    # Assuming current_user has a 'role' attribute. Adjust as per your User model.
    # It's better to use a dependency for role checks, e.g., Depends(RoleChecker(["Manager", "Admin"]))
    db_user = db.query(UserModel).filter(UserModel.id == current_user.id).first()
    if not db_user or db_user.role not in ["Manager", "Admin"]: # TODO: Confirm role names
        raise HTTPException(
            status_code=status.HTTP_403_FORBIDDEN,
            detail="Not authorized to perform refunds."
        )

    order = db.query(Order).filter(Order.id == order_id).first()
    if not order:
        raise FynloException(
            message="Order not found",
            error_code=ErrorCodes.NOT_FOUND,
            details={"order_id": order_id},
            status_code=status.HTTP_404_NOT_FOUND
        )
    
    # Access control: Verify user has access to this order's restaurant
    verify_order_access(order, current_user)

    if order.status != "completed": # (FR-1) - Or other statuses that allow refunds
        raise FynloException(
            message=f"Order status '{order.status}' does not allow refunds.",
            error_code=ErrorCodes.VALIDATION_ERROR,
            details={"current_status": order.status, "required_status": "completed"},
            status_code=status.HTTP_400_BAD_REQUEST
        )

    # Determine refund amount and type
    is_full_refund = not refund_data.items or len(refund_data.items) == 0
    refund_amount: Decimal

    if is_full_refund:
        refund_amount = refund_data.amount if refund_data.amount is not None else Decimal(str(order.total_amount))
        if refund_amount != Decimal(str(order.total_amount)):
            # Potentially allow if less, but for now, full means full.
             raise FynloException(
                message="Full refund amount must match order total if items are not specified.",
                error_code=ErrorCodes.VALIDATION_ERROR,
                status_code=status.HTTP_400_BAD_REQUEST
            )
    else: # Partial refund
        calculated_partial_amount = Decimal(0)
        # Validate items and calculate amount (simplified, needs actual product price lookup)
        for item_to_refund in refund_data.items:
            found_item = next((oi for oi in order.items if oi.get("product_id") == item_to_refund.line_id), None) # Assuming line_id is product_id
            if not found_item:
                raise FynloException(
                    message=f"Item with line_id {item_to_refund.line_id} not found in order.",
                    error_code=ErrorCodes.VALIDATION_ERROR,
                    status_code=status.HTTP_400_BAD_REQUEST
                )
            # This is a simplification. In reality, you'd use the item's price at the time of order.
            # And ensure you're not refunding more than ordered quantity.
            calculated_partial_amount += Decimal(str(found_item.get("unit_price", 0))) * item_to_refund.qty

        if refund_data.amount is not None and refund_data.amount != calculated_partial_amount:
            # If amount is provided for partial, it should match calculated or handle discrepancy
            logger.warning(f"Provided partial refund amount {refund_data.amount} differs from calculated {calculated_partial_amount}. Using provided amount.")
            refund_amount = refund_data.amount
        else:
            refund_amount = calculated_partial_amount

    if refund_amount <= 0:
        raise FynloException(
            message="Refund amount must be positive.",
            error_code=ErrorCodes.VALIDATION_ERROR,
            status_code=status.HTTP_400_BAD_REQUEST
        )

    # (FR-4) Backend routes to gateway adapter
    # Assuming order.payment_transaction_id and order.payment_provider exist
    payment_transaction_id = getattr(order, 'payment_transaction_id', None)
    payment_provider_code = getattr(order, 'payment_provider_code', None) # e.g., 'sumup', 'square', 'cash'

    if not payment_transaction_id or not payment_provider_code:
        # For cash, we might not have a transaction_id in the same way.
        if payment_provider_code == 'cash':
            logger.info(f"Processing cash refund for order {order_id} of amount {refund_amount}")
            gateway_refund_id = f"CASH_REFUND_{uuid.uuid4()}"
            refund_status_message = "Cash refund processed internally."
        else:
            raise FynloException(
                message="Order payment details not found or provider not supported for direct refund.",
                error_code=ErrorCodes.PAYMENT_ERROR,
                status_code=status.HTTP_501_NOT_IMPLEMENTED # Or 400 if it's a data issue
            )
    else:
        try:
            payment_provider_service = get_payment_provider(payment_provider_code)
            # The refund method in provider service should handle actual API call
            # It might need more parameters like refund_data.items for partial refunds
            refund_result = await payment_provider_service.refund_payment(
                transaction_id=payment_transaction_id,
                amount_to_refund=float(refund_amount), # Provider might expect float
                reason=refund_data.reason,
                # Pass item details if provider supports itemized refunds
                items_to_refund=[{"line_id": i.line_id, "quantity": i.qty} for i in refund_data.items or []]
            )
            gateway_refund_id = refund_result.get("refund_id") or refund_result.get("id")
            refund_status_message = refund_result.get("status", "processed")
            if not refund_result.get("success", True): # Assuming provider returns a success flag
                 raise FynloException(
                    message=f"Gateway refund failed: {refund_result.get('error', 'Unknown error')}",
                    error_code=ErrorCodes.PAYMENT_GATEWAY_ERROR,
                    status_code=status.HTTP_502_BAD_GATEWAY
                )
        except Exception as e:
            logger.error(f"Error processing refund with gateway {payment_provider_code} for order {order_id}: {e}")
            raise FynloException(
                message=f"Gateway refund processing error: {str(e)}",
                error_code=ErrorCodes.PAYMENT_GATEWAY_ERROR,
                status_code=status.HTTP_502_BAD_GATEWAY
            )

    # (FR-5) Create Refund record and Ledger entry (FR-8)
    # This should be in a transaction
    try:
        with transaction_manager(db_session=db): # Using the new transaction manager
            new_refund = Refund(
                order_id=str(order.id), # Assuming order.id is UUID, convert to string if schema expects string
                amount=refund_amount,
                reason=refund_data.reason,
                # gateway_refund_id=gateway_refund_id, # Add this field to Refund model if needed
                # status=refund_status_message # Add this field to Refund model
            )
            db.add(new_refund)
            db.flush() # To get new_refund.id

            new_ledger_entry = RefundLedger(
                refund_id=new_refund.id,
                user_id=str(db_user.id), # Assuming db_user.id is UUID
                device_id= "server_initiated", # TODO: Get actual deviceId if available from request headers or context
                action="refund_processed",
                # timestamp is server_default
            )
            db.add(new_ledger_entry)

            # (FR-5) Update order status or refunds array
            if is_full_refund:
                order.status = "refunded" # Or a specific "fully_refunded" status
                # Disable further refunds (FR-X, implied from "disables further refunds")
                # This could be a flag on the order, or logic checking existing refunds
            else:
                # If your Order model has a JSONB 'refunds' field or similar:
                current_refunds = getattr(order, 'refund_details', []) # Assuming 'refund_details' is JSONB field
                if not isinstance(current_refunds, list): current_refunds = []
                current_refunds.append({
                    "refund_id": str(new_refund.id),
                    "amount": float(refund_amount), # Store as float in JSON
                    "reason": refund_data.reason,
                    "items": [{"line_id": i.line_id, "qty": i.qty} for i in refund_data.items or []],
                    "timestamp": datetime.utcnow().isoformat()
                })
                setattr(order, 'refund_details', current_refunds)
                order.status = "partially_refunded" # Or keep 'completed' and rely on refund_details

            order.updated_at = datetime.utcnow()
            db.add(order)
            # db.commit() # Handled by transaction_manager
            db.refresh(new_refund) # To get all fields like created_at

    except Exception as e:
        # db.rollback() # Handled by transaction_manager
        logger.error(f"Database error during refund processing for order {order_id}: {e}")
        raise FynloException(
            message="Failed to save refund details.",
            error_code=ErrorCodes.DATABASE_ERROR,
            status_code=status.HTTP_500_INTERNAL_SERVER_ERROR
        )

    # (FR-5) Emit orders.updated via WebSocket
    try:
        message_data = {
            "order_id": str(order.id),
            "new_status": order.status,
            "refund_details": {
                "refund_id": str(new_refund.id),
                "amount": float(refund_amount),
                "is_full": is_full_refund
            }
        }
        event_type = EventType.ORDER_REFUNDED # Define this in your EventType enum
        ws_message = WebSocketMessage(event_type=event_type, data=message_data, target_restaurant=str(order.restaurant_id))
        await websocket_manager.broadcast_to_restaurant(str(order.restaurant_id), ws_message)
    except Exception as ws_error:
        logger.warning(f"WebSocket notification for refund failed for order {order.id}: {ws_error}")


    # (FR-6) Customer receives e-mail receipt "Refund processed – £X.XX".
    customer_email = getattr(order, 'customer_email', None) # Assuming Order model has customer_email
    if not customer_email and order.customer_id:
        # Attempt to fetch customer email if not directly on order
        customer = db.query(UserModel).filter(UserModel.id == order.customer_id).first() # Or Customer model
        if customer:
            customer_email = customer.email

    if customer_email:
        try:
            # Prepare a simple order-like object for the email template if needed
            # The EmailService expects an 'order' object with 'customer_email', 'order_number' (or 'number'), 'items', 'total_amount'
            # We have `order` (SQLAlchemy Order model) and `new_refund` (SQLAlchemy Refund model)
            # We need to ensure the `order` object passed to `send_receipt` has the fields the template expects.
            # The template uses: order.order_number, order.items, order.total_amount, order.subtotal, order.tax_amount, order.service_charge
            # The `order` object from `db.query(Order)` should have these.

            # The `amount` for the email service is the refund_amount
            email_service.send_receipt(order=order, type_='refund', amount=float(refund_amount))
            logger.info(f"Refund receipt email initiated for order {order.id} to {customer_email}")
        except Exception as email_exc:
            logger.error(f"Failed to send refund receipt email for order {order.id}: {email_exc}")
            # Do not fail the refund if email sending fails, but log it.
    else:
        logger.info(f"No customer email found for order {order.id}, skipping refund receipt email.")

    return RefundResponseSchema(
        id=new_refund.id,
        order_id=str(order.id),
        amount=new_refund.amount,
        reason=new_refund.reason,
        status=refund_status_message, # This should reflect the actual outcome
        gateway_refund_id=gateway_refund_id,
        created_at=new_refund.created_at.isoformat()
    )<|MERGE_RESOLUTION|>--- conflicted
+++ resolved
@@ -18,12 +18,7 @@
 from app.api.v1.endpoints.customers import CustomerCreate as CustomerCreateSchema # Renamed to avoid conflict
 from app.core.redis_client import get_redis, RedisClient
 from app.core.responses import APIResponseHelper
-<<<<<<< HEAD
-from app.core.exceptions import ValidationException, AuthenticationException, FynloException, ResourceNotFoundException, ConflictException
-=======
-from app.core.exceptions import AuthorizationException, FynloException, ResourceNotFoundException, ValidationException
->>>>>>> dc26fc55
-from app.core.onboarding_helper import OnboardingHelper
+from app.core.exceptions import ValidationException, AuthenticationException, FynloException, ResourceNotFoundException, ConflictExceptionfrom app.core.onboarding_helper import OnboardingHelper
 from app.core.websocket import (
     websocket_manager, 
     notify_order_created, 
@@ -126,18 +121,11 @@
     if current_user.role != 'platform_owner':
         user_restaurant_id = current_user.current_restaurant_id or current_user.restaurant_id
         if user_restaurant_id is None:
-<<<<<<< HEAD
-            raise AuthenticationException(detail="Access denied: No restaurant assigned to user"
+            raise AuthenticationException(message="Access denied: No restaurant assigned to user"
             , error_code="ACCESS_DENIED")
         if str(order.restaurant_id) != str(user_restaurant_id):
-            raise AuthenticationException(detail="Access denied: You can only access orders from your own restaurant"
+            raise AuthenticationException(message="Access denied: You can only access orders from your own restaurant"
             , error_code="ACCESS_DENIED")
-=======
-            raise AuthorizationException(message="Access denied: No restaurant assigned to user")
-        if str(order.restaurant_id) != str(user_restaurant_id):
-            raise AuthorizationException(message="Access denied: You can only access orders from your own restaurant")
->>>>>>> dc26fc55
-
 @router.get("/", response_model=List[OrderSummary])
 async def get_orders(
     restaurant_id: Optional[str] = Query(None),
@@ -173,13 +161,8 @@
         # Restaurant owners, managers, and employees can only access their own restaurant(s)
         user_restaurant_id = current_user.current_restaurant_id or current_user.restaurant_id
         if user_restaurant_id is None:
-<<<<<<< HEAD
-            raise AuthenticationException(detail="Access denied: No restaurant assigned to user"
-            , error_code="ACCESS_DENIED")
-=======
-            raise AuthorizationException(message="Access denied: No restaurant assigned to user")
->>>>>>> dc26fc55
-        
+            raise AuthenticationException(message="Access denied: No restaurant assigned to user"
+            , error_code="ACCESS_DENIED")        
         # Use provided restaurant_id or fallback to user's current restaurant
         if not restaurant_id:
             restaurant_id = str(user_restaurant_id)
@@ -276,23 +259,13 @@
         # Platform owners can access any restaurant
         if not restaurant_id:
             # Platform owner must specify which restaurant to view
-<<<<<<< HEAD
-            raise ValidationException(detail="Restaurant ID is required for platform owners"
-            )
-=======
-            raise ValidationException(message="Restaurant ID is required for platform owners", field="id")
->>>>>>> dc26fc55
-    else:
+            raise ValidationException(message="Restaurant ID is required for platform owners"
+            )    else:
         # Restaurant owners, managers, and employees can only access their own restaurant(s)
         user_restaurant_id = current_user.current_restaurant_id or current_user.restaurant_id
         if user_restaurant_id is None:
-<<<<<<< HEAD
-            raise AuthenticationException(detail="Access denied: No restaurant assigned to user"
-            , error_code="ACCESS_DENIED")
-=======
-            raise AuthorizationException(message="Access denied: No restaurant assigned to user")
->>>>>>> dc26fc55
-        
+            raise AuthenticationException(message="Access denied: No restaurant assigned to user"
+            , error_code="ACCESS_DENIED")        
         # Use provided restaurant_id or fallback to user's current restaurant
         if not restaurant_id:
             restaurant_id = str(user_restaurant_id)
@@ -389,23 +362,13 @@
     if current_user.role == 'platform_owner':
         # Platform owners must specify which restaurant
         if not restaurant_id:
-<<<<<<< HEAD
-            raise ValidationException(detail="Restaurant ID is required for platform owners"
-            )
-=======
-            raise ValidationException(message="Restaurant ID is required for platform owners", field="id")
->>>>>>> dc26fc55
-    else:
+            raise ValidationException(message="Restaurant ID is required for platform owners"
+            )    else:
         # Restaurant owners, managers, and employees can only create orders for their own restaurant(s)
         user_restaurant_id = current_user.current_restaurant_id or current_user.restaurant_id
         if user_restaurant_id is None:
-<<<<<<< HEAD
-            raise AuthenticationException(detail="Access denied: No restaurant assigned to user"
-            , error_code="ACCESS_DENIED")
-=======
-            raise AuthorizationException(message="Access denied: No restaurant assigned to user")
->>>>>>> dc26fc55
-        
+            raise AuthenticationException(message="Access denied: No restaurant assigned to user"
+            , error_code="ACCESS_DENIED")        
         # Use provided restaurant_id or fallback to user's current restaurant
         if not restaurant_id:
             restaurant_id = str(user_restaurant_id)
@@ -469,12 +432,7 @@
     ).all()
     
     if len(products) != len(product_ids):
-<<<<<<< HEAD
-        raise ValidationException(detail="One or more products not found")
-=======
-        raise ResourceNotFoundException(resource="Product", message="One or more products not found")
->>>>>>> dc26fc55
-    
+        raise ValidationException(message="One or more products not found")    
     # Calculate totals
     totals = calculate_order_totals(order_data.items)
     
@@ -483,13 +441,8 @@
         for item in order_data.items:
             product = next(p for p in products if str(p.id) == item.product_id)
             if product.stock_tracking and product.stock_quantity < item.quantity:
-<<<<<<< HEAD
-                raise ValidationException(detail=f"Insufficient stock for {product.name}. Available: {product.stock_quantity}, Required: {item.quantity}"
-                )
-=======
-                raise ValidationException(message=f"Insufficient stock for {product.name}. Available: {product.stock_quantity}, Required: {item.quantity}")
->>>>>>> dc26fc55
-        
+                raise ValidationException(message=f"Insufficient stock for {product.name}. Available: {product.stock_quantity}, Required: {item.quantity}"
+                )        
         # Create order
         new_order = Order(
             restaurant_id=restaurant_id,
@@ -557,12 +510,7 @@
     except Exception as e:
         # Log unexpected errors
         logger.error(f"Order creation failed: {e}")
-<<<<<<< HEAD
-        raise FynloException(detail="Failed to create order")
-=======
-        raise FynloException(message="Failed to create order", status_code=500)
->>>>>>> dc26fc55
-
+        raise FynloException(message="Failed to create order")
     customer_info_response = None
     if new_order.customer_id:
         customer_model = db.query(Customer).filter(Customer.id == new_order.customer_id).first()
@@ -805,12 +753,7 @@
     except Exception as e:
         db.rollback() # Rollback order status change if deductions fail
         logger.error(f"Failed to apply recipe deductions for order {order.id}: {e}. Order status not confirmed.")
-<<<<<<< HEAD
-        raise FynloException(detail=f"Failed to confirm order due to inventory processing error: {str(e)}")
-=======
-        raise FynloException(message=f"Failed to apply recipe deductions: {str(e)}", status_code=500)
->>>>>>> dc26fc55
-
+        raise FynloException(message=f"Failed to confirm order due to inventory processing error: {str(e)}")
     # Update cache
     await redis.cache_order(str(order.id), {
         "id": str(order.id),
