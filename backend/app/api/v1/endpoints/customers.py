"""
Customer Management API endpoints for Fynlo POS
"""

from typing import List, Optional
from fastapi import APIRouter, Depends, status, Query
from sqlalchemy.orm import Session
from sqlalchemy import and_, or_, desc, func
from pydantic import BaseModel, EmailStr
from datetime import datetime, timedelta

from app.core.database import get_db, Customer, Order, User
from app.core.auth import get_current_user
from app.core.redis_client import get_redis, RedisClient
from app.core.responses import APIResponseHelper
<<<<<<< HEAD
from app.core.exceptions import ValidationException, AuthenticationException, FynloException, ResourceNotFoundException, ConflictException
=======
from app.core.exceptions import ConflictException, InventoryException, ResourceNotFoundException, ValidationException
>>>>>>> dc26fc55
from app.core.security_utils import sanitize_sql_like_pattern, sanitize_search_term
from app.schemas.search_schemas import CustomerSearchRequest

router = APIRouter()

# Pydantic models
class CustomerCreate(BaseModel):
    email: Optional[EmailStr] = None
    phone: Optional[str] = None
    first_name: str
    last_name: str
    preferences: dict = {}

class CustomerUpdate(BaseModel):
    email: Optional[EmailStr] = None
    phone: Optional[str] = None
    first_name: Optional[str] = None
    last_name: Optional[str] = None
    preferences: Optional[dict] = None

class CustomerResponse(BaseModel):
    id: str
    email: Optional[str]
    phone: Optional[str]
    first_name: str
    last_name: str
    loyalty_points: int
    total_spent: float
    visit_count: int
    preferences: dict
    created_at: datetime
    updated_at: Optional[datetime]
    last_visit: Optional[datetime]

class CustomerBasicInfo(BaseModel):
    id: str
    name: str
    email: Optional[EmailStr] = None

class CustomerStats(BaseModel):
    total_customers: int
    new_this_month: int
    average_spend: float
    top_customers: List[CustomerResponse]

class LoyaltyTransaction(BaseModel):
    customer_id: str
    points: int
    transaction_type: str  # earned, redeemed, adjusted
    description: str
    order_id: Optional[str] = None

@router.get("/", response_model=List[CustomerResponse])
async def get_customers(
    restaurant_id: Optional[str] = Query(None),
    search: Optional[str] = Query(None),
    limit: int = Query(50, le=100),
    offset: int = Query(0),
    db: Session = Depends(get_db),
    current_user: User = Depends(get_current_user)
):
    """Get customers with search and pagination"""
    
    # Use current user's restaurant context
    user_restaurant_id = current_user.current_restaurant_id or current_user.restaurant_id
    if not user_restaurant_id:
<<<<<<< HEAD
        raise ValidationException(message="User must be assigned to a restaurant", field="restaurant_id")
=======
        raise ValidationException(message="User must be assigned to a restaurant", field="user")
>>>>>>> dc26fc55
    
    # Use provided restaurant_id or fallback to user's current restaurant
    if not restaurant_id:
        restaurant_id = str(user_restaurant_id)
    else:
        # Validate that user has access to the requested restaurant
        from app.core.tenant_security import TenantSecurity
        await TenantSecurity.validate_restaurant_access(
            user=current_user,
            restaurant_id=restaurant_id,
            operation="access",
            resource_type="customers",
            resource_id=None,
            db=db
        )
    
    query = db.query(Customer).filter(Customer.restaurant_id == restaurant_id)
    
    if search:
        search_pattern = f"%{search}%"
        query = query.filter(
            or_(
                Customer.first_name.ilike(search_pattern),
                Customer.last_name.ilike(search_pattern),
                Customer.email.ilike(search_pattern),
                Customer.phone.ilike(search_pattern)
            )
        )
    
    customers = query.order_by(desc(Customer.total_spent)).offset(offset).limit(limit).all()
    
    # Get last visit dates
    customer_ids = [customer.id for customer in customers]
    last_visits = {}
    if customer_ids:
        last_visit_query = db.query(
            Customer.id,
            func.max(Order.created_at).label('last_visit')
        ).join(Order, Customer.id == Order.customer_id).filter(
            Customer.id.in_(customer_ids)
        ).group_by(Customer.id).all()
        
        last_visits = {str(cv.id): cv.last_visit for cv in last_visit_query}
    
    return [
        CustomerResponse(
            id=str(customer.id),
            email=customer.email,
            phone=customer.phone,
            first_name=customer.first_name,
            last_name=customer.last_name,
            loyalty_points=customer.loyalty_points,
            total_spent=customer.total_spent,
            visit_count=customer.visit_count,
            preferences=customer.preferences,
            created_at=customer.created_at,
            updated_at=customer.updated_at,
            last_visit=last_visits.get(str(customer.id))
        )
        for customer in customers
    ]

@router.get("/stats", response_model=CustomerStats)
async def get_customer_stats(
    restaurant_id: Optional[str] = Query(None),
    db: Session = Depends(get_db),
    current_user: User = Depends(get_current_user),
    redis: RedisClient = Depends(get_redis)
):
    """Get customer statistics"""
    
    # Use current user's restaurant context
    user_restaurant_id = current_user.current_restaurant_id or current_user.restaurant_id
    if not user_restaurant_id:
<<<<<<< HEAD
        raise ValidationException(message="User must be assigned to a restaurant", field="restaurant_id")
=======
        raise ValidationException(message="User must be assigned to a restaurant", field="user")
>>>>>>> dc26fc55
    
    # Use provided restaurant_id or fallback to user's current restaurant
    if not restaurant_id:
        restaurant_id = str(user_restaurant_id)
    else:
        # Validate that user has access to the requested restaurant
        from app.core.tenant_security import TenantSecurity
        await TenantSecurity.validate_restaurant_access(
            user=current_user,
            restaurant_id=restaurant_id,
            operation="access",
            resource_type="customers",
            resource_id=None,
            db=db
        )
    
    # Check cache first
    cache_key = f"customer_stats:{restaurant_id}"
    cached_stats = await redis.get(cache_key)
    if cached_stats:
        return cached_stats
    
    # Total customers
    total_customers = db.query(Customer).filter(Customer.restaurant_id == restaurant_id).count()
    
    # New customers this month
    month_start = datetime.now().replace(day=1, hour=0, minute=0, second=0, microsecond=0)
    new_this_month = db.query(Customer).filter(
        and_(
            Customer.restaurant_id == restaurant_id,
            Customer.created_at >= month_start
        )
    ).count()
    
    # Average spend
    avg_spend_result = db.query(func.avg(Customer.total_spent)).filter(
        Customer.restaurant_id == restaurant_id
    ).scalar()
    average_spend = float(avg_spend_result or 0)
    
    # Top 5 customers
    top_customers = db.query(Customer).filter(
        Customer.restaurant_id == restaurant_id
    ).order_by(desc(Customer.total_spent)).limit(5).all()
    
    result = CustomerStats(
        total_customers=total_customers,
        new_this_month=new_this_month,
        average_spend=round(average_spend, 2),
        top_customers=[
            CustomerResponse(
                id=str(customer.id),
                email=customer.email,
                phone=customer.phone,
                first_name=customer.first_name,
                last_name=customer.last_name,
                loyalty_points=customer.loyalty_points,
                total_spent=customer.total_spent,
                visit_count=customer.visit_count,
                preferences=customer.preferences,
                created_at=customer.created_at,
                updated_at=customer.updated_at,
                last_visit=None  # Not needed for stats
            )
            for customer in top_customers
        ]
    )
    
    # Cache for 5 minutes
    await redis.set(cache_key, result.dict(), expire=300)
    
    return result

@router.post("/", response_model=CustomerResponse)
async def create_customer(
    customer_data: CustomerCreate,
    restaurant_id: Optional[str] = Query(None),
    db: Session = Depends(get_db),
    current_user: User = Depends(get_current_user),
    redis: RedisClient = Depends(get_redis)
):
    """Create a new customer"""
    
    # Use current user's restaurant context
    user_restaurant_id = current_user.current_restaurant_id or current_user.restaurant_id
    if not user_restaurant_id:
<<<<<<< HEAD
        raise ValidationException(message="User must be assigned to a restaurant", field="restaurant_id")
=======
        raise ValidationException(message="User must be assigned to a restaurant", field="user")
>>>>>>> dc26fc55
    
    # Use provided restaurant_id or fallback to user's current restaurant
    if not restaurant_id:
        restaurant_id = str(user_restaurant_id)
    else:
        # Validate that user has access to the requested restaurant
        from app.core.tenant_security import TenantSecurity
        await TenantSecurity.validate_restaurant_access(
            user=current_user,
            restaurant_id=restaurant_id,
            operation="create",
            resource_type="customers",
            resource_id=None,
            db=db
        )
    
    # Check if customer already exists (by email or phone)
    existing_customer = None
    if customer_data.email:
        existing_customer = db.query(Customer).filter(
            and_(
                Customer.restaurant_id == restaurant_id,
                Customer.email == customer_data.email
            )
        ).first()
    
    if not existing_customer and customer_data.phone:
        existing_customer = db.query(Customer).filter(
            and_(
                Customer.restaurant_id == restaurant_id,
                Customer.phone == customer_data.phone
            )
        ).first()
    
    if existing_customer:
<<<<<<< HEAD
        raise ValidationException(message="Customer already exists", field="email")
=======
        raise ConflictException(message="Customer already exists")
>>>>>>> dc26fc55
    
    new_customer = Customer(
        restaurant_id=restaurant_id,
        email=customer_data.email,
        phone=customer_data.phone,
        first_name=customer_data.first_name,
        last_name=customer_data.last_name,
        preferences=customer_data.preferences
    )
    
    db.add(new_customer)
    db.commit()
    db.refresh(new_customer)
    
    # Clear customer stats cache
    await redis.delete(f"customer_stats:{restaurant_id}")
    
    return CustomerResponse(
        id=str(new_customer.id),
        email=new_customer.email,
        phone=new_customer.phone,
        first_name=new_customer.first_name,
        last_name=new_customer.last_name,
        loyalty_points=new_customer.loyalty_points,
        total_spent=new_customer.total_spent,
        visit_count=new_customer.visit_count,
        preferences=new_customer.preferences,
        created_at=new_customer.created_at,
        updated_at=new_customer.updated_at,
        last_visit=None
    )

@router.get("/{customer_id}", response_model=CustomerResponse)
async def get_customer(
    customer_id: str,
    db: Session = Depends(get_db),
    current_user: User = Depends(get_current_user)
):
    """Get a specific customer"""
    
    customer = db.query(Customer).filter(Customer.id == customer_id).first()
    if not customer:
<<<<<<< HEAD
        raise ResourceNotFoundException(resource="Customer", resource_id=customer_id)
=======
        raise ResourceNotFoundException(resource="Customer")
>>>>>>> dc26fc55
    
    # Verify tenant access
    from app.core.tenant_security import TenantSecurity
    await TenantSecurity.validate_restaurant_access(
        user=current_user,
        restaurant_id=str(customer.restaurant_id),
        operation="access",
        resource_type="customers",
        resource_id=customer_id,
        db=db
    )
    
    # Get last visit
    last_order = db.query(Order).filter(
        Order.customer_id == customer_id
    ).order_by(desc(Order.created_at)).first()
    
    return CustomerResponse(
        id=str(customer.id),
        email=customer.email,
        phone=customer.phone,
        first_name=customer.first_name,
        last_name=customer.last_name,
        loyalty_points=customer.loyalty_points,
        total_spent=customer.total_spent,
        visit_count=customer.visit_count,
        preferences=customer.preferences,
        created_at=customer.created_at,
        updated_at=customer.updated_at,
        last_visit=last_order.created_at if last_order else None
    )

@router.put("/{customer_id}", response_model=CustomerResponse)
async def update_customer(
    customer_id: str,
    customer_data: CustomerUpdate,
    db: Session = Depends(get_db),
    current_user: User = Depends(get_current_user),
    redis: RedisClient = Depends(get_redis)
):
    """Update customer information"""
    
    customer = db.query(Customer).filter(Customer.id == customer_id).first()
    if not customer:
<<<<<<< HEAD
        raise ResourceNotFoundException(resource="Customer", resource_id=customer_id)
=======
        raise ResourceNotFoundException(resource="Customer")
>>>>>>> dc26fc55
    
    # Verify tenant access
    from app.core.tenant_security import TenantSecurity
    await TenantSecurity.validate_restaurant_access(
        user=current_user,
        restaurant_id=str(customer.restaurant_id),
        operation="modify",
        resource_type="customers",
        resource_id=customer_id,
        db=db
    )
    
    # Update fields if provided - whitelist allowed fields for security
    ALLOWED_UPDATE_FIELDS = {'email', 'phone', 'first_name', 'last_name', 'preferences'}
    update_data = customer_data.dict(exclude_unset=True)
    for field, value in update_data.items():
        if field in ALLOWED_UPDATE_FIELDS and hasattr(customer, field):
            setattr(customer, field, value)
    
    customer.updated_at = datetime.utcnow()
    db.commit()
    db.refresh(customer)
    
    # Clear customer stats cache
    restaurant_id = str(customer.restaurant_id)
    await redis.delete(f"customer_stats:{restaurant_id}")
    
    return CustomerResponse(
        id=str(customer.id),
        email=customer.email,
        phone=customer.phone,
        first_name=customer.first_name,
        last_name=customer.last_name,
        loyalty_points=customer.loyalty_points,
        total_spent=customer.total_spent,
        visit_count=customer.visit_count,
        preferences=customer.preferences,
        created_at=customer.created_at,
        updated_at=customer.updated_at,
        last_visit=None
    )

@router.post("/{customer_id}/loyalty", response_model=dict)
async def update_loyalty_points(
    customer_id: str,
    loyalty_data: LoyaltyTransaction,
    db: Session = Depends(get_db),
    current_user: User = Depends(get_current_user),
    redis: RedisClient = Depends(get_redis)
):
    """Update customer loyalty points"""
    
    customer = db.query(Customer).filter(Customer.id == customer_id).first()
    if not customer:
<<<<<<< HEAD
        raise ResourceNotFoundException(resource="Customer", resource_id=customer_id)
=======
        raise ResourceNotFoundException(resource="Customer")
>>>>>>> dc26fc55
    
    # Verify tenant access
    from app.core.tenant_security import TenantSecurity
    await TenantSecurity.validate_restaurant_access(
        user=current_user,
        restaurant_id=str(customer.restaurant_id),
        operation="modify",
        resource_type="customers",
        resource_id=customer_id,
        db=db
    )
    
    # Validate transaction
    if loyalty_data.transaction_type == "redeemed" and customer.loyalty_points < abs(loyalty_data.points):
<<<<<<< HEAD
        raise ValidationException(message="Insufficient loyalty points", field="loyalty_points")
=======
        raise ValidationException(message="Insufficient loyalty points")
>>>>>>> dc26fc55
    
    # Update points
    if loyalty_data.transaction_type == "earned":
        customer.loyalty_points += abs(loyalty_data.points)
    elif loyalty_data.transaction_type == "redeemed":
        customer.loyalty_points -= abs(loyalty_data.points)
    elif loyalty_data.transaction_type == "adjusted":
        customer.loyalty_points = abs(loyalty_data.points)
    
    customer.updated_at = datetime.utcnow()
    db.commit()
    
    # Clear customer stats cache
    restaurant_id = str(customer.restaurant_id)
    await redis.delete(f"customer_stats:{restaurant_id}")
    
    return {
        "message": f"Loyalty points {loyalty_data.transaction_type}",
        "new_balance": customer.loyalty_points,
        "transaction": {
            "type": loyalty_data.transaction_type,
            "points": loyalty_data.points,
            "description": loyalty_data.description
        }
    }

@router.get("/{customer_id}/orders")
async def get_customer_orders(
    customer_id: str,
    limit: int = Query(20, le=50),
    offset: int = Query(0),
    db: Session = Depends(get_db),
    current_user: User = Depends(get_current_user)
):
    """Get customer's order history"""
    
    customer = db.query(Customer).filter(Customer.id == customer_id).first()
    if not customer:
<<<<<<< HEAD
        raise ResourceNotFoundException(resource="Customer", resource_id=customer_id)
=======
        raise ResourceNotFoundException(resource="Customer")
>>>>>>> dc26fc55
    
    # Verify tenant access
    from app.core.tenant_security import TenantSecurity
    await TenantSecurity.validate_restaurant_access(
        user=current_user,
        restaurant_id=str(customer.restaurant_id),
        operation="access",
        resource_type="customers",
        resource_id=customer_id,
        db=db
    )
    
    orders = db.query(Order).filter(
        Order.customer_id == customer_id
    ).order_by(desc(Order.created_at)).offset(offset).limit(limit).all()
    
    return [
        {
            "id": str(order.id),
            "order_number": order.order_number,
            "status": order.status,
            "total_amount": order.total_amount,
            "payment_status": order.payment_status,
            "created_at": order.created_at
        }
        for order in orders
    ]

@router.post("/search")
async def search_customers(
    search_data: CustomerSearchRequest,
    db: Session = Depends(get_db),
    current_user: User = Depends(get_current_user)
):
    """Advanced customer search with enhanced validation"""
    
    # Use current user's restaurant context
    user_restaurant_id = current_user.current_restaurant_id or current_user.restaurant_id
    if not user_restaurant_id:
<<<<<<< HEAD
        raise ValidationException(message="User must be assigned to a restaurant", field="restaurant_id")
=======
        raise ValidationException(message="User must be assigned to a restaurant", field="user")
>>>>>>> dc26fc55
    
    # Use provided restaurant_id from search_data or fallback to user's current restaurant
    if not search_data.restaurant_id:
        restaurant_id = str(user_restaurant_id)
    else:
        restaurant_id = search_data.restaurant_id
        # Validate that user has access to the requested restaurant
        from app.core.tenant_security import TenantSecurity
        await TenantSecurity.validate_restaurant_access(
            user=current_user,
            restaurant_id=restaurant_id,
            operation="access",
            resource_type="customers",
            resource_id=None,
            db=db
        )
    
    query = db.query(Customer).filter(Customer.restaurant_id == restaurant_id)
    
    # All search inputs are already validated and sanitized by Pydantic schema
    if search_data.email:
        # Email already sanitized by CustomerSearchRequest validator
        query = query.filter(Customer.email.ilike(f"%{search_data.email}%"))
    
    if search_data.phone:
        # Phone already sanitized by CustomerSearchRequest validator
        query = query.filter(Customer.phone.ilike(f"%{search_data.phone}%"))
    
    if search_data.name:
        # Name already sanitized by CustomerSearchRequest validator
        name_pattern = f"%{search_data.name}%"
        query = query.filter(
            or_(
                Customer.first_name.ilike(name_pattern),
                Customer.last_name.ilike(name_pattern)
            )
        )
    
    if search_data.min_spent is not None:
        query = query.filter(Customer.total_spent >= search_data.min_spent)
    
    # Apply sorting - sort_by is already validated against whitelist
    if search_data.sort_by:
        order_func = desc if search_data.sort_order == "desc" else lambda x: x
        sort_column = getattr(Customer, search_data.sort_by)
        query = query.order_by(order_func(sort_column))
    else:
        query = query.order_by(desc(Customer.total_spent))
    
    # Apply pagination
    offset = (search_data.page - 1) * search_data.limit
    customers = query.offset(offset).limit(search_data.limit).all()
    
    return [
        {
            "id": str(customer.id),
            "name": f"{customer.first_name} {customer.last_name}",
            "email": customer.email,
            "phone": customer.phone,
            "loyalty_points": customer.loyalty_points,
            "total_spent": customer.total_spent,
            "visit_count": customer.visit_count
        }
        for customer in customers
    ]<|MERGE_RESOLUTION|>--- conflicted
+++ resolved
@@ -13,12 +13,7 @@
 from app.core.auth import get_current_user
 from app.core.redis_client import get_redis, RedisClient
 from app.core.responses import APIResponseHelper
-<<<<<<< HEAD
-from app.core.exceptions import ValidationException, AuthenticationException, FynloException, ResourceNotFoundException, ConflictException
-=======
-from app.core.exceptions import ConflictException, InventoryException, ResourceNotFoundException, ValidationException
->>>>>>> dc26fc55
-from app.core.security_utils import sanitize_sql_like_pattern, sanitize_search_term
+from app.core.exceptions import ValidationException, AuthenticationException, FynloException, ResourceNotFoundException, ConflictExceptionfrom app.core.security_utils import sanitize_sql_like_pattern, sanitize_search_term
 from app.schemas.search_schemas import CustomerSearchRequest
 
 router = APIRouter()
@@ -84,12 +79,7 @@
     # Use current user's restaurant context
     user_restaurant_id = current_user.current_restaurant_id or current_user.restaurant_id
     if not user_restaurant_id:
-<<<<<<< HEAD
-        raise ValidationException(message="User must be assigned to a restaurant", field="restaurant_id")
-=======
-        raise ValidationException(message="User must be assigned to a restaurant", field="user")
->>>>>>> dc26fc55
-    
+        raise ValidationException(message="User must be assigned to a restaurant", field="restaurant_id")    
     # Use provided restaurant_id or fallback to user's current restaurant
     if not restaurant_id:
         restaurant_id = str(user_restaurant_id)
@@ -163,12 +153,7 @@
     # Use current user's restaurant context
     user_restaurant_id = current_user.current_restaurant_id or current_user.restaurant_id
     if not user_restaurant_id:
-<<<<<<< HEAD
-        raise ValidationException(message="User must be assigned to a restaurant", field="restaurant_id")
-=======
-        raise ValidationException(message="User must be assigned to a restaurant", field="user")
->>>>>>> dc26fc55
-    
+        raise ValidationException(message="User must be assigned to a restaurant", field="restaurant_id")    
     # Use provided restaurant_id or fallback to user's current restaurant
     if not restaurant_id:
         restaurant_id = str(user_restaurant_id)
@@ -254,12 +239,7 @@
     # Use current user's restaurant context
     user_restaurant_id = current_user.current_restaurant_id or current_user.restaurant_id
     if not user_restaurant_id:
-<<<<<<< HEAD
-        raise ValidationException(message="User must be assigned to a restaurant", field="restaurant_id")
-=======
-        raise ValidationException(message="User must be assigned to a restaurant", field="user")
->>>>>>> dc26fc55
-    
+        raise ValidationException(message="User must be assigned to a restaurant", field="restaurant_id")    
     # Use provided restaurant_id or fallback to user's current restaurant
     if not restaurant_id:
         restaurant_id = str(user_restaurant_id)
@@ -294,12 +274,7 @@
         ).first()
     
     if existing_customer:
-<<<<<<< HEAD
-        raise ValidationException(message="Customer already exists", field="email")
-=======
-        raise ConflictException(message="Customer already exists")
->>>>>>> dc26fc55
-    
+        raise ValidationException(message="Customer already exists", field="email")    
     new_customer = Customer(
         restaurant_id=restaurant_id,
         email=customer_data.email,
@@ -341,12 +316,7 @@
     
     customer = db.query(Customer).filter(Customer.id == customer_id).first()
     if not customer:
-<<<<<<< HEAD
-        raise ResourceNotFoundException(resource="Customer", resource_id=customer_id)
-=======
-        raise ResourceNotFoundException(resource="Customer")
->>>>>>> dc26fc55
-    
+        raise ResourceNotFoundException(resource="Customer", resource_id=customer_id)    
     # Verify tenant access
     from app.core.tenant_security import TenantSecurity
     await TenantSecurity.validate_restaurant_access(
@@ -390,12 +360,7 @@
     
     customer = db.query(Customer).filter(Customer.id == customer_id).first()
     if not customer:
-<<<<<<< HEAD
-        raise ResourceNotFoundException(resource="Customer", resource_id=customer_id)
-=======
-        raise ResourceNotFoundException(resource="Customer")
->>>>>>> dc26fc55
-    
+        raise ResourceNotFoundException(resource="Customer", resource_id=customer_id)    
     # Verify tenant access
     from app.core.tenant_security import TenantSecurity
     await TenantSecurity.validate_restaurant_access(
@@ -449,12 +414,7 @@
     
     customer = db.query(Customer).filter(Customer.id == customer_id).first()
     if not customer:
-<<<<<<< HEAD
-        raise ResourceNotFoundException(resource="Customer", resource_id=customer_id)
-=======
-        raise ResourceNotFoundException(resource="Customer")
->>>>>>> dc26fc55
-    
+        raise ResourceNotFoundException(resource="Customer", resource_id=customer_id)    
     # Verify tenant access
     from app.core.tenant_security import TenantSecurity
     await TenantSecurity.validate_restaurant_access(
@@ -468,12 +428,7 @@
     
     # Validate transaction
     if loyalty_data.transaction_type == "redeemed" and customer.loyalty_points < abs(loyalty_data.points):
-<<<<<<< HEAD
-        raise ValidationException(message="Insufficient loyalty points", field="loyalty_points")
-=======
-        raise ValidationException(message="Insufficient loyalty points")
->>>>>>> dc26fc55
-    
+        raise ValidationException(message="Insufficient loyalty points", field="loyalty_points")    
     # Update points
     if loyalty_data.transaction_type == "earned":
         customer.loyalty_points += abs(loyalty_data.points)
@@ -511,12 +466,7 @@
     
     customer = db.query(Customer).filter(Customer.id == customer_id).first()
     if not customer:
-<<<<<<< HEAD
-        raise ResourceNotFoundException(resource="Customer", resource_id=customer_id)
-=======
-        raise ResourceNotFoundException(resource="Customer")
->>>>>>> dc26fc55
-    
+        raise ResourceNotFoundException(resource="Customer", resource_id=customer_id)    
     # Verify tenant access
     from app.core.tenant_security import TenantSecurity
     await TenantSecurity.validate_restaurant_access(
@@ -555,12 +505,7 @@
     # Use current user's restaurant context
     user_restaurant_id = current_user.current_restaurant_id or current_user.restaurant_id
     if not user_restaurant_id:
-<<<<<<< HEAD
-        raise ValidationException(message="User must be assigned to a restaurant", field="restaurant_id")
-=======
-        raise ValidationException(message="User must be assigned to a restaurant", field="user")
->>>>>>> dc26fc55
-    
+        raise ValidationException(message="User must be assigned to a restaurant", field="restaurant_id")    
     # Use provided restaurant_id from search_data or fallback to user's current restaurant
     if not search_data.restaurant_id:
         restaurant_id = str(user_restaurant_id)
