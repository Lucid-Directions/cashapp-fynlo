"""
Customer Management API endpoints for Fynlo POS
"""

from typing import List, Optional
from fastapi import APIRouter, Depends, HTTPException, status, Query
from sqlalchemy.orm import Session
from sqlalchemy import and_, or_, desc, func
from pydantic import BaseModel, EmailStr
from datetime import datetime, timedelta

from app.core.database import get_db, Customer, Order, User
from app.core.auth import get_current_user
from app.core.redis_client import get_redis, RedisClient
from app.core.responses import APIResponseHelper
from app.core.exceptions import FynloException, ErrorCodes
from app.core.security_utils import sanitize_sql_like_pattern, sanitize_search_term
from app.schemas.search_schemas import CustomerSearchRequest

router = APIRouter()

# Pydantic models
class CustomerCreate(BaseModel):
    email: Optional[EmailStr] = None
    phone: Optional[str] = None
    first_name: str
    last_name: str
    preferences: dict = {}

class CustomerUpdate(BaseModel):
    email: Optional[EmailStr] = None
    phone: Optional[str] = None
    first_name: Optional[str] = None
    last_name: Optional[str] = None
    preferences: Optional[dict] = None

class CustomerResponse(BaseModel):
    id: str
    email: Optional[str]
    phone: Optional[str]
    first_name: str
    last_name: str
    loyalty_points: int
    total_spent: float
    visit_count: int
    preferences: dict
    created_at: datetime
    updated_at: Optional[datetime]
    last_visit: Optional[datetime]

class CustomerBasicInfo(BaseModel):
    id: str
    name: str
    email: Optional[EmailStr] = None

class CustomerStats(BaseModel):
    total_customers: int
    new_this_month: int
    average_spend: float
    top_customers: List[CustomerResponse]

class LoyaltyTransaction(BaseModel):
    customer_id: str
    points: int
    transaction_type: str  # earned, redeemed, adjusted
    description: str
    order_id: Optional[str] = None

@router.get("/", response_model=List[CustomerResponse])
async def get_customers(
    restaurant_id: Optional[str] = Query(None),
    search: Optional[str] = Query(None),
    limit: int = Query(50, le=100),
    offset: int = Query(0),
    db: Session = Depends(get_db),
    current_user: User = Depends(get_current_user)
):
    """Get customers with search and pagination"""
    
    # Use current user's restaurant context
    user_restaurant_id = current_user.current_restaurant_id or current_user.restaurant_id
    if not user_restaurant_id:
        raise HTTPException(status_code=400, detail="User must be assigned to a restaurant")
    
    # Use provided restaurant_id or fallback to user's current restaurant
    if not restaurant_id:
        restaurant_id = str(user_restaurant_id)
    else:
        # Validate that user has access to the requested restaurant
        from app.core.tenant_security import TenantSecurity
        await TenantSecurity.validate_restaurant_access(
            user=current_user,
            restaurant_id=restaurant_id,
            operation="access",
            resource_type="customers",
            resource_id=None,
            db=db
        )
    
    query = db.query(Customer).filter(Customer.restaurant_id == restaurant_id)
    
    if search:
        search_pattern = f"%{search}%"
        query = query.filter(
            or_(
                Customer.first_name.ilike(search_pattern),
                Customer.last_name.ilike(search_pattern),
                Customer.email.ilike(search_pattern),
                Customer.phone.ilike(search_pattern)
            )
        )
    
    customers = query.order_by(desc(Customer.total_spent)).offset(offset).limit(limit).all()
    
    # Get last visit dates
    customer_ids = [customer.id for customer in customers]
    last_visits = {}
    if customer_ids:
        last_visit_query = db.query(
            Customer.id,
            func.max(Order.created_at).label('last_visit')
        ).join(Order, Customer.id == Order.customer_id).filter(
            Customer.id.in_(customer_ids)
        ).group_by(Customer.id).all()
        
        last_visits = {str(cv.id): cv.last_visit for cv in last_visit_query}
    
    return [
        CustomerResponse(
            id=str(customer.id),
            email=customer.email,
            phone=customer.phone,
            first_name=customer.first_name,
            last_name=customer.last_name,
            loyalty_points=customer.loyalty_points,
            total_spent=customer.total_spent,
            visit_count=customer.visit_count,
            preferences=customer.preferences,
            created_at=customer.created_at,
            updated_at=customer.updated_at,
            last_visit=last_visits.get(str(customer.id))
        )
        for customer in customers
    ]

@router.get("/stats", response_model=CustomerStats)
async def get_customer_stats(
    restaurant_id: Optional[str] = Query(None),
    db: Session = Depends(get_db),
    current_user: User = Depends(get_current_user),
    redis: RedisClient = Depends(get_redis)
):
    """Get customer statistics"""
    
    # Use current user's restaurant context
    user_restaurant_id = current_user.current_restaurant_id or current_user.restaurant_id
    if not user_restaurant_id:
        raise HTTPException(status_code=400, detail="User must be assigned to a restaurant")
    
    # Use provided restaurant_id or fallback to user's current restaurant
    if not restaurant_id:
        restaurant_id = str(user_restaurant_id)
    else:
        # Validate that user has access to the requested restaurant
        from app.core.tenant_security import TenantSecurity
        await TenantSecurity.validate_restaurant_access(
            user=current_user,
            restaurant_id=restaurant_id,
            operation="access",
            resource_type="customers",
            resource_id=None,
            db=db
        )
    
    # Check cache first
    cache_key = f"customer_stats:{restaurant_id}"
    cached_stats = await redis.get(cache_key)
    if cached_stats:
        return cached_stats
    
    # Total customers
    total_customers = db.query(Customer).filter(Customer.restaurant_id == restaurant_id).count()
    
    # New customers this month
    month_start = datetime.now().replace(day=1, hour=0, minute=0, second=0, microsecond=0)
    new_this_month = db.query(Customer).filter(
        and_(
            Customer.restaurant_id == restaurant_id,
            Customer.created_at >= month_start
        )
    ).count()
    
    # Average spend
    avg_spend_result = db.query(func.avg(Customer.total_spent)).filter(
        Customer.restaurant_id == restaurant_id
    ).scalar()
    average_spend = float(avg_spend_result or 0)
    
    # Top 5 customers
    top_customers = db.query(Customer).filter(
        Customer.restaurant_id == restaurant_id
    ).order_by(desc(Customer.total_spent)).limit(5).all()
    
    result = CustomerStats(
        total_customers=total_customers,
        new_this_month=new_this_month,
        average_spend=round(average_spend, 2),
        top_customers=[
            CustomerResponse(
                id=str(customer.id),
                email=customer.email,
                phone=customer.phone,
                first_name=customer.first_name,
                last_name=customer.last_name,
                loyalty_points=customer.loyalty_points,
                total_spent=customer.total_spent,
                visit_count=customer.visit_count,
                preferences=customer.preferences,
                created_at=customer.created_at,
                updated_at=customer.updated_at,
                last_visit=None  # Not needed for stats
            )
            for customer in top_customers
        ]
    )
    
    # Cache for 5 minutes
    await redis.set(cache_key, result.dict(), expire=300)
    
    return result

@router.post("/", response_model=CustomerResponse)
async def create_customer(
    customer_data: CustomerCreate,
    restaurant_id: Optional[str] = Query(None),
    db: Session = Depends(get_db),
    current_user: User = Depends(get_current_user),
    redis: RedisClient = Depends(get_redis)
):
    """Create a new customer"""
    
    # Use current user's restaurant context
    user_restaurant_id = current_user.current_restaurant_id or current_user.restaurant_id
    if not user_restaurant_id:
        raise HTTPException(status_code=400, detail="User must be assigned to a restaurant")
    
    # Use provided restaurant_id or fallback to user's current restaurant
    if not restaurant_id:
        restaurant_id = str(user_restaurant_id)
    else:
        # Validate that user has access to the requested restaurant
        from app.core.tenant_security import TenantSecurity
        await TenantSecurity.validate_restaurant_access(
            user=current_user,
            restaurant_id=restaurant_id,
            operation="create",
            resource_type="customers",
            resource_id=None,
            db=db
        )
    
    # Check if customer already exists (by email or phone)
    existing_customer = None
    if customer_data.email:
        existing_customer = db.query(Customer).filter(
            and_(
                Customer.restaurant_id == restaurant_id,
                Customer.email == customer_data.email
            )
        ).first()
    
    if not existing_customer and customer_data.phone:
        existing_customer = db.query(Customer).filter(
            and_(
                Customer.restaurant_id == restaurant_id,
                Customer.phone == customer_data.phone
            )
        ).first()
    
    if existing_customer:
        raise HTTPException(status_code=400, detail="Customer already exists")
    
    new_customer = Customer(
        restaurant_id=restaurant_id,
        email=customer_data.email,
        phone=customer_data.phone,
        first_name=customer_data.first_name,
        last_name=customer_data.last_name,
        preferences=customer_data.preferences
    )
    
    db.add(new_customer)
    db.commit()
    db.refresh(new_customer)
    
    # Clear customer stats cache
    await redis.delete(f"customer_stats:{restaurant_id}")
    
    return CustomerResponse(
        id=str(new_customer.id),
        email=new_customer.email,
        phone=new_customer.phone,
        first_name=new_customer.first_name,
        last_name=new_customer.last_name,
        loyalty_points=new_customer.loyalty_points,
        total_spent=new_customer.total_spent,
        visit_count=new_customer.visit_count,
        preferences=new_customer.preferences,
        created_at=new_customer.created_at,
        updated_at=new_customer.updated_at,
        last_visit=None
    )

@router.get("/{customer_id}", response_model=CustomerResponse)
async def get_customer(
    customer_id: str,
    db: Session = Depends(get_db),
    current_user: User = Depends(get_current_user)
):
    """Get a specific customer"""
    
    customer = db.query(Customer).filter(Customer.id == customer_id).first()
    if not customer:
        raise HTTPException(status_code=404, detail="Customer not found")
    
    # Verify tenant access
    from app.core.tenant_security import TenantSecurity
    await TenantSecurity.validate_restaurant_access(
        user=current_user,
        restaurant_id=str(customer.restaurant_id),
        operation="access",
        resource_type="customers",
        resource_id=customer_id,
        db=db
    )
    
    # Get last visit
    last_order = db.query(Order).filter(
        Order.customer_id == customer_id
    ).order_by(desc(Order.created_at)).first()
    
    return CustomerResponse(
        id=str(customer.id),
        email=customer.email,
        phone=customer.phone,
        first_name=customer.first_name,
        last_name=customer.last_name,
        loyalty_points=customer.loyalty_points,
        total_spent=customer.total_spent,
        visit_count=customer.visit_count,
        preferences=customer.preferences,
        created_at=customer.created_at,
        updated_at=customer.updated_at,
        last_visit=last_order.created_at if last_order else None
    )

@router.put("/{customer_id}", response_model=CustomerResponse)
async def update_customer(
    customer_id: str,
    customer_data: CustomerUpdate,
    db: Session = Depends(get_db),
    current_user: User = Depends(get_current_user),
    redis: RedisClient = Depends(get_redis)
):
    """Update customer information"""
    
    customer = db.query(Customer).filter(Customer.id == customer_id).first()
    if not customer:
        raise HTTPException(status_code=404, detail="Customer not found")
    
<<<<<<< HEAD
    # Verify tenant access
    from app.core.tenant_security import TenantSecurity
    await TenantSecurity.validate_restaurant_access(
        user=current_user,
        restaurant_id=str(customer.restaurant_id),
        operation="modify",
        resource_type="customers",
        resource_id=customer_id,
        db=db
    )
    
    # Update fields if provided
=======
    # Update fields if provided - whitelist allowed fields for security
    ALLOWED_UPDATE_FIELDS = {'email', 'phone', 'first_name', 'last_name', 'preferences'}
>>>>>>> abb7bd78
    update_data = customer_data.dict(exclude_unset=True)
    for field, value in update_data.items():
        if field in ALLOWED_UPDATE_FIELDS and hasattr(customer, field):
            setattr(customer, field, value)
    
    customer.updated_at = datetime.utcnow()
    db.commit()
    db.refresh(customer)
    
    # Clear customer stats cache
    restaurant_id = str(customer.restaurant_id)
    await redis.delete(f"customer_stats:{restaurant_id}")
    
    return CustomerResponse(
        id=str(customer.id),
        email=customer.email,
        phone=customer.phone,
        first_name=customer.first_name,
        last_name=customer.last_name,
        loyalty_points=customer.loyalty_points,
        total_spent=customer.total_spent,
        visit_count=customer.visit_count,
        preferences=customer.preferences,
        created_at=customer.created_at,
        updated_at=customer.updated_at,
        last_visit=None
    )

@router.post("/{customer_id}/loyalty", response_model=dict)
async def update_loyalty_points(
    customer_id: str,
    loyalty_data: LoyaltyTransaction,
    db: Session = Depends(get_db),
    current_user: User = Depends(get_current_user),
    redis: RedisClient = Depends(get_redis)
):
    """Update customer loyalty points"""
    
    customer = db.query(Customer).filter(Customer.id == customer_id).first()
    if not customer:
        raise HTTPException(status_code=404, detail="Customer not found")
    
    # Verify tenant access
    from app.core.tenant_security import TenantSecurity
    await TenantSecurity.validate_restaurant_access(
        user=current_user,
        restaurant_id=str(customer.restaurant_id),
        operation="modify",
        resource_type="customers",
        resource_id=customer_id,
        db=db
    )
    
    # Validate transaction
    if loyalty_data.transaction_type == "redeemed" and customer.loyalty_points < abs(loyalty_data.points):
        raise HTTPException(status_code=400, detail="Insufficient loyalty points")
    
    # Update points
    if loyalty_data.transaction_type == "earned":
        customer.loyalty_points += abs(loyalty_data.points)
    elif loyalty_data.transaction_type == "redeemed":
        customer.loyalty_points -= abs(loyalty_data.points)
    elif loyalty_data.transaction_type == "adjusted":
        customer.loyalty_points = abs(loyalty_data.points)
    
    customer.updated_at = datetime.utcnow()
    db.commit()
    
    # Clear customer stats cache
    restaurant_id = str(customer.restaurant_id)
    await redis.delete(f"customer_stats:{restaurant_id}")
    
    return {
        "message": f"Loyalty points {loyalty_data.transaction_type}",
        "new_balance": customer.loyalty_points,
        "transaction": {
            "type": loyalty_data.transaction_type,
            "points": loyalty_data.points,
            "description": loyalty_data.description
        }
    }

@router.get("/{customer_id}/orders")
async def get_customer_orders(
    customer_id: str,
    limit: int = Query(20, le=50),
    offset: int = Query(0),
    db: Session = Depends(get_db),
    current_user: User = Depends(get_current_user)
):
    """Get customer's order history"""
    
    customer = db.query(Customer).filter(Customer.id == customer_id).first()
    if not customer:
        raise HTTPException(status_code=404, detail="Customer not found")
    
    # Verify tenant access
    from app.core.tenant_security import TenantSecurity
    await TenantSecurity.validate_restaurant_access(
        user=current_user,
        restaurant_id=str(customer.restaurant_id),
        operation="access",
        resource_type="customers",
        resource_id=customer_id,
        db=db
    )
    
    orders = db.query(Order).filter(
        Order.customer_id == customer_id
    ).order_by(desc(Order.created_at)).offset(offset).limit(limit).all()
    
    return [
        {
            "id": str(order.id),
            "order_number": order.order_number,
            "status": order.status,
            "total_amount": order.total_amount,
            "payment_status": order.payment_status,
            "created_at": order.created_at
        }
        for order in orders
    ]

@router.post("/search")
async def search_customers(
    search_data: CustomerSearchRequest,
    db: Session = Depends(get_db),
    current_user: User = Depends(get_current_user)
):
    """Advanced customer search with enhanced validation"""
    
<<<<<<< HEAD
    # Use current user's restaurant context
    user_restaurant_id = current_user.current_restaurant_id or current_user.restaurant_id
    if not user_restaurant_id:
        raise HTTPException(status_code=400, detail="User must be assigned to a restaurant")
    
    # Use provided restaurant_id or fallback to user's current restaurant
    if not restaurant_id:
        restaurant_id = str(user_restaurant_id)
    else:
        # Validate that user has access to the requested restaurant
        from app.core.tenant_security import TenantSecurity
        await TenantSecurity.validate_restaurant_access(
            user=current_user,
            restaurant_id=restaurant_id,
            operation="access",
            resource_type="customers",
            resource_id=None,
            db=db
        )
=======
    # Use user's restaurant if not specified
    restaurant_id = search_data.restaurant_id or str(current_user.restaurant_id)
>>>>>>> abb7bd78
    
    query = db.query(Customer).filter(Customer.restaurant_id == restaurant_id)
    
    # All search inputs are already validated and sanitized by Pydantic schema
    if search_data.email:
        # Email already sanitized by CustomerSearchRequest validator
        query = query.filter(Customer.email.ilike(f"%{search_data.email}%"))
    
    if search_data.phone:
        # Phone already sanitized by CustomerSearchRequest validator
        query = query.filter(Customer.phone.ilike(f"%{search_data.phone}%"))
    
    if search_data.name:
        # Name already sanitized by CustomerSearchRequest validator
        name_pattern = f"%{search_data.name}%"
        query = query.filter(
            or_(
                Customer.first_name.ilike(name_pattern),
                Customer.last_name.ilike(name_pattern)
            )
        )
    
    if search_data.min_spent is not None:
        query = query.filter(Customer.total_spent >= search_data.min_spent)
    
    # Apply sorting - sort_by is already validated against whitelist
    if search_data.sort_by:
        order_func = desc if search_data.sort_order == "desc" else lambda x: x
        sort_column = getattr(Customer, search_data.sort_by)
        query = query.order_by(order_func(sort_column))
    else:
        query = query.order_by(desc(Customer.total_spent))
    
    # Apply pagination
    offset = (search_data.page - 1) * search_data.limit
    customers = query.offset(offset).limit(search_data.limit).all()
    
    return [
        {
            "id": str(customer.id),
            "name": f"{customer.first_name} {customer.last_name}",
            "email": customer.email,
            "phone": customer.phone,
            "loyalty_points": customer.loyalty_points,
            "total_spent": customer.total_spent,
            "visit_count": customer.visit_count
        }
        for customer in customers
    ]<|MERGE_RESOLUTION|>--- conflicted
+++ resolved
@@ -368,7 +368,6 @@
     if not customer:
         raise HTTPException(status_code=404, detail="Customer not found")
     
-<<<<<<< HEAD
     # Verify tenant access
     from app.core.tenant_security import TenantSecurity
     await TenantSecurity.validate_restaurant_access(
@@ -380,11 +379,8 @@
         db=db
     )
     
-    # Update fields if provided
-=======
     # Update fields if provided - whitelist allowed fields for security
     ALLOWED_UPDATE_FIELDS = {'email', 'phone', 'first_name', 'last_name', 'preferences'}
->>>>>>> abb7bd78
     update_data = customer_data.dict(exclude_unset=True)
     for field, value in update_data.items():
         if field in ALLOWED_UPDATE_FIELDS and hasattr(customer, field):
@@ -516,16 +512,16 @@
 ):
     """Advanced customer search with enhanced validation"""
     
-<<<<<<< HEAD
     # Use current user's restaurant context
     user_restaurant_id = current_user.current_restaurant_id or current_user.restaurant_id
     if not user_restaurant_id:
         raise HTTPException(status_code=400, detail="User must be assigned to a restaurant")
     
-    # Use provided restaurant_id or fallback to user's current restaurant
-    if not restaurant_id:
+    # Use provided restaurant_id from search_data or fallback to user's current restaurant
+    if not search_data.restaurant_id:
         restaurant_id = str(user_restaurant_id)
     else:
+        restaurant_id = search_data.restaurant_id
         # Validate that user has access to the requested restaurant
         from app.core.tenant_security import TenantSecurity
         await TenantSecurity.validate_restaurant_access(
@@ -536,10 +532,6 @@
             resource_id=None,
             db=db
         )
-=======
-    # Use user's restaurant if not specified
-    restaurant_id = search_data.restaurant_id or str(current_user.restaurant_id)
->>>>>>> abb7bd78
     
     query = db.query(Customer).filter(Customer.restaurant_id == restaurant_id)
     
