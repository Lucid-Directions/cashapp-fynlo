--- conflicted
+++ resolved
@@ -70,12 +70,7 @@
     """Creates a new platform default payment method setting."""
     # Only platform owners can create platform defaults
     if current_user.role != 'platform_owner':
-<<<<<<< HEAD
-        raise AuthenticationException(message="Only platform owners can create platform default settings", error_code="ACCESS_DENIED")
-=======
-        raise AuthorizationException(message="Only platform owners can create platform default settings")
->>>>>>> dc26fc55
-    
+        raise AuthenticationException(message="Only platform owners can create platform default settings", error_code="ACCESS_DENIED")    
     if setting_data.restaurant_id is not None:
         raise ValidationException(message="Platform default settings cannot have a restaurant_id.")
 
@@ -91,21 +86,11 @@
     try:
         created_setting = service.create_platform_default_setting(typed_dict_data)
         if not created_setting: # Should not happen if service raises error on failure
-<<<<<<< HEAD
-            raise FynloException(message="Failed to create platform default setting.")
-=======
-            raise FynloException(message="Failed to create platform default setting.", status_code=500)
->>>>>>> dc26fc55
-        return convert_db_model_to_schema(created_setting)
+            raise FynloException(message="Failed to create platform default setting.")        return convert_db_model_to_schema(created_setting)
     except ValueError as ve:
         raise ValidationException(message=str(ve))
     except Exception as e: # Catches IntegrityError from service if duplicate
-<<<<<<< HEAD
         raise ConflictException(message=f"Failed to create setting: {str(e)}")
-=======
-        raise ConflictException(message=f"Conflict error: {str(e)}")
->>>>>>> dc26fc55
-
 
 @router.put("/settings/platform-defaults/{payment_method}", response_model=PaymentMethodFeeSettingSchema)
 def update_platform_default_setting(
@@ -117,7 +102,6 @@
     """Updates an existing platform default payment method setting."""
     # Only platform owners can update platform defaults
     if current_user.role != 'platform_owner':
-<<<<<<< HEAD
         raise AuthenticationException(message="Only platform owners can update platform default settings", error_code="ACCESS_DENIED")
     
     updated_setting = service.update_platform_default_setting(payment_method, updates.dict(exclude_unset=True))
@@ -125,15 +109,7 @@
         raise ResourceNotFoundException(
             resource="Platform default setting",
             message=f"Platform default setting for {payment_method.value} not found."
-        )
-=======
-        raise AuthorizationException(message="Only platform owners can update platform default settings")
-    
-    updated_setting = service.update_platform_default_setting(payment_method, updates.dict(exclude_unset=True))
-    if not updated_setting:
-        raise ResourceNotFoundException(resource="Resource", message=f"Platform default setting for {payment_method.value} not found.")
->>>>>>> dc26fc55
-    return convert_db_model_to_schema(updated_setting)
+        )    return convert_db_model_to_schema(updated_setting)
 
 
 @router.get("/settings/restaurants/{restaurant_id}", response_model=List[PaymentMethodFeeSettingSchema])
@@ -156,12 +132,7 @@
     if restaurant_id:
         # If current_restaurant_id is provided, validate it matches
         if current_restaurant_id and current_restaurant_id != restaurant_id:
-<<<<<<< HEAD
-            raise AuthenticationException(message="Cannot access settings for a different restaurant", error_code="ACCESS_DENIED")
-=======
-            raise AuthorizationException(message="Cannot access settings for a different restaurant")
->>>>>>> dc26fc55
-        
+            raise AuthenticationException(message="Cannot access settings for a different restaurant", error_code="ACCESS_DENIED")        
         # Validate the user has access to this restaurant
         await TenantSecurity.validate_restaurant_access(
             current_user, restaurant_id, db=db
@@ -183,12 +154,7 @@
     """Creates or updates a restaurant-specific payment method setting (override)."""
     # Validate access
     if current_restaurant_id and current_restaurant_id != restaurant_id:
-<<<<<<< HEAD
-        raise AuthenticationException(message="Cannot modify settings for a different restaurant", error_code="ACCESS_DENIED")
-=======
-        raise AuthorizationException(message="Cannot modify settings for a different restaurant")
->>>>>>> dc26fc55
-    
+        raise AuthenticationException(message="Cannot modify settings for a different restaurant", error_code="ACCESS_DENIED")    
     # Validate the user has access to this restaurant
     await TenantSecurity.validate_restaurant_access(
         current_user, restaurant_id, db=db
@@ -196,12 +162,7 @@
     
     # Check permissions - only owners and managers can modify settings
     if current_user.role not in ['platform_owner', 'restaurant_owner', 'manager']:
-<<<<<<< HEAD
         raise AuthenticationException(message="Insufficient permissions to modify payment settings", error_code="ACCESS_DENIED")
-=======
-        raise AuthorizationException(message="Insufficient permissions to modify payment settings")
->>>>>>> dc26fc55
-
     # Use the restaurant_id from the path
     typed_dict_data = PaymentMethodFeeSettingSchema(
         restaurant_id=restaurant_id, # Set from path
@@ -213,21 +174,11 @@
     try:
         saved_setting = service.create_or_update_restaurant_setting(restaurant_id, typed_dict_data)
         if not saved_setting: # Should not happen if service raises specific errors
-<<<<<<< HEAD
-            raise FynloException(message="Failed to save restaurant setting.")
-=======
-            raise FynloException(message="Failed to save restaurant setting.", status_code=500)
->>>>>>> dc26fc55
-        return convert_db_model_to_schema(saved_setting)
+            raise FynloException(message="Failed to save restaurant setting.")        return convert_db_model_to_schema(saved_setting)
     except ValueError as ve:
         raise ValidationException(message=str(ve))
     except Exception as e: # Catches IntegrityError from service
-<<<<<<< HEAD
         raise ConflictException(message=f"Failed to save setting for restaurant {restaurant_id}: {str(e)}")
-=======
-        raise ConflictException(message=f"Conflict error: {str(e)}")
->>>>>>> dc26fc55
-
 
 @router.delete("/settings/restaurants/{restaurant_id}/{payment_method}", status_code=204)
 async def delete_restaurant_setting(
@@ -241,12 +192,7 @@
     """Deletes a restaurant-specific payment method setting (override)."""
     # Validate access
     if current_restaurant_id and current_restaurant_id != restaurant_id:
-<<<<<<< HEAD
-        raise AuthenticationException(message="Cannot delete settings for a different restaurant", error_code="ACCESS_DENIED")
-=======
-        raise AuthorizationException(message="Cannot delete settings for a different restaurant")
->>>>>>> dc26fc55
-    
+        raise AuthenticationException(message="Cannot delete settings for a different restaurant", error_code="ACCESS_DENIED")    
     # Validate the user has access to this restaurant
     await TenantSecurity.validate_restaurant_access(
         current_user, restaurant_id, db=db
@@ -254,7 +200,6 @@
     
     # Check permissions - only owners and managers can delete settings
     if current_user.role not in ['platform_owner', 'restaurant_owner', 'manager']:
-<<<<<<< HEAD
         raise AuthenticationException(message="Insufficient permissions to delete payment settings", error_code="ACCESS_DENIED")
     
     deleted = service.delete_restaurant_setting(restaurant_id, payment_method)
@@ -262,15 +207,7 @@
         raise ResourceNotFoundException(
             resource="Restaurant payment setting",
             message=f"Setting for restaurant {restaurant_id}, method {payment_method.value} not found."
-        )
-=======
-        raise AuthorizationException(message="Insufficient permissions to delete payment settings")
-    
-    deleted = service.delete_restaurant_setting(restaurant_id, payment_method)
-    if not deleted:
-        raise ResourceNotFoundException(resource="Resource", message=f"Setting for restaurant {restaurant_id}, method {payment_method.value} not found.")
->>>>>>> dc26fc55
-    return None # No content for 204
+        )    return None # No content for 204
 
 
 # To include this router in the main application:
