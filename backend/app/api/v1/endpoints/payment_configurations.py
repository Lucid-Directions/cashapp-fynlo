from fastapi import APIRouter, Depends, Body, Path, Query
from sqlalchemy.orm import Session
from typing import List, Optional
from pydantic import BaseModel

from app.core.database import get_db, User
from app.core.exceptions import (
    ConflictException,
    FynloException,
    ResourceNotFoundException,
    ValidationException
)
from app.core.auth import get_current_user
from app.schemas.fee_schemas import PaymentMethodEnum, PaymentMethodFeeSettingSchema
from app.services.payment_config_service import PaymentConfigService
from app.models.payment_config import PaymentMethodSetting # For ORM response
from app.core.tenant_security import TenantSecurity
from app.core.exceptions import ValidationException, AuthenticationException, FynloException, ResourceNotFoundException, ConflictException

router = APIRouter()

# --- Dependency for Service ---
def get_payment_config_service_dep(db: Session = Depends(get_db)) -> PaymentConfigService:
    """Execute get_payment_config_service_dep operation."""
    return PaymentConfigService(db=db)

# --- Pydantic Models for Input/Output ---
# Using PaymentMethodFeeSettingSchema from fee_schemas.py for both input and output.
# For input, we might want a slightly different model if `id` is not allowed.
class PaymentMethodSettingCreateInput(BaseModel):
    payment_method: PaymentMethodEnum
    customer_pays_default: bool = True
    allow_toggle_by_merchant: bool = True
    include_processor_fee_in_service_charge: bool = True
    restaurant_id: Optional[str] = None # Null for platform default

class PaymentMethodSettingUpdateInput(BaseModel):
    customer_pays_default: Optional[bool] = None
    allow_toggle_by_merchant: Optional[bool] = None
    include_processor_fee_in_service_charge: Optional[bool] = None

# Helper to convert SQLAlchemy model to Pydantic schema for response
def convert_db_model_to_schema(db_setting: PaymentMethodSetting) -> PaymentMethodFeeSettingSchema:
    """Execute convert_db_model_to_schema operation."""
    return PaymentMethodFeeSettingSchema(
        id=db_setting.id,
        restaurant_id=db_setting.restaurant_id,
        payment_method=PaymentMethodEnum(db_setting.payment_method), # Ensure enum conversion
        customer_pays_default=db_setting.customer_pays_default,
        allow_toggle_by_merchant=db_setting.allow_toggle_by_merchant,
        include_processor_fee_in_service_charge=db_setting.include_processor_fee_in_service_charge
    )

# --- API Endpoints ---

@router.get("/settings/platform-defaults", response_model=List[PaymentMethodFeeSettingSchema])
def list_platform_default_settings(
    service: PaymentConfigService = Depends(get_payment_config_service_dep),
    current_user: User = Depends(get_current_user)
):
    """Execute list_platform_default_settings operation."""
    """Lists all platform default payment method settings."""
    db_settings = service.get_all_platform_default_settings()
    return [convert_db_model_to_schema(s) for s in db_settings]

@router.post("/settings/platform-defaults", response_model=PaymentMethodFeeSettingSchema, status_code=201)
def create_platform_default_setting(
    setting_data: PaymentMethodSettingCreateInput,
    service: PaymentConfigService = Depends(get_payment_config_service_dep),
    current_user: User = Depends(get_current_user)
):
    """Execute create_platform_default_setting operation."""
    """Creates a new platform default payment method setting."""
    # Only platform owners can create platform defaults
    if current_user.role != 'platform_owner':
        raise AuthenticationException(message="Only platform owners can create platform default settings", error_code="ACCESS_DENIED")    
    if setting_data.restaurant_id is not None:
        raise ValidationException(message="Platform default settings cannot have a restaurant_id.")

    # Convert Pydantic input to the TypedDict schema service might expect
    # (If service directly uses Pydantic, this conversion might be simpler)
    typed_dict_data = PaymentMethodFeeSettingSchema(
        payment_method=setting_data.payment_method,
        customer_pays_default=setting_data.customer_pays_default,
        allow_toggle_by_merchant=setting_data.allow_toggle_by_merchant,
        include_processor_fee_in_service_charge=setting_data.include_processor_fee_in_service_charge,
        # id and restaurant_id are not part of create for platform default via this input model
    )
    try:
        created_setting = service.create_platform_default_setting(typed_dict_data)
        if not created_setting: # Should not happen if service raises error on failure
            raise FynloException(message="Failed to create platform default setting.")
        return convert_db_model_to_schema(created_setting)
    except ValueError as ve:
<<<<<<< HEAD
        raise ValidationException(message="Invalid payment configuration data")
    except Exception as e: # Catches IntegrityError from service if duplicate
        raise ConflictException(message="Payment configuration already exists")

=======
        raise ValidationException(message=str(ve))
    except Exception as e: # Catches IntegrityError from service if duplicate
        raise ConflictException(message=f"Failed to create setting: {str(e)}")
>>>>>>> cc77553e

@router.put("/settings/platform-defaults/{payment_method}", response_model=PaymentMethodFeeSettingSchema)
def update_platform_default_setting(
    payment_method: PaymentMethodEnum = Path(...),
    updates: PaymentMethodSettingUpdateInput = Body(...),
    service: PaymentConfigService = Depends(get_payment_config_service_dep),
    current_user: User = Depends(get_current_user)
):
    """Execute update_platform_default_setting operation."""
    """Updates an existing platform default payment method setting."""
    # Only platform owners can update platform defaults
    if current_user.role != 'platform_owner':
        raise AuthenticationException(message="Only platform owners can update platform default settings", error_code="ACCESS_DENIED")
    
    updated_setting = service.update_platform_default_setting(payment_method, updates.dict(exclude_unset=True))
    if not updated_setting:
        raise ResourceNotFoundException(
            resource="Platform default setting",
            message=f"Platform default setting for {payment_method.value} not found."
        )
    return convert_db_model_to_schema(updated_setting)


@router.get("/settings/restaurants/{restaurant_id}", response_model=List[PaymentMethodFeeSettingSchema])
async def list_restaurant_settings(
    restaurant_id: str = Path(...),
    current_restaurant_id: Optional[str] = Query(None, description="Restaurant ID for multi-location owners"),
    service: PaymentConfigService = Depends(get_payment_config_service_dep),
    current_user: User = Depends(get_current_user),
    db: Session = Depends(get_db)
):
    """
    Lists all payment method settings for a specific restaurant.
    This will include specific overrides for the restaurant.
    To get effective settings (override + fallback to default), client would call this
    and then call GET /settings/platform-defaults and merge. Or service could do it.
    For now, this just returns overrides.
    The service method get_payment_method_setting handles fallback logic for a single setting.
    """
    # Validate access - if accessing a specific restaurant, validate tenant access
    if restaurant_id:
        # If current_restaurant_id is provided, validate it matches
        if current_restaurant_id and current_restaurant_id != restaurant_id:
            raise AuthenticationException(message="Cannot access settings for a different restaurant", error_code="ACCESS_DENIED")        
        # Validate the user has access to this restaurant
        await TenantSecurity.validate_restaurant_access(
            current_user, restaurant_id, db=db
        )
    
    db_settings = service.get_all_settings_for_restaurant(restaurant_id)
    return [convert_db_model_to_schema(s) for s in db_settings]


@router.post("/settings/restaurants/{restaurant_id}", response_model=PaymentMethodFeeSettingSchema, status_code=201)
async def create_or_update_restaurant_setting(
    restaurant_id: str = Path(...),
    setting_data: PaymentMethodSettingCreateInput = Body(...), # Uses same create input, restaurant_id from path
    current_restaurant_id: Optional[str] = Query(None, description="Restaurant ID for multi-location owners"),
    service: PaymentConfigService = Depends(get_payment_config_service_dep),
    current_user: User = Depends(get_current_user),
    db: Session = Depends(get_db)
):
    """Creates or updates a restaurant-specific payment method setting (override)."""
    # Validate access
    if current_restaurant_id and current_restaurant_id != restaurant_id:
        raise AuthenticationException(message="Cannot modify settings for a different restaurant", error_code="ACCESS_DENIED")    
    # Validate the user has access to this restaurant
    await TenantSecurity.validate_restaurant_access(
        current_user, restaurant_id, db=db
    )
    
    # Check permissions - only owners and managers can modify settings
    if current_user.role not in ['platform_owner', 'restaurant_owner', 'manager']:
        raise AuthenticationException(message="Insufficient permissions to modify payment settings", error_code="ACCESS_DENIED")
    # Use the restaurant_id from the path
    typed_dict_data = PaymentMethodFeeSettingSchema(
        restaurant_id=restaurant_id, # Set from path
        payment_method=setting_data.payment_method,
        customer_pays_default=setting_data.customer_pays_default,
        allow_toggle_by_merchant=setting_data.allow_toggle_by_merchant,
        include_processor_fee_in_service_charge=setting_data.include_processor_fee_in_service_charge
    )
    try:
        saved_setting = service.create_or_update_restaurant_setting(restaurant_id, typed_dict_data)
        if not saved_setting: # Should not happen if service raises specific errors
            raise FynloException(message="Failed to save restaurant setting.")
        return convert_db_model_to_schema(saved_setting)
    except ValueError as ve:
<<<<<<< HEAD
        raise ValidationException(message="Invalid payment provider settings")
    except Exception as e: # Catches IntegrityError from service
        raise ConflictException(message="Payment provider already configured")

=======
        raise ValidationException(message=str(ve))
    except Exception as e: # Catches IntegrityError from service
        raise ConflictException(message=f"Failed to save setting for restaurant {restaurant_id}: {str(e)}")
>>>>>>> cc77553e

@router.delete("/settings/restaurants/{restaurant_id}/{payment_method}", status_code=204)
async def delete_restaurant_setting(
    restaurant_id: str = Path(...),
    payment_method: PaymentMethodEnum = Path(...),
    current_restaurant_id: Optional[str] = Query(None, description="Restaurant ID for multi-location owners"),
    service: PaymentConfigService = Depends(get_payment_config_service_dep),
    current_user: User = Depends(get_current_user),
    db: Session = Depends(get_db)
):
    """Deletes a restaurant-specific payment method setting (override)."""
    # Validate access
    if current_restaurant_id and current_restaurant_id != restaurant_id:
        raise AuthenticationException(message="Cannot delete settings for a different restaurant", error_code="ACCESS_DENIED")    
    # Validate the user has access to this restaurant
    await TenantSecurity.validate_restaurant_access(
        current_user, restaurant_id, db=db
    )
    
    # Check permissions - only owners and managers can delete settings
    if current_user.role not in ['platform_owner', 'restaurant_owner', 'manager']:
        raise AuthenticationException(message="Insufficient permissions to delete payment settings", error_code="ACCESS_DENIED")
    
    deleted = service.delete_restaurant_setting(restaurant_id, payment_method)
    if not deleted:
        raise ResourceNotFoundException(
            resource="Restaurant payment setting",
            message=f"Setting for restaurant {restaurant_id}, method {payment_method.value} not found."
        )
    return None # No content for 204


# To include this router in the main application:
# In backend/app/api/v1/api.py (or equivalent):
# from .endpoints import payment_configurations
# api_router.include_router(payment_configurations.router, prefix="/payment-configs", tags=["Payment Configurations"])<|MERGE_RESOLUTION|>--- conflicted
+++ resolved
@@ -92,16 +92,10 @@
             raise FynloException(message="Failed to create platform default setting.")
         return convert_db_model_to_schema(created_setting)
     except ValueError as ve:
-<<<<<<< HEAD
         raise ValidationException(message="Invalid payment configuration data")
     except Exception as e: # Catches IntegrityError from service if duplicate
         raise ConflictException(message="Payment configuration already exists")
 
-=======
-        raise ValidationException(message=str(ve))
-    except Exception as e: # Catches IntegrityError from service if duplicate
-        raise ConflictException(message=f"Failed to create setting: {str(e)}")
->>>>>>> cc77553e
 
 @router.put("/settings/platform-defaults/{payment_method}", response_model=PaymentMethodFeeSettingSchema)
 def update_platform_default_setting(
@@ -190,16 +184,10 @@
             raise FynloException(message="Failed to save restaurant setting.")
         return convert_db_model_to_schema(saved_setting)
     except ValueError as ve:
-<<<<<<< HEAD
         raise ValidationException(message="Invalid payment provider settings")
     except Exception as e: # Catches IntegrityError from service
         raise ConflictException(message="Payment provider already configured")
 
-=======
-        raise ValidationException(message=str(ve))
-    except Exception as e: # Catches IntegrityError from service
-        raise ConflictException(message=f"Failed to save setting for restaurant {restaurant_id}: {str(e)}")
->>>>>>> cc77553e
 
 @router.delete("/settings/restaurants/{restaurant_id}/{payment_method}", status_code=204)
 async def delete_restaurant_setting(
