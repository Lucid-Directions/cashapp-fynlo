"""
Tenant Security Module for Fynlo POS
Ensures proper multi-tenant isolation while maintaining platform owner access

Platform Owners (Ryan and Arnaud) have FULL access to everything.
All other users are restricted to their own restaurant's data.
"""

<<<<<<< HEAD
from typing import Optional, Union, List
from fastapi import status, Request
=======
from typing import Optional, List
from fastapi import Request
>>>>>>> cc77553e
from sqlalchemy.orm import Session, Query
from sqlalchemy import func
from app.models import User, UserRestaurant
from app.core.security_monitor import security_monitor, SecurityEventType
from app.core.config import settings
from app.core.validators import validate_uuid_format
<<<<<<< HEAD
from app.core.exceptions import FynloException, ValidationException, AuthorizationException
=======
from app.core.exceptions import ValidationException, AuthenticationException
>>>>>>> cc77553e


class TenantSecurity:
    """Handles multi-tenant data isolation and access control"""
    
    @staticmethod
    def is_platform_owner(user: User) -> bool:
        """
        Check if user is a platform owner (Ryan or Arnaud)
        Platform owners have full access to all data
        """
        if not user:
            return False
            
        # Check by role AND email for extra security
        is_owner_role = user.role == "platform_owner"
        is_owner_email = user.email.lower() in settings.platform_owner_emails_list
        
        # Both conditions must be true for platform owner access
        return is_owner_role and is_owner_email
    
    @staticmethod
    async def validate_restaurant_access(
        user: User,
        restaurant_id: str,
        operation: str = "access",
        resource_type: Optional[str] = None,
        resource_id: Optional[str] = None,
        request: Optional[Request] = None,
        db: Optional[Session] = None
    ) -> None:
        """
        Validate if user can access a specific restaurant's data
        
        Args:
            user: Current user
            restaurant_id: Restaurant ID to access
            operation: Type of operation (access, modify, delete)
            db: Database session (required for multi-restaurant check)
            
        Raises:
<<<<<<< HEAD
            FynloException: If access is denied
=======
            AuthenticationException: If access is denied
>>>>>>> cc77553e
        """
        # Validate restaurant_id format to prevent SQL injection
        try:
            validate_uuid_format(str(restaurant_id))
        except ValueError:
<<<<<<< HEAD
            raise ValidationException(message="Invalid restaurant ID format")
=======
            raise ValidationException(
                detail="Invalid restaurant ID format"
            )
>>>>>>> cc77553e
        # Get client IP for logging
        client_ip = None
        if request:
            client_ip = request.client.host if request.client else "unknown"
        
        # Platform owners (Ryan and Arnaud) can access everything
        if TenantSecurity.is_platform_owner(user):
            # Log platform owner access for audit trail
            await security_monitor.log_platform_owner_access(
                user=user,
                target_restaurant_id=restaurant_id,
                action=operation,
                resource_type=resource_type,
                details={"resource_id": resource_id} if resource_id else None
            )
            return  # Full access granted
        
        # Check if user has access to this restaurant (multi-restaurant support)
        has_access = False        
        # First check legacy single restaurant assignment
        if user.restaurant_id and str(user.restaurant_id) == str(restaurant_id):
            has_access = True
        
        # Then check multi-restaurant access for restaurant owners
        elif db and user.role == "restaurant_owner":
            # Check if user has access through user_restaurants table
            user_restaurant = db.query(UserRestaurant).filter(
                UserRestaurant.user_id == user.id,
                UserRestaurant.restaurant_id == restaurant_id
            ).first()
            
            if user_restaurant:
                has_access = True
                # Update current restaurant context if different
                if user.current_restaurant_id != restaurant_id:
                    try:
                        user.current_restaurant_id = restaurant_id
                        user.last_restaurant_switch = func.now()
                        db.commit()
                    except Exception as e:
                        db.rollback()
                        # Log the error but don't fail the access check
                        await security_monitor.log_event(
                            user=user,
                            event_type=SecurityEventType.ERROR,
                            details={
                                "error": "Failed to update current restaurant context",
                                "restaurant_id": restaurant_id,
                                "exception": str(e)
                            }
                        )
        
        if not has_access:
            # Log access denial
            reason = "User has no access to this restaurant"
            if not user.restaurant_id and (not db or user.role != "restaurant_owner"):
                reason = "User has no restaurant assigned"
            
            await security_monitor.log_access_attempt(
                user=user,
                resource_type=resource_type or "restaurant",
                resource_id=restaurant_id,
                action=operation,
                granted=False,
                ip_address=client_ip or "unknown",
                reason=reason
            )
<<<<<<< HEAD
            raise AuthorizationException(message=f"Access denied: You don't have permission to {operation} data from this restaurant")
            
    
=======
            raise AuthenticationException(
                message=f"Access denied: You don't have permission to {operation} data from this restaurant",
                error_code="ACCESS_DENIED"
            )    
>>>>>>> cc77553e
    @staticmethod
    def apply_tenant_filter(
        query: Query,
        user: User,
        model_class: type,
        restaurant_field: str = "restaurant_id",
        db: Optional[Session] = None
    ) -> Query:
        """Execute apply_tenant_filter operation."""
        """
        Apply tenant filtering to a SQLAlchemy query
        
        Args:
            query: Base query
            user: Current user
            model_class: Model class being queried
            restaurant_field: Field name for restaurant_id (default: "restaurant_id")
            db: Database session (required for multi-restaurant filtering)
            
        Returns:
            Filtered query
        """
        # Platform owners see everything
        if TenantSecurity.is_platform_owner(user):
            return query
        
        # Get accessible restaurant IDs
        accessible_restaurants = TenantSecurity.get_accessible_restaurant_ids(user, db)
        
        if not accessible_restaurants:
            # Return empty result for users without restaurant access
            return query.filter(False)
        
        # Filter by accessible restaurants
        filter_field = getattr(model_class, restaurant_field)
        
        # If only one restaurant, use simple equality
        if len(accessible_restaurants) == 1:
            return query.filter(filter_field == accessible_restaurants[0])
        
        # Multiple restaurants - use IN clause
        return query.filter(filter_field.in_(accessible_restaurants))
    
    @staticmethod
    def get_accessible_restaurant_ids(user: User, db: Optional[Session] = None) -> List[str]:
        """
        Get list of restaurant IDs accessible by user
        
        Returns:
            List of restaurant IDs user can access
        """
        # Platform owners can access all restaurants
        if TenantSecurity.is_platform_owner(user):
            return []  # Empty list means "all restaurants"
        
        # Use a set for efficient deduplication
        accessible_restaurants = set()
        
        # For restaurant owners, check user_restaurants table
        if db and user.role == "restaurant_owner":
            # Get all restaurants from user_restaurants table
            user_restaurants = db.query(UserRestaurant).filter(
                UserRestaurant.user_id == user.id
            ).all()
            
            for ur in user_restaurants:
                accessible_restaurants.add(str(ur.restaurant_id))
        
        # For non-restaurant owners, only add legacy restaurant_id if it exists
        # This ensures that if a restaurant owner's access is revoked via user_restaurants,
        # they don't retain access through the legacy field
        elif user.restaurant_id:
            accessible_restaurants.add(str(user.restaurant_id))
        
        return list(accessible_restaurants)
    
    @staticmethod
    def validate_cross_restaurant_operation(
        user: User,
        source_restaurant_id: str,
        target_restaurant_id: str,
        operation: str = "transfer"
    ) -> None:
        """Execute validate_cross_restaurant_operation operation."""
        """
        Validate operations that involve multiple restaurants
        
        Args:
            user: Current user
            source_restaurant_id: Source restaurant
            target_restaurant_id: Target restaurant
            operation: Type of operation
            
        Raises:
<<<<<<< HEAD
            FynloException: If operation is not allowed
        """
        # Only platform owners can perform cross-restaurant operations
        if not TenantSecurity.is_platform_owner(user):
            raise AuthorizationException(message=f"Access denied: Only platform owners can {operation} data between restaurants")
            
=======
            AuthenticationException: If operation is not allowed
        """
        # Only platform owners can perform cross-restaurant operations
        if not TenantSecurity.is_platform_owner(user):
            raise AuthenticationException(message='Access denied', error_code='ACCESS_DENIED')
>>>>>>> cc77553e
    
    @staticmethod
    def sanitize_response_data(data: dict, user: User) -> dict:
        """
        Remove sensitive data based on user's access level
        
        Args:
            data: Response data
            user: Current user
            
        Returns:
            Sanitized data
        """
        # Platform owners see everything
        if TenantSecurity.is_platform_owner(user):
            return data
        
        # Remove platform-level sensitive data for non-platform owners
        sensitive_fields = [
            "platform_commission",
            "platform_fee",
            "total_platform_revenue",
            "other_restaurant_data"
        ]
        
        for field in sensitive_fields:
            data.pop(field, None)
        
        return data<|MERGE_RESOLUTION|>--- conflicted
+++ resolved
@@ -6,29 +6,21 @@
 All other users are restricted to their own restaurant's data.
 """
 
-<<<<<<< HEAD
 from typing import Optional, Union, List
 from fastapi import status, Request
-=======
-from typing import Optional, List
-from fastapi import Request
->>>>>>> cc77553e
 from sqlalchemy.orm import Session, Query
 from sqlalchemy import func
 from app.models import User, UserRestaurant
 from app.core.security_monitor import security_monitor, SecurityEventType
 from app.core.config import settings
 from app.core.validators import validate_uuid_format
-<<<<<<< HEAD
 from app.core.exceptions import FynloException, ValidationException, AuthorizationException
-=======
-from app.core.exceptions import ValidationException, AuthenticationException
->>>>>>> cc77553e
-
 
 class TenantSecurity:
     """Handles multi-tenant data isolation and access control"""
     
+    pass
+
     @staticmethod
     def is_platform_owner(user: User) -> bool:
         """
@@ -65,23 +57,13 @@
             db: Database session (required for multi-restaurant check)
             
         Raises:
-<<<<<<< HEAD
             FynloException: If access is denied
-=======
-            AuthenticationException: If access is denied
->>>>>>> cc77553e
         """
         # Validate restaurant_id format to prevent SQL injection
         try:
             validate_uuid_format(str(restaurant_id))
         except ValueError:
-<<<<<<< HEAD
             raise ValidationException(message="Invalid restaurant ID format")
-=======
-            raise ValidationException(
-                detail="Invalid restaurant ID format"
-            )
->>>>>>> cc77553e
         # Get client IP for logging
         client_ip = None
         if request:
@@ -149,16 +131,9 @@
                 ip_address=client_ip or "unknown",
                 reason=reason
             )
-<<<<<<< HEAD
             raise AuthorizationException(message=f"Access denied: You don't have permission to {operation} data from this restaurant")
             
     
-=======
-            raise AuthenticationException(
-                message=f"Access denied: You don't have permission to {operation} data from this restaurant",
-                error_code="ACCESS_DENIED"
-            )    
->>>>>>> cc77553e
     @staticmethod
     def apply_tenant_filter(
         query: Query,
@@ -253,20 +228,12 @@
             operation: Type of operation
             
         Raises:
-<<<<<<< HEAD
             FynloException: If operation is not allowed
         """
         # Only platform owners can perform cross-restaurant operations
         if not TenantSecurity.is_platform_owner(user):
             raise AuthorizationException(message=f"Access denied: Only platform owners can {operation} data between restaurants")
             
-=======
-            AuthenticationException: If operation is not allowed
-        """
-        # Only platform owners can perform cross-restaurant operations
-        if not TenantSecurity.is_platform_owner(user):
-            raise AuthenticationException(message='Access denied', error_code='ACCESS_DENIED')
->>>>>>> cc77553e
     
     @staticmethod
     def sanitize_response_data(data: dict, user: User) -> dict:
