--- conflicted
+++ resolved
@@ -15,16 +15,12 @@
 from app.services.audit_logger import AuditLoggerService
 from app.models.audit_log import AuditEventType, AuditEventStatus
 from app.core.config import settings
-<<<<<<< HEAD
 from app.core.exceptions import (
     AuthenticationException,
     AuthorizationException,
     ValidationException,
     FynloException
 )
-=======
-from app.core.exceptions import ValidationException, AuthenticationException, FynloException
->>>>>>> cc77553e
 
 logger = logging.getLogger(__name__)
 
@@ -144,11 +140,7 @@
             details={"error": str(e), "reason": "Unexpected error during authentication"},
             commit=True
         )
-<<<<<<< HEAD
         logger.error(f"Authentication error: {str(e)}")
-=======
-        logger.error(f"Auth error: {str(e)}")
->>>>>>> cc77553e
         raise AuthenticationException(
             message="Authentication failed",
             details={"error_code": "AUTHENTICATION_FAILED"}
