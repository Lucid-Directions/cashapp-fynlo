name: Code Quality Check

on:
  push:
    branches: [ main, develop ]
  pull_request:
    branches: [ main, develop ]

jobs:
  python-checks:
    runs-on: ubuntu-latest
    name: Python Syntax & Quality
    
    steps:
    - uses: actions/checkout@v4
    
    - name: Set up Python
      uses: actions/setup-python@v5
      with:
        python-version: '3.11'
    
    - name: Check Python syntax
      run: |
        echo "🔍 Checking Python syntax..."
        cd backend
        python -m compileall -q app || (echo "❌ Syntax errors found!" && exit 1)
        echo "✅ Python syntax valid!"
    
    - name: Install Ruff
      run: pip install ruff
    
    - name: Run Ruff linter
      run: |
        cd backend
<<<<<<< HEAD
        ruff check app --select F,E,W --fix --exit-non-zero-on-fix
        echo "✅ Ruff checks passed!"
=======
        # Run Ruff but only fail on F (fatal errors), not E/W (style warnings)
        ruff check app --select F --exit-non-zero-on-fix || exit 1
        # Run E/W checks but don't fail the build (yet)
        ruff check app --select E,W || echo "⚠️ Style warnings found (not blocking)"
        echo "✅ Ruff fatal error checks passed!"
>>>>>>> 79f82e77

  typescript-checks:
    runs-on: ubuntu-latest
    name: TypeScript & React Native Quality
    
    steps:
    - uses: actions/checkout@v4
    
    - name: Setup Node.js
      uses: actions/setup-node@v4
      with:
        node-version: '20'
        cache: 'npm'
        cache-dependency-path: CashApp-iOS/CashAppPOS/package-lock.json
    
    - name: Install dependencies
      working-directory: CashApp-iOS/CashAppPOS
      run: npm ci
    
    - name: TypeScript type check
      working-directory: CashApp-iOS/CashAppPOS
      run: |
        echo "🔍 Running TypeScript compiler..."
        npx tsc --noEmit || (echo "❌ TypeScript errors found!" && exit 1)
        echo "✅ TypeScript compilation passed!"
    
    - name: ESLint strict mode
      working-directory: CashApp-iOS/CashAppPOS
      run: |
        echo "🔍 Running ESLint in strict mode..."
        npm run lint -- --max-warnings=0 || (echo "❌ ESLint warnings/errors found!" && exit 1)
        echo "✅ ESLint checks passed!"
    
    - name: Check for console statements
      working-directory: CashApp-iOS/CashAppPOS
      run: |
        echo "🔍 Checking for console statements..."
        if grep -r "console\." --include="*.ts" --include="*.tsx" --include="*.js" --include="*.jsx" src; then
          echo "❌ Console statements found in production code!"
          exit 1
        fi
        echo "✅ No console statements found!"
    
    - name: Check for TypeScript any
      working-directory: CashApp-iOS/CashAppPOS
      run: |
        echo "🔍 Checking for TypeScript 'any' usage..."
        if grep -r ": any" --include="*.ts" --include="*.tsx" src; then
          echo "⚠️ Warning: TypeScript 'any' types found (will be enforced in future)"
          # Don't fail for now, just warn
        else
          echo "✅ No 'any' types found!"
        fi
    
    - name: Generate quality report
      if: always()
      working-directory: CashApp-iOS/CashAppPOS
      run: |
        echo "📊 Code Quality Summary:"
        echo "- TypeScript files: $(find src -name "*.ts" -o -name "*.tsx" | wc -l)"
        echo "- React components: $(find src -name "*.tsx" | wc -l)"
        echo "- Test files: $(find src -name "*.test.*" -o -name "*.spec.*" | wc -l)"<|MERGE_RESOLUTION|>--- conflicted
+++ resolved
@@ -32,16 +32,11 @@
     - name: Run Ruff linter
       run: |
         cd backend
-<<<<<<< HEAD
-        ruff check app --select F,E,W --fix --exit-non-zero-on-fix
-        echo "✅ Ruff checks passed!"
-=======
         # Run Ruff but only fail on F (fatal errors), not E/W (style warnings)
         ruff check app --select F --exit-non-zero-on-fix || exit 1
         # Run E/W checks but don't fail the build (yet)
         ruff check app --select E,W || echo "⚠️ Style warnings found (not blocking)"
         echo "✅ Ruff fatal error checks passed!"
->>>>>>> 79f82e77
 
   typescript-checks:
     runs-on: ubuntu-latest
